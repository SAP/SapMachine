/*
 * Copyright (c) 2016, 2017, Oracle and/or its affiliates. All rights reserved.
 * DO NOT ALTER OR REMOVE COPYRIGHT NOTICES OR THIS FILE HEADER.
 *
 * This code is free software; you can redistribute it and/or modify it
 * under the terms of the GNU General Public License version 2 only, as
 * published by the Free Software Foundation.
 *
 * This code is distributed in the hope that it will be useful, but WITHOUT
 * ANY WARRANTY; without even the implied warranty of MERCHANTABILITY or
 * FITNESS FOR A PARTICULAR PURPOSE.  See the GNU General Public License
 * version 2 for more details (a copy is included in the LICENSE file that
 * accompanied this code).
 *
 * You should have received a copy of the GNU General Public License version
 * 2 along with this work; if not, write to the Free Software Foundation,
 * Inc., 51 Franklin St, Fifth Floor, Boston, MA 02110-1301 USA.
 *
 * Please contact Oracle, 500 Oracle Parkway, Redwood Shores, CA 94065 USA
 * or visit www.oracle.com if you need additional information or have any
 * questions.
 */
package requires;

import java.io.IOException;
import java.nio.file.Files;
import java.nio.file.Path;
import java.nio.file.Paths;
import java.nio.file.StandardOpenOption;
import java.util.ArrayList;
import java.util.HashMap;
import java.util.List;
import java.util.Map;
import java.util.concurrent.Callable;
import java.util.concurrent.TimeUnit;
import java.util.regex.Matcher;
import java.util.regex.Pattern;

import sun.hotspot.cpuinfo.CPUInfo;
import sun.hotspot.gc.GC;
import sun.hotspot.WhiteBox;
import jdk.test.lib.Platform;

/**
 * The Class to be invoked by jtreg prior Test Suite execution to
 * collect information about VM.
 * Do not use any API's that may not be available in all target VMs.
 * Properties set by this Class will be available in the @requires expressions.
 */
public class VMProps implements Callable<Map<String, String>> {

    private static final WhiteBox WB = WhiteBox.getWhiteBox();

    /**
     * Collects information about VM properties.
     * This method will be invoked by jtreg.
     *
     * @return Map of property-value pairs.
     */
    @Override
    public Map<String, String> call() {
        Map<String, String> map = new HashMap<>();
        map.put("vm.flavor", vmFlavor());
        map.put("vm.compMode", vmCompMode());
        map.put("vm.bits", vmBits());
        map.put("vm.flightRecorder", vmFlightRecorder());
        map.put("vm.simpleArch", vmArch());
        map.put("vm.debug", vmDebug());
        map.put("vm.jvmci", vmJvmci());
        map.put("vm.emulatedClient", vmEmulatedClient());
        map.put("vm.cpu.features", cpuFeatures());
        map.put("vm.rtm.cpu", vmRTMCPU());
        map.put("vm.rtm.os", vmRTMOS());
        map.put("vm.aot", vmAOT());
        // vm.cds is true if the VM is compiled with cds support.
        map.put("vm.cds", vmCDS());
        // vm.graal.enabled is true if Graal is used as JIT
        map.put("vm.graal.enabled", isGraalEnabled());
        map.put("docker.support", dockerSupport());
        vmGC(map); // vm.gc.X = true/false

        VMProps.dump(map);
        return map;
    }

    /**
     * Prints a stack trace before returning null.
     * Used by the various helper functions which parse information from
     * VM properties in the case where they don't find an expected property
     * or a propoerty doesn't conform to an expected format.
     *
     * @return null
     */
    private String nullWithException(String message) {
        new Exception(message).printStackTrace();
        return null;
    }

    /**
     * @return vm.simpleArch value of "os.simpleArch" property of tested JDK.
     */
    protected String vmArch() {
        String arch = System.getProperty("os.arch");
        if (arch.equals("x86_64") || arch.equals("amd64")) {
            return "x64";
        }
        else if (arch.contains("86")) {
            return "x86";
        } else {
            return arch;
        }
    }



    /**
     * @return VM type value extracted from the "java.vm.name" property.
     */
    protected String vmFlavor() {
        // E.g. "Java HotSpot(TM) 64-Bit Server VM"
        String vmName = System.getProperty("java.vm.name");
        if (vmName == null) {
            return nullWithException("Can't get 'java.vm.name' property");
        }

        Pattern startP = Pattern.compile(".* (\\S+) VM");
        Matcher m = startP.matcher(vmName);
        if (m.matches()) {
            return m.group(1).toLowerCase();
        }
        return nullWithException("Can't get VM flavor from 'java.vm.name'");
    }

    /**
     * @return VM compilation mode extracted from the "java.vm.info" property.
     */
    protected String vmCompMode() {
        // E.g. "mixed mode"
        String vmInfo = System.getProperty("java.vm.info");
        if (vmInfo == null) {
            return nullWithException("Can't get 'java.vm.info' property");
        }
        if (vmInfo.toLowerCase().indexOf("mixed mode") != -1) {
            return "Xmixed";
        } else if (vmInfo.toLowerCase().indexOf("compiled mode") != -1) {
            return "Xcomp";
        } else if (vmInfo.toLowerCase().indexOf("interpreted mode") != -1) {
            return "Xint";
        } else {
            return nullWithException("Can't get compilation mode from 'java.vm.info'");
        }
    }

    /**
     * @return VM bitness, the value of the "sun.arch.data.model" property.
     */
    protected String vmBits() {
        String dataModel = System.getProperty("sun.arch.data.model");
        if (dataModel != null) {
            return dataModel;
        } else {
            return nullWithException("Can't get 'sun.arch.data.model' property");
        }
    }

    /**
     * @return "true" if Flight Recorder is enabled, "false" if is disabled.
     */
    protected String vmFlightRecorder() {
        Boolean isUnlockedCommercialFatures = WB.getBooleanVMFlag("UnlockCommercialFeatures");
        Boolean isFlightRecorder = WB.getBooleanVMFlag("FlightRecorder");
        String startFROptions = WB.getStringVMFlag("StartFlightRecording");
        if (isUnlockedCommercialFatures != null && isUnlockedCommercialFatures) {
            if (isFlightRecorder != null && isFlightRecorder) {
                return "true";
            }
            if (startFROptions != null && !startFROptions.isEmpty()) {
                return "true";
            }
        }
        return "false";
    }

    /**
     * @return debug level value extracted from the "jdk.debug" property.
     */
    protected String vmDebug() {
        String debug = System.getProperty("jdk.debug");
        if (debug != null) {
            return "" + debug.contains("debug");
        } else {
            return nullWithException("Can't get 'jdk.debug' property");
        }
    }

    /**
     * @return true if VM supports JVMCI and false otherwise
     */
    protected String vmJvmci() {
        // builds with jvmci have this flag
        return "" + (WB.getBooleanVMFlag("EnableJVMCI") != null);
    }

    /**
     * @return true if VM runs in emulated-client mode and false otherwise.
     */
    protected String vmEmulatedClient() {
        String vmInfo = System.getProperty("java.vm.info");
        if (vmInfo == null) {
            return "false";
        }
        return "" + vmInfo.contains(" emulated-client");
    }

    /**
     * @return supported CPU features
     */
    protected String cpuFeatures() {
        return CPUInfo.getFeatures().toString();
    }

    /**
     * For all existing GC sets vm.gc.X property.
     * Example vm.gc.G1=true means:
     *    VM supports G1
     *    User either set G1 explicitely (-XX:+UseG1GC) or did not set any GC
     * @param map - property-value pairs
     */
    protected void vmGC(Map<String, String> map){
        GC currentGC = GC.current();
        boolean isByErgo = GC.currentSetByErgo();
        List<GC> supportedGC = GC.allSupported();
        for (GC gc: GC.values()) {
            boolean isSupported = supportedGC.contains(gc);
            boolean isAcceptable = isSupported && (gc == currentGC || isByErgo);
            map.put("vm.gc." + gc.name(), "" + isAcceptable);
        }
    }

    /**
     * @return true if VM runs RTM supported OS and false otherwise.
     */
    protected String vmRTMOS() {
        boolean isRTMOS = true;

        if (Platform.isAix()) {
            // Actually, this works since AIX 7.1.3.30, but os.version property
            // is set to 7.1.
            isRTMOS = (Platform.getOsVersionMajor()  > 7) ||
                      (Platform.getOsVersionMajor() == 7 && Platform.getOsVersionMinor() > 1);

        } else if (Platform.isLinux()) {
            if (Platform.isPPC()) {
                isRTMOS = (Platform.getOsVersionMajor()  > 4) ||
                          (Platform.getOsVersionMajor() == 4 && Platform.getOsVersionMinor() > 1);
            }
        }
        return "" + isRTMOS;
    }

    /**
     * @return true if VM runs RTM supported CPU and false otherwise.
     */
    protected String vmRTMCPU() {
        boolean vmRTMCPU = (Platform.isPPC() ? CPUInfo.hasFeature("tcheck") : CPUInfo.hasFeature("rtm"));

        return "" + vmRTMCPU;
    }

    /**
     * @return true if VM supports AOT and false otherwise
     */
    protected String vmAOT() {
        // builds with aot have jaotc in <JDK>/bin
        Path bin = Paths.get(System.getProperty("java.home"))
                        .resolve("bin");
        Path jaotc;
        if (Platform.isWindows()) {
            jaotc = bin.resolve("jaotc.exe");
        } else {
            jaotc = bin.resolve("jaotc");
        }
        return "" + Files.exists(jaotc);
    }

    /**
     * Check for CDS support.
     *
     * @return true if CDS is supported by the VM to be tested.
     */
    protected String vmCDS() {
        if (WB.isCDSIncludedInVmBuild()) {
            return "true";
        } else {
            return "false";
        }
    }

    /**
     * Check if Graal is used as JIT compiler.
     *
     * @return true if Graal is used as JIT compiler.
     */
    protected String isGraalEnabled() {
        // Graal is enabled if following conditions are true:
        // - we are not in Interpreter mode
        // - UseJVMCICompiler flag is true
        // - jvmci.Compiler variable is equal to 'graal'
        // - TieredCompilation is not used or TieredStopAtLevel is greater than 3

        Boolean useCompiler = WB.getBooleanVMFlag("UseCompiler");
        if (useCompiler == null || !useCompiler)
            return "false";

        Boolean useJvmciComp = WB.getBooleanVMFlag("UseJVMCICompiler");
        if (useJvmciComp == null || !useJvmciComp)
            return "false";

        // This check might be redundant but let's keep it for now.
        String jvmciCompiler = System.getProperty("jvmci.Compiler");
        if (jvmciCompiler == null || !jvmciCompiler.equals("graal")) {
            return "false";
        }

        Boolean tieredCompilation = WB.getBooleanVMFlag("TieredCompilation");
        Long compLevel = WB.getIntxVMFlag("TieredStopAtLevel");
        // if TieredCompilation is enabled and compilation level is <= 3 then no Graal is used
        if (tieredCompilation != null && tieredCompilation && compLevel != null && compLevel <= 3)
            return "false";

        return "true";
    }


   /**
     * A simple check for docker support
     *
     * @return true if docker is supported in a given environment
     */
    protected String dockerSupport() {
        // currently docker testing is only supported for Linux-x64
        if (! ( Platform.isLinux() && Platform.isX64() ) )
            return "false";

        boolean isSupported;
        try {
            isSupported = checkDockerSupport();
        } catch (Exception e) {
            isSupported = false;
<<<<<<< HEAD
            System.err.println("dockerSupport() threw exception: " + e);
=======
>>>>>>> 22002d9e
        }

        return (isSupported) ? "true" : "false";
    }

    private boolean checkDockerSupport() throws IOException, InterruptedException {
        ProcessBuilder pb = new ProcessBuilder("docker", "ps");
        Process p = pb.start();
        p.waitFor(10, TimeUnit.SECONDS);

        return (p.exitValue() == 0);
    }



    /**
     * Dumps the map to the file if the file name is given as the property.
     * This functionality could be helpful to know context in the real
     * execution.
     *
     * @param map
     */
    protected static void dump(Map<String, String> map) {
        String dumpFileName = System.getProperty("vmprops.dump");
        if (dumpFileName == null) {
            return;
        }
        List<String> lines = new ArrayList<>();
        map.forEach((k, v) -> lines.add(k + ":" + v));
        try {
            Files.write(Paths.get(dumpFileName), lines, StandardOpenOption.APPEND);
        } catch (IOException e) {
            throw new RuntimeException("Failed to dump properties into '"
                    + dumpFileName + "'", e);
        }
    }

    /**
     * This method is for the testing purpose only.
     * @param args
     */
    public static void main(String args[]) {
        Map<String, String> map = new VMProps().call();
        map.forEach((k, v) -> System.out.println(k + ": '" + v + "'"));
    }
}<|MERGE_RESOLUTION|>--- conflicted
+++ resolved
@@ -347,10 +347,6 @@
             isSupported = checkDockerSupport();
         } catch (Exception e) {
             isSupported = false;
-<<<<<<< HEAD
-            System.err.println("dockerSupport() threw exception: " + e);
-=======
->>>>>>> 22002d9e
         }
 
         return (isSupported) ? "true" : "false";

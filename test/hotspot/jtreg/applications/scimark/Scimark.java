--- conflicted
+++ resolved
@@ -51,15 +51,10 @@
             sciMark2Cp = artifacts.get("gov.nist.math.scimark-2.0").toString();
         }
 
-<<<<<<< HEAD
-        OutputAnalyzer output = new OutputAnalyzer(ProcessTools.createJavaProcessBuilder(
-            "-cp", sciMark2Cp,
-=======
         System.setProperty("test.noclasspath", "true");
 
         OutputAnalyzer output = new OutputAnalyzer(ProcessTools.createTestJvm(
-            "-cp", artifacts.get("gov.nist.math.scimark-2.0").toString(),
->>>>>>> d5e1bfe9
+            "-cp", sciMark2Cp,
             "jnt.scimark2.commandline", "-large")
             .start());
         output.shouldHaveExitValue(0);

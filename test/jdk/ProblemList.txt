###########################################################################
#
# Copyright (c) 2009, 2023, Oracle and/or its affiliates. All rights reserved.
# DO NOT ALTER OR REMOVE COPYRIGHT NOTICES OR THIS FILE HEADER.
#
# This code is free software; you can redistribute it and/or modify it
# under the terms of the GNU General Public License version 2 only, as
# published by the Free Software Foundation.
#
# This code is distributed in the hope that it will be useful, but WITHOUT
# ANY WARRANTY; without even the implied warranty of MERCHANTABILITY or
# FITNESS FOR A PARTICULAR PURPOSE.  See the GNU General Public License
# version 2 for more details (a copy is included in the LICENSE file that
# accompanied this code).
#
# You should have received a copy of the GNU General Public License version
# 2 along with this work; if not, write to the Free Software Foundation,
# Inc., 51 Franklin St, Fifth Floor, Boston, MA 02110-1301 USA.
#
# Please contact Oracle, 500 Oracle Parkway, Redwood Shores, CA 94065 USA
# or visit www.oracle.com if you need additional information or have any
# questions.
#
###########################################################################
#
# List of tests that should not be run by test/Makefile, for various reasons:
#   1. Does not run with jtreg -samevm mode
#   2. Causes problems in jtreg -samevm mode for jtreg or tests that follow it
#   3. The test is too slow or consumes too many system resources
#   4. The test fails when run on any official build systems
#
# It is possible that a test being on this list is a mistake, and that some
#   other test in samevm mode caused tests to fail, mistakes happen.
#
# Tests marked @ignore are not run by test/Makefile, but harmless to be listed.
#
# Tests that explicitly state "@run main/othervm ...", and are not listed here,
#   will be run in the same batch as the samevm tests.
#
# Shell tests are othervm by default.
#
# List items are testnames followed by labels, all MUST BE commented
#   as to why they are here and use a label:
#     generic-all   Problems on all platforms
#     generic-ARCH  Where ARCH is one of: x64, i586, ppc64, ppc64le, s390x, aarch64 etc.
#     OSNAME-all    Where OSNAME is one of: linux, windows, macosx, aix
#     OSNAME-ARCH   Specific on to one OSNAME and ARCH, e.g. macosx-x64
#     OSNAME-REV    Specific on to one OSNAME and REV, e.g. macosx-10.7.4
#
# More than one label is allowed but must be on the same line comma seperated,
# without spaces.
# If there are several lines mentioning the same test, the last one is used.
#
#############################################################################
#
# Running the tests:
#    cd test && make JT_HOME=jtreg_home PRODUCT_HOME=jdk_home jdk_all
#  Or instead of jdk_all, use any of the jdk_* targets.
#
# Samevm Notes:
#  * Although some tests may have only been seen to fail on some platforms,
#    they might be flagged as 'generic-all' because the problem they have
#    could cause hidden slowdowns on other platforms.
#    Most samevm problems will be generic-all, but windows usually dislikes
#    them the most.
#    Address already in use or connection errors indicate a generic port issue.
#    (this is not necessarily a samevm issue, but an issue for running the tests
#     on shared machines, two people or two test runs will collide).
#  * Samevm problem (windows in particular) is not closing all input/output
#  * Samevm problem when a test calls setSecurityManager()
#  * Samevm problem with setHttps*() is used? (not exactly sure here)
#  * Samevm problem when stuffing system properties with non Strings or anything
#  * Samevm problem when changing vm settings, or registering any vm actions
#  * Samevm problems with deleteOnExit(), if it must happen at end of test
#  * Samevm problems with URLClassLoader? (no details here)
#  * Samevm problems with dependence on predictable GC or finalizations
#
# Any of the above problems may mean the test needs to be flagged as "othervm".
#
#############################################################################
#
# Fixing the tests:
#
# Some tests just may need to be run with "othervm", and that can easily be
#   done by adding a @run line (or modifying any existing @run):
#      @run main/othervm NameOfMainClass
#   Make sure this @run follows any use of @library.
#   Otherwise, if the test is a samevm possibility, make sure the test is
#     cleaning up after itself, closing all streams, deleting temp files, etc.
#
# Keep in mind that the bug could be in many places, and even different per
#   platform, it could be a bug in any one of:
#      - the testcase
#      - the jdk (jdk classes, native code, or hotspot)
#      - the native compiler
#      - the javac compiler
#      - the OS (depends on what the testcase does)
#
# If you managed to really fix one of these tests, here is how you can
#    remove tests from this list:
#  1. Make sure test passes on all platforms with samevm, or mark it othervm
#  2. Make sure test passes on all platforms when run with it's entire group
#  3. Make sure both VMs are tested, -server and -client, if possible
#  4. Use your favorite build and test system to verify these results
#  5. Delete lines in this file, include the changes with your test changes
#
# You may need to repeat your testing 2 or even 3 times to verify good
#   results, some of these samevm failures are not very predictable.
#
#############################################################################

############################################################################

# jdk_awt

java/awt/event/MouseEvent/MouseClickTest/MouseClickTest.java 8168389 windows-all,macosx-all
java/awt/event/KeyEvent/SwallowKeyEvents/SwallowKeyEvents.java 8224055 macosx-all
java/awt/Focus/FocusOwnerFrameOnClick/FocusOwnerFrameOnClick.java 8081489 generic-all
java/awt/Focus/IconifiedFrameFocusChangeTest/IconifiedFrameFocusChangeTest.java 6849364 generic-all
java/awt/Focus/AutoRequestFocusTest/AutoRequestFocusToFrontTest.java 6848406 generic-all
java/awt/Focus/AutoRequestFocusTest/AutoRequestFocusSetVisibleTest.java 6848407 generic-all
java/awt/Frame/MaximizedToIconified/MaximizedToIconified.java 8296972 macosx-all
java/awt/Frame/MaximizedUndecorated/MaximizedUndecorated.java 8022302 generic-all
java/awt/Frame/RestoreToOppositeScreen/RestoreToOppositeScreen.java 8286840 linux-all
java/awt/FileDialog/FileDialogIconTest/FileDialogIconTest.java 8160558 windows-all
java/awt/event/MouseWheelEvent/InfiniteRecursion/InfiniteRecursion.java 8060176 windows-all,macosx-all
java/awt/event/MouseWheelEvent/InfiniteRecursion/InfiniteRecursion_1.java 8060176 windows-all,macosx-all
java/awt/dnd/URIListBetweenJVMsTest/URIListBetweenJVMsTest.java 8171510 macosx-all
java/awt/Focus/ChoiceFocus/ChoiceFocus.java 8169103 windows-all,macosx-all
java/awt/Focus/ClearLwQueueBreakTest/ClearLwQueueBreakTest.java 8198618 macosx-all
java/awt/Focus/ConsumeNextKeyTypedOnModalShowTest/ConsumeNextKeyTypedOnModalShowTest.java 6986252 macosx-all
java/awt/Focus/MouseClickRequestFocusRaceTest/MouseClickRequestFocusRaceTest.java 8194753 linux-all,macosx-all
java/awt/Focus/NoAutotransferToDisabledCompTest/NoAutotransferToDisabledCompTest.java 7152980 macosx-all
java/awt/Focus/ToFrontFocusTest/ToFrontFocus.java 7156130 linux-all
java/awt/Focus/WrongKeyTypedConsumedTest/WrongKeyTypedConsumedTest.java 8169096 macosx-all
java/awt/EventQueue/6980209/bug6980209.java 8198615 macosx-all
java/awt/Frame/ExceptionOnSetExtendedStateTest/ExceptionOnSetExtendedStateTest.java 8198237 macosx-all
java/awt/grab/EmbeddedFrameTest1/EmbeddedFrameTest1.java 7080150 macosx-all
java/awt/event/InputEvent/EventWhenTest/EventWhenTest.java 8168646 generic-all
java/awt/Mixing/AWT_Mixing/HierarchyBoundsListenerMixingTest.java 8049405 macosx-all
java/awt/Mixing/AWT_Mixing/OpaqueOverlappingChoice.java 8048171 generic-all
java/awt/Mixing/AWT_Mixing/JMenuBarOverlapping.java 8159451 linux-all,windows-all,macosx-all
java/awt/Mixing/AWT_Mixing/JSplitPaneOverlapping.java 6986109 generic-all
java/awt/Mixing/AWT_Mixing/JInternalFrameMoveOverlapping.java 6986109 windows-all
java/awt/Mixing/AWT_Mixing/MixingPanelsResizing.java 8049405 generic-all
java/awt/Mixing/AWT_Mixing/JComboBoxOverlapping.java 8049405 macosx-all
java/awt/Mixing/AWT_Mixing/JPopupMenuOverlapping.java 8049405 macosx-all
java/awt/Mixing/AWT_Mixing/JButtonInGlassPaneOverlapping.java 8158801 windows-all
java/awt/Mixing/AWT_Mixing/JButtonOverlapping.java 8158801 windows-all
java/awt/Mixing/AWT_Mixing/JColorChooserOverlapping.java 8158801 windows-all
java/awt/Mixing/AWT_Mixing/JEditorPaneInGlassPaneOverlapping.java 8158801 windows-all
java/awt/Mixing/AWT_Mixing/JEditorPaneOverlapping.java 8158801 windows-all
java/awt/Mixing/AWT_Mixing/JLabelInGlassPaneOverlapping.java 8158801 windows-all
java/awt/Mixing/AWT_Mixing/JLabelOverlapping.java 8158801 windows-all
java/awt/Mixing/AWT_Mixing/JListInGlassPaneOverlapping.java 8158801 windows-all
java/awt/Mixing/AWT_Mixing/JListOverlapping.java 8158801 windows-all
java/awt/Mixing/AWT_Mixing/JPanelInGlassPaneOverlapping.java 8158801 windows-all
java/awt/Mixing/AWT_Mixing/JPanelOverlapping.java 8158801 windows-all
java/awt/Mixing/AWT_Mixing/JProgressBarInGlassPaneOverlapping.java 8158801 windows-all
java/awt/Mixing/AWT_Mixing/JProgressBarOverlapping.java 8158801 windows-all
java/awt/Mixing/AWT_Mixing/JScrollBarInGlassPaneOverlapping.java 8158801 windows-all
java/awt/Mixing/AWT_Mixing/JScrollBarOverlapping.java 8158801 windows-all
java/awt/Mixing/AWT_Mixing/JSliderInGlassPaneOverlapping.java 8158801 windows-all
java/awt/Mixing/AWT_Mixing/JSliderOverlapping.java 8158801 windows-all
java/awt/Mixing/AWT_Mixing/JSpinnerInGlassPaneOverlapping.java 8158801 windows-all
java/awt/Mixing/AWT_Mixing/JSpinnerOverlapping.java 8158801 windows-all
java/awt/Mixing/AWT_Mixing/JTableInGlassPaneOverlapping.java 8158801 windows-all
java/awt/Mixing/AWT_Mixing/JTableOverlapping.java 8158801 windows-all
java/awt/Mixing/AWT_Mixing/JTextAreaInGlassPaneOverlapping.java 8158801 windows-all
java/awt/Mixing/AWT_Mixing/JTextAreaOverlapping.java 8158801 windows-all
java/awt/Mixing/AWT_Mixing/JTextFieldInGlassPaneOverlapping.java 8158801 windows-all
java/awt/Mixing/AWT_Mixing/JTextFieldOverlapping.java 8158801 windows-all
java/awt/Mixing/AWT_Mixing/JToggleButtonInGlassPaneOverlapping.java 8158801 windows-all
java/awt/Mixing/AWT_Mixing/JToggleButtonOverlapping.java 8158801 windows-all
java/awt/Mixing/NonOpaqueInternalFrame.java 7124549 macosx-all
java/awt/Focus/ActualFocusedWindowTest/ActualFocusedWindowRetaining.java 6829264 generic-all
java/awt/datatransfer/DragImage/MultiResolutionDragImageTest.java 8080982 generic-all
java/awt/datatransfer/SystemFlavorMap/AddFlavorTest.java 8079268 linux-all
java/awt/Toolkit/RealSync/Test.java 6849383 linux-all
java/awt/LightweightComponent/LightweightEventTest/LightweightEventTest.java 8159252 windows-all
java/awt/EventDispatchThread/HandleExceptionOnEDT/HandleExceptionOnEDT.java 8072110 macosx-all
java/awt/EventDispatchThread/LoopRobustness/LoopRobustness.java 8073636 macosx-all
java/awt/FullScreen/FullScreenInsets/FullScreenInsets.java 7019055,8266245 windows-all,linux-all,macosx-all
java/awt/Focus/8013611/JDK8013611.java 8175366 windows-all,macosx-all
java/awt/Focus/6981400/Test1.java 8029675 windows-all,macosx-all
java/awt/Focus/6981400/Test3.java 8173264 generic-all
java/awt/event/KeyEvent/ExtendedKeyCode/ExtendedKeyCodeTest.java 8169476 windows-all,macosx-all
java/awt/event/KeyEvent/KeyChar/KeyCharTest.java 8169474,8224055 macosx-all,windows-all
java/awt/event/KeyEvent/KeyTyped/CtrlASCII.java 8298910 linux-all

java/awt/dnd/URIListToFileListBetweenJVMsTest/URIListToFileListBetweenJVMsTest.java 8194947 generic-all
java/awt/Frame/FramesGC/FramesGC.java 8079069 macosx-all
java/awt/TrayIcon/ActionCommand/ActionCommand.java 8150540 windows-all
java/awt/TrayIcon/ActionEventMask/ActionEventMask.java 8150540,8295300 windows-all,linux-all
java/awt/TrayIcon/ActionEventTest/ActionEventTest.java 8150540,8242801 windows-all,macosx-all
java/awt/TrayIcon/ModalityTest/ModalityTest.java 8150540,8295300 windows-all,macosx-all,linux-all
java/awt/TrayIcon/MouseEventMask/MouseEventMaskTest.java 8150540,8295300 windows-all,linux-all
java/awt/TrayIcon/MouseMovedTest/MouseMovedTest.java 8150540,8295300 windows-all,linux-all
java/awt/TrayIcon/SecurityCheck/FunctionalityCheck/FunctionalityCheck.java 8150540,8295300 windows-all,linux-all
java/awt/TrayIcon/TrayIconEventModifiers/TrayIconEventModifiersTest.java 8150540,8295300 windows-all,linux-all
java/awt/TrayIcon/TrayIconEvents/TrayIconEventsTest.java 8150540,8295300 windows-all,linux-all
java/awt/TrayIcon/TrayIconMouseTest/TrayIconMouseTest.java 8150540 windows-all
java/awt/TrayIcon/TrayIconPopup/TrayIconPopupClickTest.java 8150540 windows-all,macosx-all
java/awt/TrayIcon/TrayIconPopup/TrayIconPopupTest.java 8150540 windows-all

java/awt/Window/ShapedAndTranslucentWindows/SetShapeAndClick.java 8197936 macosx-all
java/awt/Window/ShapedAndTranslucentWindows/SetShapeDynamicallyAndClick.java 8013450 macosx-all
java/awt/Window/ShapedAndTranslucentWindows/ShapedTranslucentWindowClick.java 8013450 macosx-all
java/awt/Window/ShapedAndTranslucentWindows/FocusAWTTest.java 8222328 windows-all,linux-all,macosx-all
java/awt/Window/ShapedAndTranslucentWindows/Shaped.java  8222328 windows-all,linux-all,macosx-all
java/awt/Window/ShapedAndTranslucentWindows/ShapedByAPI.java 8222328 windows-all,linux-all,macosx-all
java/awt/Window/ShapedAndTranslucentWindows/ShapedTranslucent.java 8222328 windows-all,linux-all,macosx-all
java/awt/Window/ShapedAndTranslucentWindows/StaticallyShaped.java 8165218,8222328 windows-all,macosx-all,linux-all
java/awt/Window/ShapedAndTranslucentWindows/Translucent.java 8222328 windows-all,linux-all,macosx-all
java/awt/Window/AlwaysOnTop/AutoTestOnTop.java 6847593 linux-all
java/awt/Window/GrabSequence/GrabSequence.java 6848409 macosx-all,linux-all
java/awt/Window/LocationAtScreenCorner/LocationAtScreenCorner.java 8203371 linux-all
java/awt/font/TextLayout/TextLayoutBounds.java 8169188 generic-all
java/awt/image/BufferedImage/ICMColorDataTest/ICMColorDataTest.java 8233028 generic-all
java/awt/image/DrawImage/IncorrectAlphaSurface2SW.java 8056077 linux-all
java/awt/print/Headless/HeadlessPrinterJob.java 8196088 windows-all
sun/awt/datatransfer/SuplementaryCharactersTransferTest.java 8011371 generic-all
sun/awt/shell/ShellFolderMemoryLeak.java 8197794 windows-all
sun/java2d/DirectX/OverriddenInsetsTest/OverriddenInsetsTest.java 8196102 generic-all
sun/java2d/DirectX/RenderingToCachedGraphicsTest/RenderingToCachedGraphicsTest.java 8196180 windows-all,macosx-all
sun/java2d/SunGraphics2D/EmptyClipRenderingTest.java 8144029 macosx-all,linux-all
sun/java2d/SunGraphics2D/DrawImageBilinear.java 8297175 linux-all
sun/java2d/SunGraphics2D/PolyVertTest.java 6986565 generic-all
sun/java2d/SunGraphics2D/SimplePrimQuality.java 6992007 generic-all
sun/java2d/SunGraphics2D/SourceClippingBlitTest/SourceClippingBlitTest.java 8196185 generic-all

sun/java2d/X11SurfaceData/SharedMemoryPixmapsTest/SharedMemoryPixmapsTest.sh 8221451 linux-all
java/awt/FullScreen/DisplayChangeVITest/DisplayChangeVITest.java 8169469,8273617 windows-all,macosx-aarch64
java/awt/FullScreen/UninitializedDisplayModeChangeTest/UninitializedDisplayModeChangeTest.java 8273617 macosx-all
java/awt/print/PrinterJob/PSQuestionMark.java 7003378 generic-all
java/awt/print/PrinterJob/GlyphPositions.java 7003378 generic-all
java/awt/Choice/ChoiceMouseWheelTest/ChoiceMouseWheelTest.java 6849371 macosx-all,linux-all
java/awt/Component/GetScreenLocTest/GetScreenLocTest.java 4753654 generic-all
java/awt/Component/SetEnabledPerformance/SetEnabledPerformance.java 8165863 macosx-all
java/awt/Clipboard/HTMLTransferTest/HTMLTransferTest.java 8017454 macosx-all
java/awt/Frame/MiscUndecorated/RepaintTest.java 8266244 macosx-aarch64
java/awt/Modal/FileDialog/FileDialogAppModal1Test.java 7186009 macosx-all
java/awt/Modal/FileDialog/FileDialogAppModal2Test.java 7186009 macosx-all
java/awt/Modal/FileDialog/FileDialogAppModal3Test.java 7186009 macosx-all
java/awt/Modal/FileDialog/FileDialogAppModal4Test.java 7186009 macosx-all
java/awt/Modal/FileDialog/FileDialogAppModal5Test.java 7186009 macosx-all
java/awt/Modal/FileDialog/FileDialogAppModal6Test.java 7186009 macosx-all
java/awt/Modal/FileDialog/FileDialogDocModal1Test.java 7186009 macosx-all
java/awt/Modal/FileDialog/FileDialogDocModal2Test.java 7186009 macosx-all
java/awt/Modal/FileDialog/FileDialogDocModal3Test.java 7186009 macosx-all
java/awt/Modal/FileDialog/FileDialogDocModal4Test.java 7186009 macosx-all
java/awt/Modal/FileDialog/FileDialogDocModal5Test.java 7186009 macosx-all
java/awt/Modal/FileDialog/FileDialogDocModal6Test.java 7186009 macosx-all
java/awt/Modal/FileDialog/FileDialogDocModal7Test.java 7186009 macosx-all,linux-all
java/awt/Modal/FileDialog/FileDialogModal1Test.java 7186009 macosx-all
java/awt/Modal/FileDialog/FileDialogModal2Test.java 7186009 macosx-all
java/awt/Modal/FileDialog/FileDialogModal3Test.java 7186009 macosx-all
java/awt/Modal/FileDialog/FileDialogModal4Test.java 7186009 macosx-all
java/awt/Modal/FileDialog/FileDialogModal5Test.java 7186009 macosx-all
java/awt/Modal/FileDialog/FileDialogModal6Test.java 7186009 macosx-all
java/awt/Modal/FileDialog/FileDialogNonModal1Test.java 7186009 macosx-all
java/awt/Modal/FileDialog/FileDialogNonModal2Test.java 7186009 macosx-all,linux-all
java/awt/Modal/FileDialog/FileDialogNonModal3Test.java 7186009 macosx-all
java/awt/Modal/FileDialog/FileDialogNonModal4Test.java 7186009 macosx-all
java/awt/Modal/FileDialog/FileDialogNonModal5Test.java 7186009 macosx-all
java/awt/Modal/FileDialog/FileDialogNonModal6Test.java 7186009 macosx-all,linux-all
java/awt/Modal/FileDialog/FileDialogNonModal7Test.java 7186009 macosx-all,linux-all
java/awt/Modal/FileDialog/FileDialogTKModal1Test.java 8196430 generic-all
java/awt/Modal/FileDialog/FileDialogTKModal2Test.java 8196430 generic-all
java/awt/Modal/FileDialog/FileDialogTKModal3Test.java 8196430 generic-all
java/awt/Modal/FileDialog/FileDialogTKModal4Test.java 8196430 generic-all
java/awt/Modal/FileDialog/FileDialogTKModal5Test.java 8196430 generic-all
java/awt/Modal/FileDialog/FileDialogTKModal6Test.java 8196430 generic-all
java/awt/Modal/FileDialog/FileDialogTKModal7Test.java 8196430 macosx-all
java/awt/Modal/ModalBlockingTests/BlockingDDAppModalTest.java 8198665 macosx-all
java/awt/Modal/ModalBlockingTests/BlockingDDDocModalTest.java 8198665 macosx-all
java/awt/Modal/ModalBlockingTests/BlockingDDModelessTest.java 8198665 macosx-all
java/awt/Modal/ModalBlockingTests/BlockingDDNonModalTest.java 8198665 macosx-all
java/awt/Modal/ModalBlockingTests/BlockingDDSetModalTest.java 8198665 macosx-all
java/awt/Modal/ModalBlockingTests/BlockingDDToolkitModalTest.java 8198665 macosx-all
java/awt/Modal/ModalBlockingTests/BlockingDFAppModalTest.java 8198665 macosx-all
java/awt/Modal/ModalBlockingTests/BlockingDFSetModalTest.java 8198665 macosx-all
java/awt/Modal/ModalBlockingTests/BlockingDFToolkitModalTest.java 8198665 macosx-all
java/awt/Modal/ModalBlockingTests/BlockingDFWModeless1Test.java 8198665 macosx-all
java/awt/Modal/ModalBlockingTests/BlockingDFWModeless2Test.java 8198665 macosx-all
java/awt/Modal/ModalBlockingTests/BlockingDFWNonModal1Test.java 8198665 macosx-all
java/awt/Modal/ModalBlockingTests/BlockingDFWNonModal2Test.java 8198665 macosx-all
java/awt/Modal/ModalBlockingTests/BlockingDocModalTest.java 8198665 macosx-all
java/awt/Modal/ModalBlockingTests/BlockingFDModelessTest.java 8198665 macosx-all
java/awt/Modal/ModalBlockingTests/BlockingFDNonModalTest.java 8198665 macosx-all
java/awt/Modal/ModalBlockingTests/BlockingFDWDocModal1Test.java 8198665 macosx-all
java/awt/Modal/ModalBlockingTests/BlockingFDWDocModal2Test.java 8198665 macosx-all
java/awt/Modal/ModalBlockingTests/BlockingFDWDocModal3Test.java 8198665 macosx-all
java/awt/Modal/ModalBlockingTests/BlockingFDWDocModal4Test.java 8198665 macosx-all
java/awt/Modal/ModalBlockingTests/BlockingFDWModeless1Test.java 8198665 macosx-all
java/awt/Modal/ModalBlockingTests/BlockingFDWModeless2Test.java 8198665 macosx-all
java/awt/Modal/ModalBlockingTests/BlockingFDWModeless3Test.java 8198665 macosx-all
java/awt/Modal/ModalBlockingTests/BlockingFDWModeless4Test.java 8198665 macosx-all
java/awt/Modal/ModalBlockingTests/BlockingFDWNonModal1Test.java 8198665 macosx-all
java/awt/Modal/ModalBlockingTests/BlockingFDWNonModal2Test.java 8198665 macosx-all
java/awt/Modal/ModalBlockingTests/BlockingFDWNonModal3Test.java 8198665 macosx-all
java/awt/Modal/ModalBlockingTests/BlockingFDWNonModal4Test.java 8198665 macosx-all
java/awt/Modal/ModalBlockingTests/BlockingWindowsAppModal1Test.java 8198665 macosx-all
java/awt/Modal/ModalBlockingTests/BlockingWindowsAppModal2Test.java 8198665 macosx-all
java/awt/Modal/ModalBlockingTests/BlockingWindowsAppModal3Test.java 8198665 macosx-all
java/awt/Modal/ModalBlockingTests/BlockingWindowsAppModal4Test.java 8198665 macosx-all
java/awt/Modal/ModalBlockingTests/BlockingWindowsAppModal5Test.java 8198665 macosx-all
java/awt/Modal/ModalBlockingTests/BlockingWindowsAppModal6Test.java 8198665 macosx-all
java/awt/Modal/ModalBlockingTests/BlockingWindowsDocModal1Test.java 8198665 macosx-all
java/awt/Modal/ModalBlockingTests/BlockingWindowsDocModal2Test.java 8198665 macosx-all
java/awt/Modal/ModalBlockingTests/BlockingWindowsSetModal1Test.java 8198665 macosx-all
java/awt/Modal/ModalBlockingTests/BlockingWindowsSetModal2Test.java 8198665 macosx-all
java/awt/Modal/ModalBlockingTests/BlockingWindowsSetModal3Test.java 8198665 macosx-all
java/awt/Modal/ModalBlockingTests/BlockingWindowsSetModal4Test.java 8198665 macosx-all
java/awt/Modal/ModalBlockingTests/BlockingWindowsSetModal5Test.java 8198665 macosx-all
java/awt/Modal/ModalBlockingTests/BlockingWindowsSetModal6Test.java 8198665 macosx-all
java/awt/Modal/ModalBlockingTests/BlockingWindowsToolkitModal1Test.java 8198665 macosx-all
java/awt/Modal/ModalBlockingTests/BlockingWindowsToolkitModal2Test.java 8198665 macosx-all
java/awt/Modal/ModalBlockingTests/BlockingWindowsToolkitModal3Test.java 8198665 macosx-all
java/awt/Modal/ModalBlockingTests/BlockingWindowsToolkitModal4Test.java 8198665 macosx-all
java/awt/Modal/ModalBlockingTests/BlockingWindowsToolkitModal5Test.java 8198665 macosx-all
java/awt/Modal/ModalBlockingTests/BlockingWindowsToolkitModal6Test.java 8198665 macosx-all
java/awt/Modal/ModalBlockingTests/UnblockedDialogAppModalTest.java 8198665 macosx-all
java/awt/Modal/ModalBlockingTests/UnblockedDialogDocModalTest.java 8198665 macosx-all
java/awt/Modal/ModalBlockingTests/UnblockedDialogModelessTest.java 8198665 macosx-all
java/awt/Modal/ModalBlockingTests/UnblockedDialogNonModalTest.java 8198665 macosx-all
java/awt/Modal/ModalBlockingTests/UnblockedDialogSetModalTest.java 8198665 macosx-all
java/awt/Modal/ModalBlockingTests/UnblockedDialogToolkitModalTest.java 8198665 macosx-all
java/awt/Modal/ModalDialogOrderingTest/ModalDialogOrderingTest.java 8066259 macosx-all
java/awt/Modal/ModalExclusionTests/ApplicationExcludeFrameFileTest.java 8047179 linux-all,macosx-all
java/awt/Modal/ModalExclusionTests/ApplicationExcludeDialogFileTest.java 8047179 linux-all,macosx-all
java/awt/Modal/ModalExclusionTests/ApplicationExcludeDialogPageSetupTest.java 8196431 linux-all,macosx-all
java/awt/Modal/ModalExclusionTests/ApplicationExcludeDialogPrintSetupTest.java 8196431 linux-all,macosx-all
java/awt/Modal/ModalExclusionTests/ApplicationExcludeFramePageSetupTest.java 8196431 linux-all,macosx-all
java/awt/Modal/ModalExclusionTests/ApplicationExcludeFramePrintSetupTest.java 8196431 linux-all,macosx-all
java/awt/Modal/ModalExclusionTests/ToolkitExcludeFrameFileTest.java 8047179 linux-all,macosx-all
java/awt/Modal/ModalExclusionTests/ToolkitExcludeDialogFileTest.java 8047179 linux-all,macosx-all
java/awt/Modal/ModalExclusionTests/ToolkitExcludeDialogPageSetupTest.java 8196431 linux-all,macosx-all
java/awt/Modal/ModalExclusionTests/ToolkitExcludeDialogPrintSetupTest.java 8196431 linux-all,macosx-all
java/awt/Modal/ModalExclusionTests/ToolkitExcludeFramePageSetupTest.java 8196431 linux-all,macosx-all
java/awt/Modal/ModalExclusionTests/ToolkitExcludeFramePrintSetupTest.java 8196431 linux-all,macosx-all
java/awt/Modal/ModalFocusTransferTests/FocusTransferWDFAppModal2Test.java 8058813 windows-all
java/awt/Modal/ModalFocusTransferTests/FocusTransferWDFModeless2Test.java 8196191 windows-all
java/awt/Modal/ModalFocusTransferTests/FocusTransferDWFDocModalTest.java 8196432 linux-all,macosx-all
java/awt/Modal/ModalFocusTransferTests/FocusTransferDWFModelessTest.java 8196432 linux-all,macosx-all
java/awt/Modal/ModalFocusTransferTests/FocusTransferDWFNonModalTest.java 8196432 linux-all,macosx-all
java/awt/Modal/ModalFocusTransferTests/FocusTransferDialogsModelessTest.java 8196432 linux-all
java/awt/Modal/ModalFocusTransferTests/FocusTransferDialogsNonModalTest.java 8196432 linux-all
java/awt/Modal/ModalFocusTransferTests/FocusTransferFDWDocModalTest.java 8196432 linux-all
java/awt/Modal/ModalFocusTransferTests/FocusTransferFDWModelessTest.java 8196432 linux-all
java/awt/Modal/ModalFocusTransferTests/FocusTransferFDWNonModalTest.java 8196432 linux-all
java/awt/Modal/ModalFocusTransferTests/FocusTransferFWDAppModal1Test.java 8196432 linux-all,macosx-all
java/awt/Modal/ModalFocusTransferTests/FocusTransferFWDAppModal2Test.java 8196432 linux-all,macosx-all
java/awt/Modal/ModalFocusTransferTests/FocusTransferFWDAppModal3Test.java 8196432 linux-all,macosx-all
java/awt/Modal/ModalFocusTransferTests/FocusTransferFWDAppModal4Test.java 8196432 linux-all,macosx-all
java/awt/Modal/ModalFocusTransferTests/FocusTransferFWDDocModal1Test.java 8196432 linux-all,macosx-all
java/awt/Modal/ModalFocusTransferTests/FocusTransferFWDDocModal2Test.java 8196432 linux-all,macosx-all
java/awt/Modal/ModalFocusTransferTests/FocusTransferFWDDocModal3Test.java 8196432 linux-all,macosx-all
java/awt/Modal/ModalFocusTransferTests/FocusTransferFWDDocModal4Test.java 8196432 linux-all,macosx-all
java/awt/Modal/ModalFocusTransferTests/FocusTransferFWDModeless1Test.java 8196432 linux-all,macosx-all
java/awt/Modal/ModalFocusTransferTests/FocusTransferFWDModeless2Test.java 8196432 linux-all,macosx-all
java/awt/Modal/ModalFocusTransferTests/FocusTransferFWDModeless3Test.java 8196432 linux-all,macosx-all
java/awt/Modal/ModalFocusTransferTests/FocusTransferFWDModeless4Test.java 8196432 linux-all,macosx-all
java/awt/Modal/ModalFocusTransferTests/FocusTransferFWDNonModal1Test.java 8196432 linux-all,macosx-all
java/awt/Modal/ModalFocusTransferTests/FocusTransferFWDNonModal2Test.java 8196432 linux-all,macosx-all
java/awt/Modal/ModalFocusTransferTests/FocusTransferFWDNonModal3Test.java 8196432 linux-all,macosx-all
java/awt/Modal/ModalFocusTransferTests/FocusTransferFWDNonModal4Test.java 8196432 linux-all,macosx-all
java/awt/Modal/ModalFocusTransferTests/FocusTransferWDFDocModal2Test.java 8196432 linux-all
java/awt/Modal/ModalFocusTransferTests/FocusTransferWDFNonModal2Test.java 8196432 linux-all
java/awt/Modal/MultipleDialogs/MultipleDialogs1Test.java 8198665 macosx-all
java/awt/Modal/MultipleDialogs/MultipleDialogs2Test.java 8198665 macosx-all
java/awt/Modal/MultipleDialogs/MultipleDialogs3Test.java 8198665 macosx-all
java/awt/Modal/MultipleDialogs/MultipleDialogs4Test.java 8198665 macosx-all
java/awt/Modal/MultipleDialogs/MultipleDialogs5Test.java 8198665 macosx-all
java/awt/Mouse/EnterExitEvents/DragWindowOutOfFrameTest.java 8177326 macosx-all
java/awt/Mouse/EnterExitEvents/ResizingFrameTest.java 8005021 macosx-all
java/awt/Mouse/EnterExitEvents/FullscreenEnterEventTest.java 8051455 macosx-all
java/awt/Mouse/MouseModifiersUnitTest/MouseModifiersUnitTest_Standard.java 7124407,8302787  macosx-all,windows-all
java/awt/Mouse/RemovedComponentMouseListener/RemovedComponentMouseListener.java 8157170 macosx-all
java/awt/Modal/ToFront/DialogToFrontModeless1Test.java 8213530 linux-all
java/awt/Modal/ToFront/DialogToFrontNonModalTest.java 8221899 linux-all
java/awt/Modal/ToBack/ToBackAppModal1Test.java 8196441 linux-all,macosx-all
java/awt/Modal/ToBack/ToBackAppModal2Test.java 8196441 linux-all,macosx-all
java/awt/Modal/ToBack/ToBackAppModal3Test.java 8196441 linux-all,macosx-all
java/awt/Modal/ToBack/ToBackAppModal4Test.java 8196441 linux-all,macosx-all
java/awt/Modal/ToBack/ToBackAppModal5Test.java 8196441 macosx-all
java/awt/Modal/ToBack/ToBackAppModal6Test.java 8196441 linux-all
java/awt/Modal/ToBack/ToBackModal1Test.java 8196441 linux-all,macosx-all
java/awt/Modal/ToBack/ToBackModal2Test.java 8196441 linux-all,macosx-all
java/awt/Modal/ToBack/ToBackModal3Test.java 8196441 linux-all,macosx-all
java/awt/Modal/ToBack/ToBackModal4Test.java 8196441 linux-all,macosx-all
java/awt/Modal/ToBack/ToBackTKModal1Test.java 8196441 linux-all,macosx-all
java/awt/Modal/ToBack/ToBackTKModal2Test.java 8196441 linux-all,macosx-all
java/awt/Modal/ToBack/ToBackTKModal3Test.java 8196441 linux-all,macosx-all
java/awt/Modal/ToBack/ToBackTKModal4Test.java 8196441 linux-all,macosx-all
java/awt/Modal/ToBack/ToBackTKModal5Test.java 8196441 macosx-all
java/awt/Modal/ToBack/ToBackDocModal1Test.java 8196441 linux-all,macosx-all
java/awt/Modal/ToBack/ToBackDocModal2Test.java 8196441 linux-all,macosx-all
java/awt/Modal/ToBack/ToBackDocModal3Test.java 8196441 linux-all,macosx-all
java/awt/Modal/ToBack/ToBackDocModal4Test.java 8196441 linux-all,macosx-all
java/awt/Modal/ToBack/ToBackDocModal5Test.java 8196441 linux-all,macosx-all
java/awt/Modal/ToBack/ToBackModeless1Test.java 8196441 macosx-all,linux-all
java/awt/Modal/ToBack/ToBackModeless2Test.java 8196441 macosx-all,linux-all
java/awt/Modal/ToBack/ToBackModeless3Test.java 8196441 macosx-all,linux-all
java/awt/Modal/ToBack/ToBackModeless4Test.java 8196441 macosx-all,linux-all
java/awt/Modal/ToBack/ToBackModeless5Test.java 8196441 macosx-all
java/awt/Modal/ToBack/ToBackNonModal1Test.java 8196441 macosx-all,linux-all
java/awt/Modal/ToBack/ToBackNonModal2Test.java 8196441 macosx-all,linux-all
java/awt/Modal/ToBack/ToBackNonModal3Test.java 8196441 macosx-all,linux-all
java/awt/Modal/ToBack/ToBackNonModal4Test.java 8196441 macosx-all,linux-all
java/awt/Modal/ToBack/ToBackNonModal5Test.java 8196441 macosx-all
javax/print/PrintSEUmlauts/PrintSEUmlauts.java 8135174 generic-all
java/awt/font/Rotate/RotatedTextTest.java 8219641 linux-all
java/awt/font/TextLayout/LigatureCaretTest.java 8266312  generic-all
java/awt/image/VolatileImage/CustomCompositeTest.java 8199002 windows-all,linux-all
java/awt/image/VolatileImage/GradientPaints.java 8199003 linux-all
java/awt/JAWT/JAWT.sh 8197798 windows-all,linux-all
java/awt/datatransfer/ConstructFlavoredObjectTest/ConstructFlavoredObjectTest.java 8202860 linux-all
java/awt/FileDialog/FilenameFilterTest/FilenameFilterTest.java 8202882 linux-all
java/awt/Focus/NonFocusableBlockedOwnerTest/NonFocusableBlockedOwnerTest.java 7124275 macosx-all
java/awt/Focus/TranserFocusToWindow/TranserFocusToWindow.java 6848810 macosx-all,linux-all
java/awt/FileDialog/ModalFocus/FileDialogModalFocusTest.java 8194751 linux-all
java/awt/image/VolatileImage/BitmaskVolatileImage.java 8133102 linux-all
java/awt/SplashScreen/MultiResolutionSplash/unix/UnixMultiResolutionSplashTest.java 8203004 linux-all
java/awt/Robot/AcceptExtraMouseButtons/AcceptExtraMouseButtons.java 7107528 linux-all,macosx-all
java/awt/Mouse/MouseDragEvent/MouseDraggedTest.java 8080676 linux-all
java/awt/Mouse/MouseModifiersUnitTest/MouseModifiersInKeyEvent.java 8157147 linux-all,windows-all,macosx-all
java/awt/Toolkit/ToolkitPropertyTest/ToolkitPropertyTest_Enable.java 6847163 linux-all
java/awt/xembed/server/RunTestXEmbed.java 7034201 linux-all
java/awt/Modal/ModalFocusTransferTests/FocusTransferDialogsDocModalTest.java 8164473 linux-all
java/awt/Frame/DisposeParentGC/DisposeParentGC.java 8079786 macosx-all

java/awt/GraphicsDevice/DisplayModes/CycleDMImage.java 7099223,8274106 macosx-aarch64,linux-all,windows-all
java/awt/keyboard/AllKeyCode/AllKeyCode.java 8242930 macosx-all
java/awt/FullScreen/8013581/bug8013581.java 8169471 macosx-all
java/awt/event/MouseEvent/RobotLWTest/RobotLWTest.java 8233568 macosx-all
java/awt/event/MouseEvent/MultipleMouseButtonsTest/MultipleMouseButtonsTest.java 8233568 macosx-all
java/awt/event/MouseEvent/ClickDuringKeypress/ClickDuringKeypress.java 8233568 macosx-all
java/awt/event/KeyEvent/DeadKey/DeadKeyMacOSXInputText.java 8233568 macosx-all
java/awt/event/KeyEvent/DeadKey/deadKeyMacOSX.java 8233568 macosx-all
java/awt/TrayIcon/RightClickWhenBalloonDisplayed/RightClickWhenBalloonDisplayed.java 8238720 windows-all
java/awt/PopupMenu/PopupMenuLocation.java 8238720 windows-all
java/awt/GridLayout/ComponentPreferredSize/ComponentPreferredSize.java 8238720 windows-all
java/awt/GridLayout/ChangeGridSize/ChangeGridSize.java   8238720 windows-all
java/awt/event/MouseEvent/FrameMouseEventAbsoluteCoordsTest/FrameMouseEventAbsoluteCoordsTest.java 8238720 windows-all

# Several tests which fail sometimes on macos11
java/awt/Window/MainKeyWindowTest/TestMainKeyWindow.java 8265985 macosx-all
java/awt/security/WarningWindowDisposeTest/WarningWindowDisposeTest.java 8266059 macosx-all
java/awt/Robot/Delay/InterruptOfDelay.java 8265986 macosx-all
java/awt/MenuBar/TestNoScreenMenuBar.java 8265987 macosx-all

java/awt/Graphics2D/DrawString/DrawRotatedStringUsingRotatedFont.java 8266283 generic-all
java/awt/Graphics2D/DrawString/RotTransText.java 8316878 linux-all
java/awt/KeyboardFocusmanager/TypeAhead/ButtonActionKeyTest/ButtonActionKeyTest.java 8257529 windows-x64
java/awt/KeyboardFocusmanager/ConsumeNextMnemonicKeyTypedTest/ConsumeForModalDialogTest/ConsumeForModalDialogTest.java 8302787 windows-all
java/awt/KeyboardFocusmanager/TypeAhead/MenuItemActivatedTest/MenuItemActivatedTest.java 8302787 windows-all

java/awt/Window/GetScreenLocation/GetScreenLocationTest.java 8225787 linux-x64
java/awt/Dialog/MakeWindowAlwaysOnTop/MakeWindowAlwaysOnTop.java 8266243 macosx-aarch64
java/awt/dnd/BadSerializationTest/BadSerializationTest.java 8277817 linux-x64,windows-x64
java/awt/GraphicsDevice/CheckDisplayModes.java 8266242 macosx-aarch64
java/awt/GraphicsDevice/DisplayModes/UnknownRefrshRateTest.java 8286436 macosx-aarch64
java/awt/image/multiresolution/MultiresolutionIconTest.java 8291979 linux-x64,windows-all
java/awt/event/SequencedEvent/MultipleContextsFunctionalTest.java 8305061 macosx-x64
sun/java2d/DirectX/OnScreenRenderingResizeTest/OnScreenRenderingResizeTest.java 8301177 linux-x64

############################################################################

# jdk_beans

java/beans/Introspector/8132566/OverridePropertyInfoTest.java   8132565 generic-all
java/beans/Introspector/8132566/OverrideUserDefPropertyInfoTest.java 8132565 generic-all

java/beans/XMLEncoder/Test6570354.java 8015593 macosx-all

############################################################################

# jdk_lang

java/lang/ProcessHandle/InfoTest.java                           8211847 aix-ppc64
java/lang/invoke/LFCaching/LFMultiThreadCachingTest.java        8151492 generic-all
java/lang/invoke/LFCaching/LFGarbageCollectedTest.java          8078602 generic-all
java/lang/invoke/lambda/LambdaFileEncodingSerialization.java    8249079 linux-x64
java/lang/invoke/RicochetTest.java                              8251969 generic-all

############################################################################

# jdk_instrument

java/lang/instrument/RedefineBigClass.sh                        8065756 generic-all
java/lang/instrument/RetransformBigClass.sh                     8065756 generic-all

############################################################################

# jdk_io

java/io/pathNames/GeneralWin32.java                             8180264 windows-all
java/io/File/createTempFile/SpecialTempFile.java                8274122 windows11

############################################################################

# jdk_management

com/sun/management/OperatingSystemMXBean/GetProcessCpuLoad.java 8030957 aix-all
com/sun/management/OperatingSystemMXBean/GetSystemCpuLoad.java  8030957 aix-all

java/lang/management/MemoryMXBean/Pending.java                  8158837 generic-all
java/lang/management/MemoryMXBean/PendingAllGC.sh               8158837 generic-all
java/lang/management/ThreadMXBean/ThreadMXBeanStateTest.java    8247426 generic-all

sun/management/jdp/JdpDefaultsTest.java                         8241865,8308807 linux-aarch64,macosx-all,aix-ppc64
sun/management/jdp/JdpJmxRemoteDynamicPortTest.java             8241865,8308807 macosx-all,aix-ppc64
sun/management/jdp/JdpSpecificAddressTest.java                  8241865,8308807 macosx-all,aix-ppc64
sun/management/jdp/JdpOffTest.java                              8308807 aix-ppc64

############################################################################

# jdk_jmx

javax/management/MBeanServer/OldMBeanServerTest.java            8030957 aix-all

javax/management/monitor/DerivedGaugeMonitorTest.java           8042211 generic-all

javax/management/remote/mandatory/connection/RMIConnector_NPETest.java 8267887 generic-all

javax/management/remote/mandatory/connection/BrokenConnectionTest.java 8262312 linux-all

javax/management/remote/mandatory/subjectDelegation/SubjectDelegation1Test.java 8149084 linux-aarch64

############################################################################

# jdk_net

java/net/DatagramSocket/DatagramSocketExample.java              8308807 aix-ppc64
java/net/DatagramSocket/DatagramSocketMulticasting.java         8308807 aix-ppc64

java/net/MulticastSocket/B6427403.java                          8308807 aix-ppc64
java/net/MulticastSocket/IPMulticastIF.java                     8308807 aix-ppc64
java/net/MulticastSocket/JoinLeave.java                         8308807 aix-ppc64
java/net/MulticastSocket/MulticastAddresses.java                8308807 aix-ppc64
java/net/MulticastSocket/NoLoopbackPackets.java                 7122846,8308807 macosx-all,aix-ppc64
java/net/MulticastSocket/NoSetNetworkInterface.java             8308807 aix-ppc64
java/net/MulticastSocket/Promiscuous.java                       8308807 aix-ppc64
java/net/MulticastSocket/SetGetNetworkInterfaceTest.java        8308807 aix-ppc64
java/net/MulticastSocket/SetLoopbackMode.java                   7122846,8308807 macosx-all,aix-ppc64
java/net/MulticastSocket/SetOutgoingIf.java                     8308807 aix-ppc64
java/net/MulticastSocket/Test.java                              7145658,8308807 macosx-all,aix-ppc64

java/net/ServerSocket/AcceptInheritHandle.java                  8211854 aix-ppc64

<<<<<<< HEAD
=======
java/net/Socket/asyncClose/Race.java                            8317801 aix-ppc64

>>>>>>> d5e1bfe9
############################################################################

# jdk_nio

java/nio/channels/AsynchronousSocketChannel/StressLoopback.java 8211851 aix-ppc64

<<<<<<< HEAD
=======
java/nio/channels/Channels/SocketChannelStreams.java            8317838 aix-ppc64

>>>>>>> d5e1bfe9
java/nio/channels/DatagramChannel/AdaptorMulticasting.java      8308807 aix-ppc64
java/nio/channels/DatagramChannel/AfterDisconnect.java          8308807 aix-ppc64
java/nio/channels/DatagramChannel/ManySourcesAndTargets.java    8264385 macosx-aarch64
java/nio/channels/DatagramChannel/Unref.java                    8233437 generic-all

jdk/nio/zipfs/TestLocOffsetFromZip64EF.java                     8301183 linux-all

java/nio/channels/DatagramChannel/AfterDisconnect.java          8308807 aix-ppc64

############################################################################

# jdk_rmi

java/rmi/server/Unreferenced/finiteGCLatency/FiniteGCLatency.java 7140992 generic-all

java/rmi/transport/rapidExportUnexport/RapidExportUnexport.java 7146541 linux-all

java/rmi/transport/checkLeaseInfoLeak/CheckLeaseLeak.java       7191877 generic-all

java/rmi/registry/readTest/CodebaseTest.java                    8173324 windows-all
java/rmi/registry/multipleRegistries/MultipleRegistries.java    8268182 macosx-all

java/rmi/Naming/DefaultRegistryPort.java                        8005619 windows-all
java/rmi/Naming/legalRegistryNames/LegalRegistryNames.java      8005619 windows-all

############################################################################

# jdk_sctp

com/sun/nio/sctp/SctpMultiChannel/SendFailed.java               8141694 linux-all

com/sun/nio/sctp/SctpMultiChannel/SocketOptionTests.java        8141694 linux-all

com/sun/nio/sctp/SctpChannel/SocketOptionTests.java             8141694 linux-all

############################################################################

# jdk_security

sun/security/smartcardio/TestChannel.java                       8039280 generic-all
sun/security/smartcardio/TestConnect.java                       8039280 generic-all
sun/security/smartcardio/TestConnectAgain.java                  8039280 generic-all
sun/security/smartcardio/TestControl.java                       8039280 generic-all
sun/security/smartcardio/TestDefault.java                       8039280 generic-all
sun/security/smartcardio/TestDirect.java                        8039280 generic-all
sun/security/smartcardio/TestExclusive.java                     8039280 generic-all
sun/security/smartcardio/TestMultiplePresent.java               8039280 generic-all
sun/security/smartcardio/TestPresent.java                       8039280 generic-all
sun/security/smartcardio/TestTransmit.java                      8039280 generic-all
com/sun/crypto/provider/Cipher/DES/PerformanceTest.java         8039280 generic-all
com/sun/security/auth/callback/TextCallbackHandler/Default.java 8039280 generic-all
com/sun/security/auth/callback/TextCallbackHandler/Password.java 8039280 generic-all
com/sun/security/sasl/gsskerb/AuthOnly.java                     8039280 generic-all
com/sun/security/sasl/gsskerb/ConfSecurityLayer.java            8039280 generic-all
com/sun/security/sasl/gsskerb/NoSecurityLayer.java              8039280 generic-all
sun/security/provider/PolicyFile/GrantAllPermToExtWhenNoPolicy.java 8039280 generic-all
sun/security/provider/PolicyParser/PrincipalExpansionError.java 8039280 generic-all

sun/security/tools/keytool/NssTest.java                         8295343 linux-all
sun/security/pkcs11/Signature/TestRSAKeyLength.java             8295343 linux-all
sun/security/pkcs11/rsa/TestSignatures.java                     8295343 linux-all
sun/security/pkcs11/rsa/TestKeyPairGenerator.java               8295343 linux-all
sun/security/pkcs11/rsa/TestKeyFactory.java                     8295343 linux-all
sun/security/pkcs11/KeyStore/Basic.java                         8295343 linux-all
sun/security/pkcs11/Cipher/TestKATForGCM.java                   8240611 linux-x64,macosx-x64


############################################################################

# jdk_sound
javax/sound/sampled/DirectAudio/bug6372428.java                      8055097 generic-all
javax/sound/sampled/Clip/bug5070081.java                             8055097 generic-all
javax/sound/sampled/DataLine/LongFramePosition.java                  8055097 generic-all

javax/sound/sampled/Clip/Drain/ClipDrain.java          7062792 generic-all

javax/sound/sampled/Mixers/DisabledAssertionCrash.java 7067310 generic-all

javax/sound/midi/Sequencer/Recording.java 8167580,8265485 linux-all,macosx-aarch64
javax/sound/midi/Sequencer/Looping.java 8136897 generic-all
javax/sound/sampled/Clip/ClipIsRunningAfterStop.java 8307574 linux-x64

############################################################################

# jdk_imageio

############################################################################

# jdk_swing

javax/swing/plaf/basic/BasicTextUI/8001470/bug8001470.java 8233177 linux-all,windows-all

javax/swing/JWindow/ShapedAndTranslucentWindows/ShapedTranslucentPerPixelTranslucentGradient.java 8233582 linux-all
javax/swing/JWindow/ShapedAndTranslucentWindows/ShapedPerPixelTranslucentGradient.java 8233582 linux-all
javax/swing/JWindow/ShapedAndTranslucentWindows/PerPixelTranslucentSwing.java 8194128 macosx-all
javax/swing/JWindow/ShapedAndTranslucentWindows/SetShapeAndClickSwing.java 8013450 macosx-all
javax/swing/JWindow/ShapedAndTranslucentWindows/TranslucentJComboBox.java 8024627 macosx-all
# The next test below is an intermittent failure
javax/swing/JTree/DnD/LastNodeLowerHalfDrop.java 8159131 linux-all
javax/swing/JTree/4633594/JTreeFocusTest.java 7105441 macosx-all
javax/swing/AbstractButton/6711682/bug6711682.java 8060765 windows-all,macosx-all
javax/swing/JFileChooser/6396844/TwentyThousandTest.java 8198003 generic-all
javax/swing/JPopupMenu/6800513/bug6800513.java 7184956 macosx-all
javax/swing/JTabbedPane/8007563/Test8007563.java 8051591 generic-all
javax/swing/JTabbedPane/4624207/bug4624207.java 8064922 macosx-all
javax/swing/SwingUtilities/TestBadBreak/TestBadBreak.java 8160720 generic-all
javax/swing/JFileChooser/6798062/bug6798062.java 8146446 windows-all
javax/swing/JPopupMenu/4870644/bug4870644.java 8194130 macosx-all,linux-all
javax/swing/dnd/8139050/NativeErrorsInTableDnD.java 8202765  macosx-all,linux-all
javax/swing/JEditorPane/6917744/bug6917744.java 8213124 macosx-all
javax/swing/JRadioButton/4314194/bug4314194.java 8298153 linux-all

# Several tests which fail on some hidpi systems/macosx12-aarch64 system
java/awt/Window/8159168/SetShapeTest.java 8274106 macosx-aarch64
java/awt/image/multiresolution/MultiResolutionJOptionPaneIconTest.java 8274106 macosx-aarch64
javax/swing/JFrame/8175301/ScaledFrameBackgroundTest.java 8274106 macosx-aarch64

java/awt/Mouse/EnterExitEvents/DragWindowTest.java 8298823 macosx-all
java/awt/Focus/NonFocusableWindowTest/NonfocusableOwnerTest.java 8280392 windows-x64
java/awt/Mixing/AWT_Mixing/OpaqueOverlapping.java 8294264 windows-x64
java/awt/Mixing/AWT_Mixing/ViewportOverlapping.java 8253184,8295813 windows-x64

javax/swing/JColorChooser/Test6827032.java 8224968 windows-x64
java/awt/dnd/MissingDragExitEventTest/MissingDragExitEventTest.java 8288839 windows-x64

sanity/client/SwingSet/src/ToolTipDemoTest.java 8293001 linux-all
sanity/client/SwingSet/src/ButtonDemoScreenshotTest.java 8265770 macosx-all
sanity/client/SwingSet/src/EditorPaneDemoTest.java 8212240 linux-x64

############################################################################

# jdk_text

############################################################################

# jdk_time

############################################################################

# core_tools


############################################################################

# core_svc

############################################################################

# jdk_jdi

com/sun/jdi/RepStep.java                                        8043571 generic-all

com/sun/jdi/InvokeHangTest.java                                 8218463 linux-all

############################################################################

# jdk_time

############################################################################

# jdk_util

java/util/Locale/LocaleProvidersRun.java                        8268379 macosx-x64
sun/util/locale/provider/CalendarDataRegression.java            8268379 macosx-x64
java/util/concurrent/forkjoin/AsyncShutdownNow.java             8286352 linux-all,windows-x64
java/util/concurrent/ExecutorService/CloseTest.java             8288899 macosx-aarch64

############################################################################

# jdk_instrument

############################################################################

# svc_tools

sun/tools/jstatd/TestJstatdRmiPort.java                         8226420,8251259,8293577 generic-all

sun/tools/jstat/jstatLineCounts1.sh                             8248691,8268211 linux-ppc64le,aix-ppc64,linux-aarch64
sun/tools/jstat/jstatLineCounts2.sh                             8248691,8268211 linux-ppc64le,aix-ppc64,linux-aarch64
sun/tools/jstat/jstatLineCounts3.sh                             8248691,8268211 linux-ppc64le,aix-ppc64,linux-aarch64
sun/tools/jstat/jstatLineCounts4.sh                             8248691,8268211 linux-ppc64le,aix-ppc64,linux-aarch64

sun/tools/jhsdb/JStackStressTest.java                           8276210 linux-aarch64

############################################################################

# jdk_other

javax/rmi/ssl/SSLSocketParametersTest.sh                        8162906 generic-all

jdk/incubator/vector/ShortMaxVectorTests.java                   8306592 generic-i586
jdk/incubator/vector/LoadJsvmlTest.java                         8305390 windows-x64

############################################################################

# jdk_jfr

jdk/jfr/event/compiler/TestCodeSweeper.java                     8225209 generic-all
jdk/jfr/event/runtime/TestResidentSetSizeEvent.java             8309846 aix-ppc64
jdk/jfr/startupargs/TestStartName.java                          8214685 windows-x64
jdk/jfr/startupargs/TestStartDuration.java                      8214685 windows-x64
jdk/jfr/jvm/TestWaste.java                                      8282427 generic-all
jdk/jfr/api/consumer/recordingstream/TestOnEvent.java           8255404 linux-x64
jdk/jfr/tool/TestView.java                                      8309238 macosx-x64

############################################################################

# jdk_internal

############################################################################

# jdk_jpackage

############################################################################

# jdk_foreign

############################################################################
# Client manual tests

javax/swing/JFileChooser/6698013/bug6698013.java 8024419 macosx-all
javax/swing/JColorChooser/8065098/bug8065098.java 8065647 macosx-all
javax/swing/JTabbedPane/4666224/bug4666224.html 8144124  macosx-all
javax/swing/SwingUtilities/TestTextPosInPrint.java 8227025 windows-all

java/awt/event/MouseEvent/SpuriousExitEnter/SpuriousExitEnter_1.java 7131438,8022539 generic-all
java/awt/event/MouseEvent/SpuriousExitEnter/SpuriousExitEnter_2.java 7131438,8022539 generic-all
java/awt/Modal/WsDisabledStyle/CloseBlocker/CloseBlocker.java 7187741 linux-all,macosx-all
java/awt/xembed/server/TestXEmbedServerJava.java 8001150,8004031 generic-all
java/awt/Modal/PrintDialogsTest/PrintDialogsTest.java 8068378 generic-all
java/awt/dnd/DnDFileGroupDescriptor/DnDFileGroupDescriptor.html 8080185 macosx-all,linux-all
java/awt/event/MouseEvent/AltGraphModifierTest/AltGraphModifierTest.java 8162380 generic-all
java/awt/image/VolatileImage/VolatileImageConfigurationTest.java 8171069 macosx-all,linux-all
java/awt/Modal/InvisibleParentTest/InvisibleParentTest.java 8172245 linux-all
java/awt/print/Dialog/RestoreActiveWindowTest/RestoreActiveWindowTest.java 8185429 macosx-all
java/awt/TrayIcon/DblClickActionEventTest/DblClickActionEventTest.html 8203867 macosx-all
java/awt/Frame/FrameStateTest/FrameStateTest.html 8203920 macosx-all,linux-all
java/awt/print/PrinterJob/ScaledText/ScaledText.java 8231226 macosx-all
java/awt/font/TextLayout/TestJustification.html 8250791 macosx-all
java/awt/TrayIcon/DragEventSource/DragEventSource.java 8252242 macosx-all
java/awt/FileDialog/DefaultFocusOwner/DefaultFocusOwner.java 7187728 macosx-all,linux-all
java/awt/FileDialog/RegexpFilterTest/RegexpFilterTest.html 7187728 macosx-all,linux-all
java/awt/print/PageFormat/Orient.java 8016055 macosx-all
java/awt/TextArea/TextAreaCursorTest/HoveringAndDraggingTest.java 8024986 macosx-all,linux-all
java/awt/event/MouseEvent/SpuriousExitEnter/SpuriousExitEnter.java 8254841 macosx-all
java/awt/Focus/AppletInitialFocusTest/AppletInitialFocusTest1.java 8256289 windows-x64
java/awt/FullScreen/TranslucentWindow/TranslucentWindow.java 8258103 linux-all
java/awt/Focus/FrameMinimizeTest/FrameMinimizeTest.java 8016266 linux-x64<|MERGE_RESOLUTION|>--- conflicted
+++ resolved
@@ -481,7 +481,8 @@
 java/lang/ProcessHandle/InfoTest.java                           8211847 aix-ppc64
 java/lang/invoke/LFCaching/LFMultiThreadCachingTest.java        8151492 generic-all
 java/lang/invoke/LFCaching/LFGarbageCollectedTest.java          8078602 generic-all
-java/lang/invoke/lambda/LambdaFileEncodingSerialization.java    8249079 linux-x64
+# SapMachine 2020-07-14 We see this on more linux boxes
+java/lang/invoke/lambda/LambdaFileEncodingSerialization.java    8249079 linux-all
 java/lang/invoke/RicochetTest.java                              8251969 generic-all
 
 ############################################################################
@@ -549,22 +550,16 @@
 
 java/net/ServerSocket/AcceptInheritHandle.java                  8211854 aix-ppc64
 
-<<<<<<< HEAD
-=======
 java/net/Socket/asyncClose/Race.java                            8317801 aix-ppc64
 
->>>>>>> d5e1bfe9
 ############################################################################
 
 # jdk_nio
 
 java/nio/channels/AsynchronousSocketChannel/StressLoopback.java 8211851 aix-ppc64
 
-<<<<<<< HEAD
-=======
 java/nio/channels/Channels/SocketChannelStreams.java            8317838 aix-ppc64
 
->>>>>>> d5e1bfe9
 java/nio/channels/DatagramChannel/AdaptorMulticasting.java      8308807 aix-ppc64
 java/nio/channels/DatagramChannel/AfterDisconnect.java          8308807 aix-ppc64
 java/nio/channels/DatagramChannel/ManySourcesAndTargets.java    8264385 macosx-aarch64

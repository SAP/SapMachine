/*
 * Copyright (c) 2017, 2023, Oracle and/or its affiliates. All rights reserved.
 * DO NOT ALTER OR REMOVE COPYRIGHT NOTICES OR THIS FILE HEADER.
 *
 * This code is free software; you can redistribute it and/or modify it
 * under the terms of the GNU General Public License version 2 only, as
 * published by the Free Software Foundation.
 *
 * This code is distributed in the hope that it will be useful, but WITHOUT
 * ANY WARRANTY; without even the implied warranty of MERCHANTABILITY or
 * FITNESS FOR A PARTICULAR PURPOSE.  See the GNU General Public License
 * version 2 for more details (a copy is included in the LICENSE file that
 * accompanied this code).
 *
 * You should have received a copy of the GNU General Public License version
 * 2 along with this work; if not, write to the Free Software Foundation,
 * Inc., 51 Franklin St, Fifth Floor, Boston, MA 02110-1301 USA.
 *
 * Please contact Oracle, 500 Oracle Parkway, Redwood Shores, CA 94065 USA
 * or visit www.oracle.com if you need additional information or have any
 * questions.
 *
 */

/**
 * @test
 * @bug 8189131 8198240 8191844 8189949 8191031 8196141 8204923 8195774 8199779
 *      8209452 8209506 8210432 8195793 8216577 8222089 8222133 8222137 8222136
 *      8223499 8225392 8232019 8234245 8233223 8225068 8225069 8243321 8243320
 *      8243559 8225072 8258630 8259312 8256421 8225081 8225082 8225083 8245654
 *      8305975 8304760 8307134 8295894 8314960 8317373 8317374 8318759
 * @summary Check root CA entries in cacerts file
 */
import java.io.ByteArrayInputStream;
import java.io.File;
import java.nio.file.Files;
import java.nio.file.Path;
import java.security.KeyStore;
import java.security.MessageDigest;
import java.security.cert.*;
import java.util.*;

public class VerifyCACerts {

    private static final String CACERTS
            = System.getProperty("java.home") + File.separator + "lib"
            + File.separator + "security" + File.separator + "cacerts";

    // The numbers of certs now.
<<<<<<< HEAD
    // SapMachine 2021-09-23: Additional certificate for SAP
    private static final int COUNT = 98;
=======
    private static final int COUNT = 103;
>>>>>>> d5e1bfe9

    // SHA-256 of cacerts, can be generated with
    // shasum -a 256 cacerts | sed -e 's/../&:/g' | tr '[:lower:]' '[:upper:]' | cut -c1-95
    // SapMachine 2021-09-23: Additional certificate for SAP
    private static final String CHECKSUM
<<<<<<< HEAD
            = "B4:2D:B0:4F:D6:B0:3D:AC:64:C7:9C:E9:94:3A:A9:E1:BC:F5:69:05:19:56:FF:E9:4F:CD:D2:DA:0C:A3:27:71";
=======
            = "25:CA:3F:68:80:2E:73:63:8E:84:EF:2C:F3:14:5B:76:DC:D3:03:76:8C:13:8E:76:01:8D:D5:D4:C9:5C:53:0E";
>>>>>>> d5e1bfe9

    // Hex formatter to upper case with ":" delimiter
    private static final HexFormat HEX = HexFormat.ofDelimiter(":").withUpperCase();

    // map of cert alias to SHA-256 fingerprint
    @SuppressWarnings("serial")
    private static final Map<String, String> FINGERPRINT_MAP = new HashMap<>() {
        {
            put("actalisauthenticationrootca [jdk]",
                    "55:92:60:84:EC:96:3A:64:B9:6E:2A:BE:01:CE:0B:A8:6A:64:FB:FE:BC:C7:AA:B5:AF:C1:55:B3:7F:D7:60:66");
            put("buypassclass2ca [jdk]",
                    "9A:11:40:25:19:7C:5B:B9:5D:94:E6:3D:55:CD:43:79:08:47:B6:46:B2:3C:DF:11:AD:A4:A0:0E:FF:15:FB:48");
            put("buypassclass3ca [jdk]",
                    "ED:F7:EB:BC:A2:7A:2A:38:4D:38:7B:7D:40:10:C6:66:E2:ED:B4:84:3E:4C:29:B4:AE:1D:5B:93:32:E6:B2:4D");
            put("camerfirmachambersca [jdk]",
                    "06:3E:4A:FA:C4:91:DF:D3:32:F3:08:9B:85:42:E9:46:17:D8:93:D7:FE:94:4E:10:A7:93:7E:E2:9D:96:93:C0");
            put("camerfirmachambersignca [jdk]",
                    "13:63:35:43:93:34:A7:69:80:16:A0:D3:24:DE:72:28:4E:07:9D:7B:52:20:BB:8F:BD:74:78:16:EE:BE:BA:CA");
            put("camerfirmachamberscommerceca [jdk]",
                    "0C:25:8A:12:A5:67:4A:EF:25:F2:8B:A7:DC:FA:EC:EE:A3:48:E5:41:E6:F5:CC:4E:E6:3B:71:B3:61:60:6A:C3");
            put("certumca [jdk]",
                    "D8:E0:FE:BC:1D:B2:E3:8D:00:94:0F:37:D2:7D:41:34:4D:99:3E:73:4B:99:D5:65:6D:97:78:D4:D8:14:36:24");
            put("certumtrustednetworkca [jdk]",
                    "5C:58:46:8D:55:F5:8E:49:7E:74:39:82:D2:B5:00:10:B6:D1:65:37:4A:CF:83:A7:D4:A3:2D:B7:68:C4:40:8E");
            put("chunghwaepkirootca [jdk]",
                    "C0:A6:F4:DC:63:A2:4B:FD:CF:54:EF:2A:6A:08:2A:0A:72:DE:35:80:3E:2F:F5:FF:52:7A:E5:D8:72:06:DF:D5");
            put("comodorsaca [jdk]",
                    "52:F0:E1:C4:E5:8E:C6:29:29:1B:60:31:7F:07:46:71:B8:5D:7E:A8:0D:5B:07:27:34:63:53:4B:32:B4:02:34");
            put("comodoaaaca [jdk]",
                    "D7:A7:A0:FB:5D:7E:27:31:D7:71:E9:48:4E:BC:DE:F7:1D:5F:0C:3E:0A:29:48:78:2B:C8:3E:E0:EA:69:9E:F4");
            put("comodoeccca [jdk]",
                    "17:93:92:7A:06:14:54:97:89:AD:CE:2F:8F:34:F7:F0:B6:6D:0F:3A:E3:A3:B8:4D:21:EC:15:DB:BA:4F:AD:C7");
            put("usertrustrsaca [jdk]",
                    "E7:93:C9:B0:2F:D8:AA:13:E2:1C:31:22:8A:CC:B0:81:19:64:3B:74:9C:89:89:64:B1:74:6D:46:C3:D4:CB:D2");
            put("usertrusteccca [jdk]",
                    "4F:F4:60:D5:4B:9C:86:DA:BF:BC:FC:57:12:E0:40:0D:2B:ED:3F:BC:4D:4F:BD:AA:86:E0:6A:DC:D2:A9:AD:7A");
            put("utnuserfirstobjectca [jdk]",
                    "6F:FF:78:E4:00:A7:0C:11:01:1C:D8:59:77:C4:59:FB:5A:F9:6A:3D:F0:54:08:20:D0:F4:B8:60:78:75:E5:8F");
            put("addtrustexternalca [jdk]",
                    "68:7F:A4:51:38:22:78:FF:F0:C8:B1:1F:8D:43:D5:76:67:1C:6E:B2:BC:EA:B4:13:FB:83:D9:65:D0:6D:2F:F2");
            put("addtrustqualifiedca [jdk]",
                    "80:95:21:08:05:DB:4B:BC:35:5E:44:28:D8:FD:6E:C2:CD:E3:AB:5F:B9:7A:99:42:98:8E:B8:F4:DC:D0:60:16");
            put("baltimorecybertrustca [jdk]",
                    "16:AF:57:A9:F6:76:B0:AB:12:60:95:AA:5E:BA:DE:F2:2A:B3:11:19:D6:44:AC:95:CD:4B:93:DB:F3:F2:6A:EB");
            put("digicertglobalrootca [jdk]",
                    "43:48:A0:E9:44:4C:78:CB:26:5E:05:8D:5E:89:44:B4:D8:4F:96:62:BD:26:DB:25:7F:89:34:A4:43:C7:01:61");
            put("digicertglobalrootg2 [jdk]",
                    "CB:3C:CB:B7:60:31:E5:E0:13:8F:8D:D3:9A:23:F9:DE:47:FF:C3:5E:43:C1:14:4C:EA:27:D4:6A:5A:B1:CB:5F");
            put("digicertglobalrootg3 [jdk]",
                    "31:AD:66:48:F8:10:41:38:C7:38:F3:9E:A4:32:01:33:39:3E:3A:18:CC:02:29:6E:F9:7C:2A:C9:EF:67:31:D0");
            put("digicerttrustedrootg4 [jdk]",
                    "55:2F:7B:DC:F1:A7:AF:9E:6C:E6:72:01:7F:4F:12:AB:F7:72:40:C7:8E:76:1A:C2:03:D1:D9:D2:0A:C8:99:88");
            put("digicertassuredidrootca [jdk]",
                    "3E:90:99:B5:01:5E:8F:48:6C:00:BC:EA:9D:11:1E:E7:21:FA:BA:35:5A:89:BC:F1:DF:69:56:1E:3D:C6:32:5C");
            put("digicertassuredidg2 [jdk]",
                    "7D:05:EB:B6:82:33:9F:8C:94:51:EE:09:4E:EB:FE:FA:79:53:A1:14:ED:B2:F4:49:49:45:2F:AB:7D:2F:C1:85");
            put("digicertassuredidg3 [jdk]",
                    "7E:37:CB:8B:4C:47:09:0C:AB:36:55:1B:A6:F4:5D:B8:40:68:0F:BA:16:6A:95:2D:B1:00:71:7F:43:05:3F:C2");
            put("digicerthighassuranceevrootca [jdk]",
                    "74:31:E5:F4:C3:C1:CE:46:90:77:4F:0B:61:E0:54:40:88:3B:A9:A0:1E:D0:0B:A6:AB:D7:80:6E:D3:B1:18:CF");
            put("geotrustglobalca [jdk]",
                    "FF:85:6A:2D:25:1D:CD:88:D3:66:56:F4:50:12:67:98:CF:AB:AA:DE:40:79:9C:72:2D:E4:D2:B5:DB:36:A7:3A");
            put("geotrustprimaryca [jdk]",
                    "37:D5:10:06:C5:12:EA:AB:62:64:21:F1:EC:8C:92:01:3F:C5:F8:2A:E9:8E:E5:33:EB:46:19:B8:DE:B4:D0:6C");
            put("geotrustprimarycag2 [jdk]",
                    "5E:DB:7A:C4:3B:82:A0:6A:87:61:E8:D7:BE:49:79:EB:F2:61:1F:7D:D7:9B:F9:1C:1C:6B:56:6A:21:9E:D7:66");
            put("geotrustprimarycag3 [jdk]",
                    "B4:78:B8:12:25:0D:F8:78:63:5C:2A:A7:EC:7D:15:5E:AA:62:5E:E8:29:16:E2:CD:29:43:61:88:6C:D1:FB:D4");
            put("geotrustuniversalca [jdk]",
                    "A0:45:9B:9F:63:B2:25:59:F5:FA:5D:4C:6D:B3:F9:F7:2F:F1:93:42:03:35:78:F0:73:BF:1D:1B:46:CB:B9:12");
            put("sapglobalrootca [jdk]",
                    "56:53:9C:1E:7B:5E:D5:58:2B:79:68:00:61:CB:F2:14:86:A8:50:22:6B:2F:CF:30:B5:B1:52:A7:20:E1:34:DE");
            put("thawteprimaryrootca [jdk]",
                    "8D:72:2F:81:A9:C1:13:C0:79:1D:F1:36:A2:96:6D:B2:6C:95:0A:97:1D:B4:6B:41:99:F4:EA:54:B7:8B:FB:9F");
            put("thawteprimaryrootcag2 [jdk]",
                    "A4:31:0D:50:AF:18:A6:44:71:90:37:2A:86:AF:AF:8B:95:1F:FB:43:1D:83:7F:1E:56:88:B4:59:71:ED:15:57");
            put("thawteprimaryrootcag3 [jdk]",
                    "4B:03:F4:58:07:AD:70:F2:1B:FC:2C:AE:71:C9:FD:E4:60:4C:06:4C:F5:FF:B6:86:BA:E5:DB:AA:D7:FD:D3:4C");
            put("verisignuniversalrootca [jdk]",
                    "23:99:56:11:27:A5:71:25:DE:8C:EF:EA:61:0D:DF:2F:A0:78:B5:C8:06:7F:4E:82:82:90:BF:B8:60:E8:4B:3C");
            put("verisignclass3g3ca [jdk]",
                    "EB:04:CF:5E:B1:F3:9A:FA:76:2F:2B:B1:20:F2:96:CB:A5:20:C1:B9:7D:B1:58:95:65:B8:1C:B9:A1:7B:72:44");
            put("verisignclass3g4ca [jdk]",
                    "69:DD:D7:EA:90:BB:57:C9:3E:13:5D:C8:5E:A6:FC:D5:48:0B:60:32:39:BD:C4:54:FC:75:8B:2A:26:CF:7F:79");
            put("verisignclass3g5ca [jdk]",
                    "9A:CF:AB:7E:43:C8:D8:80:D0:6B:26:2A:94:DE:EE:E4:B4:65:99:89:C3:D0:CA:F1:9B:AF:64:05:E4:1A:B7:DF");
            put("dtrustclass3ca2 [jdk]",
                    "49:E7:A4:42:AC:F0:EA:62:87:05:00:54:B5:25:64:B6:50:E4:F4:9E:42:E3:48:D6:AA:38:E0:39:E9:57:B1:C1");
            put("dtrustclass3ca2ev [jdk]",
                    "EE:C5:49:6B:98:8C:E9:86:25:B9:34:09:2E:EC:29:08:BE:D0:B0:F3:16:C2:D4:73:0C:84:EA:F1:F3:D3:48:81");
            put("identrustpublicca [jdk]",
                    "30:D0:89:5A:9A:44:8A:26:20:91:63:55:22:D1:F5:20:10:B5:86:7A:CA:E1:2C:78:EF:95:8F:D4:F4:38:9F:2F");
            put("identrustcommercial [jdk]",
                    "5D:56:49:9B:E4:D2:E0:8B:CF:CA:D0:8A:3E:38:72:3D:50:50:3B:DE:70:69:48:E4:2F:55:60:30:19:E5:28:AE");
            put("letsencryptisrgx1 [jdk]",
                    "96:BC:EC:06:26:49:76:F3:74:60:77:9A:CF:28:C5:A7:CF:E8:A3:C0:AA:E1:1A:8F:FC:EE:05:C0:BD:DF:08:C6");
            put("letsencryptisrgx2 [jdk]",
                    "69:72:9B:8E:15:A8:6E:FC:17:7A:57:AF:B7:17:1D:FC:64:AD:D2:8C:2F:CA:8C:F1:50:7E:34:45:3C:CB:14:70");
            put("luxtrustglobalrootca [jdk]",
                    "A1:B2:DB:EB:64:E7:06:C6:16:9E:3C:41:18:B2:3B:AA:09:01:8A:84:27:66:6D:8B:F0:E2:88:91:EC:05:19:50");
            put("quovadisrootca [jdk]",
                    "A4:5E:DE:3B:BB:F0:9C:8A:E1:5C:72:EF:C0:72:68:D6:93:A2:1C:99:6F:D5:1E:67:CA:07:94:60:FD:6D:88:73");
            put("quovadisrootca1g3 [jdk]",
                    "8A:86:6F:D1:B2:76:B5:7E:57:8E:92:1C:65:82:8A:2B:ED:58:E9:F2:F2:88:05:41:34:B7:F1:F4:BF:C9:CC:74");
            put("quovadisrootca2 [jdk]",
                    "85:A0:DD:7D:D7:20:AD:B7:FF:05:F8:3D:54:2B:20:9D:C7:FF:45:28:F7:D6:77:B1:83:89:FE:A5:E5:C4:9E:86");
            put("quovadisrootca2g3 [jdk]",
                    "8F:E4:FB:0A:F9:3A:4D:0D:67:DB:0B:EB:B2:3E:37:C7:1B:F3:25:DC:BC:DD:24:0E:A0:4D:AF:58:B4:7E:18:40");
            put("quovadisrootca3 [jdk]",
                    "18:F1:FC:7F:20:5D:F8:AD:DD:EB:7F:E0:07:DD:57:E3:AF:37:5A:9C:4D:8D:73:54:6B:F4:F1:FE:D1:E1:8D:35");
            put("quovadisrootca3g3 [jdk]",
                    "88:EF:81:DE:20:2E:B0:18:45:2E:43:F8:64:72:5C:EA:5F:BD:1F:C2:D9:D2:05:73:07:09:C5:D8:B8:69:0F:46");
            put("digicertcseccrootg5 [jdk]",
                    "26:C5:6A:D2:20:8D:1E:9B:15:2F:66:85:3B:F4:79:7C:BE:B7:55:2C:1F:3F:47:72:51:E8:CB:1A:E7:E7:97:BF");
            put("digicertcsrsarootg5 [jdk]",
                    "73:53:B6:D6:C2:D6:DA:42:47:77:3F:3F:07:D0:75:DE:CB:51:34:21:2B:EA:D0:92:8E:F1:F4:61:15:26:09:41");
            put("digicerttlseccrootg5 [jdk]",
                    "01:8E:13:F0:77:25:32:CF:80:9B:D1:B1:72:81:86:72:83:FC:48:C6:E1:3B:E9:C6:98:12:85:4A:49:0C:1B:05");
            put("digicerttlsrsarootg5 [jdk]",
                    "37:1A:00:DC:05:33:B3:72:1A:7E:EB:40:E8:41:9E:70:79:9D:2B:0A:0F:2C:1D:80:69:31:65:F7:CE:C4:AD:75");
            put("secomscrootca2 [jdk]",
                    "51:3B:2C:EC:B8:10:D4:CD:E5:DD:85:39:1A:DF:C6:C2:DD:60:D8:7B:B7:36:D2:B5:21:48:4A:A4:7A:0E:BE:F6");
            put("swisssigngoldg2ca [jdk]",
                    "62:DD:0B:E9:B9:F5:0A:16:3E:A0:F8:E7:5C:05:3B:1E:CA:57:EA:55:C8:68:8F:64:7C:68:81:F2:C8:35:7B:95");
            put("swisssignplatinumg2ca [jdk]",
                    "3B:22:2E:56:67:11:E9:92:30:0D:C0:B1:5A:B9:47:3D:AF:DE:F8:C8:4D:0C:EF:7D:33:17:B4:C1:82:1D:14:36");
            put("swisssignsilverg2ca [jdk]",
                    "BE:6C:4D:A2:BB:B9:BA:59:B6:F3:93:97:68:37:42:46:C3:C0:05:99:3F:A9:8F:02:0D:1D:ED:BE:D4:8A:81:D5");
            put("securetrustca [jdk]",
                    "F1:C1:B5:0A:E5:A2:0D:D8:03:0E:C9:F6:BC:24:82:3D:D3:67:B5:25:57:59:B4:E7:1B:61:FC:E9:F7:37:5D:73");
            put("xrampglobalca [jdk]",
                    "CE:CD:DC:90:50:99:D8:DA:DF:C5:B1:D2:09:B7:37:CB:E2:C1:8C:FB:2C:10:C0:FF:0B:CF:0D:32:86:FC:1A:A2");
            put("godaddyrootg2ca [jdk]",
                    "45:14:0B:32:47:EB:9C:C8:C5:B4:F0:D7:B5:30:91:F7:32:92:08:9E:6E:5A:63:E2:74:9D:D3:AC:A9:19:8E:DA");
            put("godaddyclass2ca [jdk]",
                    "C3:84:6B:F2:4B:9E:93:CA:64:27:4C:0E:C6:7C:1E:CC:5E:02:4F:FC:AC:D2:D7:40:19:35:0E:81:FE:54:6A:E4");
            put("starfieldclass2ca [jdk]",
                    "14:65:FA:20:53:97:B8:76:FA:A6:F0:A9:95:8E:55:90:E4:0F:CC:7F:AA:4F:B7:C2:C8:67:75:21:FB:5F:B6:58");
            put("starfieldrootg2ca [jdk]",
                    "2C:E1:CB:0B:F9:D2:F9:E1:02:99:3F:BE:21:51:52:C3:B2:DD:0C:AB:DE:1C:68:E5:31:9B:83:91:54:DB:B7:F5");
            put("entrustrootcaec1 [jdk]",
                    "02:ED:0E:B2:8C:14:DA:45:16:5C:56:67:91:70:0D:64:51:D7:FB:56:F0:B2:AB:1D:3B:8E:B0:70:E5:6E:DF:F5");
            put("entrust2048ca [jdk]",
                    "6D:C4:71:72:E0:1C:BC:B0:BF:62:58:0D:89:5F:E2:B8:AC:9A:D4:F8:73:80:1E:0C:10:B9:C8:37:D2:1E:B1:77");
            put("entrustrootcag2 [jdk]",
                    "43:DF:57:74:B0:3E:7F:EF:5F:E4:0D:93:1A:7B:ED:F1:BB:2E:6B:42:73:8C:4E:6D:38:41:10:3D:3A:A7:F3:39");
            put("entrustevca [jdk]",
                    "73:C1:76:43:4F:1B:C6:D5:AD:F4:5B:0E:76:E7:27:28:7C:8D:E5:76:16:C1:E6:E6:14:1A:2B:2C:BC:7D:8E:4C");
            put("affirmtrustnetworkingca [jdk]",
                    "0A:81:EC:5A:92:97:77:F1:45:90:4A:F3:8D:5D:50:9F:66:B5:E2:C5:8F:CD:B5:31:05:8B:0E:17:F3:F0:B4:1B");
            put("affirmtrustpremiumca [jdk]",
                    "70:A7:3F:7F:37:6B:60:07:42:48:90:45:34:B1:14:82:D5:BF:0E:69:8E:CC:49:8D:F5:25:77:EB:F2:E9:3B:9A");
            put("affirmtrustcommercialca [jdk]",
                    "03:76:AB:1D:54:C5:F9:80:3C:E4:B2:E2:01:A0:EE:7E:EF:7B:57:B6:36:E8:A9:3C:9B:8D:48:60:C9:6F:5F:A7");
            put("affirmtrustpremiumeccca [jdk]",
                    "BD:71:FD:F6:DA:97:E4:CF:62:D1:64:7A:DD:25:81:B0:7D:79:AD:F8:39:7E:B4:EC:BA:9C:5E:84:88:82:14:23");
            put("ttelesecglobalrootclass3ca [jdk]",
                    "FD:73:DA:D3:1C:64:4F:F1:B4:3B:EF:0C:CD:DA:96:71:0B:9C:D9:87:5E:CA:7E:31:70:7A:F3:E9:6D:52:2B:BD");
            put("ttelesecglobalrootclass2ca [jdk]",
                    "91:E2:F5:78:8D:58:10:EB:A7:BA:58:73:7D:E1:54:8A:8E:CA:CD:01:45:98:BC:0B:14:3E:04:1B:17:05:25:52");
            put("starfieldservicesrootg2ca [jdk]",
                    "56:8D:69:05:A2:C8:87:08:A4:B3:02:51:90:ED:CF:ED:B1:97:4A:60:6A:13:C6:E5:29:0F:CB:2A:E6:3E:DA:B5");
            put("globalsignca [jdk]",
                    "EB:D4:10:40:E4:BB:3E:C7:42:C9:E3:81:D3:1E:F2:A4:1A:48:B6:68:5C:96:E7:CE:F3:C1:DF:6C:D4:33:1C:99");
            put("globalsignr3ca [jdk]",
                    "CB:B5:22:D7:B7:F1:27:AD:6A:01:13:86:5B:DF:1C:D4:10:2E:7D:07:59:AF:63:5A:7C:F4:72:0D:C9:63:C5:3B");
            put("globalsigneccrootcar5 [jdk]",
                    "17:9F:BC:14:8A:3D:D0:0F:D2:4E:A1:34:58:CC:43:BF:A7:F5:9C:81:82:D7:83:A5:13:F6:EB:EC:10:0C:89:24");
            put("globalsigneccrootcar4 [jdk]",
                    "BE:C9:49:11:C2:95:56:76:DB:6C:0A:55:09:86:D7:6E:3B:A0:05:66:7C:44:2C:97:62:B4:FB:B7:73:DE:22:8C");
            put("teliasonerarootcav1 [jdk]",
                    "DD:69:36:FE:21:F8:F0:77:C1:23:A1:A5:21:C1:22:24:F7:22:55:B7:3E:03:A7:26:06:93:E8:A2:4B:0F:A3:89");
            put("globalsignrootcar6 [jdk]",
                    "2C:AB:EA:FE:37:D0:6C:A2:2A:BA:73:91:C0:03:3D:25:98:29:52:C4:53:64:73:49:76:3A:3A:B5:AD:6C:CF:69");
            put("luxtrustglobalroot2ca [jdk]",
                    "54:45:5F:71:29:C2:0B:14:47:C4:18:F9:97:16:8F:24:C5:8F:C5:02:3B:F5:DA:5B:E2:EB:6E:1D:D8:90:2E:D5");
            put("amazonrootca1 [jdk]",
                    "8E:CD:E6:88:4F:3D:87:B1:12:5B:A3:1A:C3:FC:B1:3D:70:16:DE:7F:57:CC:90:4F:E1:CB:97:C6:AE:98:19:6E");
            put("amazonrootca2 [jdk]",
                    "1B:A5:B2:AA:8C:65:40:1A:82:96:01:18:F8:0B:EC:4F:62:30:4D:83:CE:C4:71:3A:19:C3:9C:01:1E:A4:6D:B4");
            put("amazonrootca3 [jdk]",
                    "18:CE:6C:FE:7B:F1:4E:60:B2:E3:47:B8:DF:E8:68:CB:31:D0:2E:BB:3A:DA:27:15:69:F5:03:43:B4:6D:B3:A4");
            put("amazonrootca4 [jdk]",
                    "E3:5D:28:41:9E:D0:20:25:CF:A6:90:38:CD:62:39:62:45:8D:A5:C6:95:FB:DE:A3:C2:2B:0B:FB:25:89:70:92");
            put("entrustrootcag4 [jdk]",
                    "DB:35:17:D1:F6:73:2A:2D:5A:B9:7C:53:3E:C7:07:79:EE:32:70:A6:2F:B4:AC:42:38:37:24:60:E6:F0:1E:88");
            put("sslrootrsaca [jdk]",
                    "85:66:6A:56:2E:E0:BE:5C:E9:25:C1:D8:89:0A:6F:76:A8:7E:C1:6D:4D:7D:5F:29:EA:74:19:CF:20:12:3B:69");
            put("sslrootevrsaca [jdk]",
                    "2E:7B:F1:6C:C2:24:85:A7:BB:E2:AA:86:96:75:07:61:B0:AE:39:BE:3B:2F:E9:D0:CC:6D:4E:F7:34:91:42:5C");
            put("sslrooteccca [jdk]",
                    "34:17:BB:06:CC:60:07:DA:1B:96:1C:92:0B:8A:B4:CE:3F:AD:82:0E:4A:A3:0B:9A:CB:C4:A7:4E:BD:CE:BC:65");
            put("haricarootca2015 [jdk]",
                    "A0:40:92:9A:02:CE:53:B4:AC:F4:F2:FF:C6:98:1C:E4:49:6F:75:5E:6D:45:FE:0B:2A:69:2B:CD:52:52:3F:36");
            put("haricaeccrootca2015 [jdk]",
                    "44:B5:45:AA:8A:25:E6:5A:73:CA:15:DC:27:FC:36:D2:4C:1C:B9:95:3A:06:65:39:B1:15:82:DC:48:7B:48:33");
            put("certignaca [jdk]",
                    "E3:B6:A2:DB:2E:D7:CE:48:84:2F:7A:C5:32:41:C7:B7:1D:54:14:4B:FB:40:C1:1F:3F:1D:0B:42:F5:EE:A1:2D");
            put("twcaglobalrootca [jdk]",
                    "59:76:90:07:F7:68:5D:0F:CD:50:87:2F:9F:95:D5:75:5A:5B:2B:45:7D:81:F3:69:2B:61:0A:98:67:2F:0E:1B");
            put("microsoftecc2017 [jdk]",
                    "35:8D:F3:9D:76:4A:F9:E1:B7:66:E9:C9:72:DF:35:2E:E1:5C:FA:C2:27:AF:6A:D1:D7:0E:8E:4A:6E:DC:BA:02");
            put("microsoftrsa2017 [jdk]",
                    "C7:41:F7:0F:4B:2A:8D:88:BF:2E:71:C1:41:22:EF:53:EF:10:EB:A0:CF:A5:E6:4C:FA:20:F4:18:85:30:73:E0");
            put("gtsrootcar1 [jdk]",
                    "D9:47:43:2A:BD:E7:B7:FA:90:FC:2E:6B:59:10:1B:12:80:E0:E1:C7:E4:E4:0F:A3:C6:88:7F:FF:57:A7:F4:CF");
            put("gtsrootcar2 [jdk]",
                    "8D:25:CD:97:22:9D:BF:70:35:6B:DA:4E:B3:CC:73:40:31:E2:4C:F0:0F:AF:CF:D3:2D:C7:6E:B5:84:1C:7E:A8");
            put("gtsrootecccar3 [jdk]",
                    "34:D8:A7:3E:E2:08:D9:BC:DB:0D:95:65:20:93:4B:4E:40:E6:94:82:59:6E:8B:6F:73:C8:42:6B:01:0A:6F:48");
            put("gtsrootecccar4 [jdk]",
                    "34:9D:FA:40:58:C5:E2:63:12:3B:39:8A:E7:95:57:3C:4E:13:13:C8:3F:E6:8F:93:55:6C:D5:E8:03:1B:3C:7D");
            put("certignarootca [jdk]",
                    "D4:8D:3D:23:EE:DB:50:A4:59:E5:51:97:60:1C:27:77:4B:9D:7B:18:C9:4D:5A:05:95:11:A1:02:50:B9:31:68");
            put("teliarootcav2 [jdk]",
                    "24:2B:69:74:2F:CB:1E:5B:2A:BF:98:89:8B:94:57:21:87:54:4E:5B:4D:99:11:78:65:73:62:1F:6A:74:B8:2C");
        }
    };

    // No error will be reported if certificate in this list expires
    @SuppressWarnings("serial")
    private static final HashSet<String> EXPIRY_EXC_ENTRIES = new HashSet<>() {
        {
            // Valid until: Tue Jul 09 14:40:36 EDT 2019
            add("utnuserfirstobjectca [jdk]");
            // Valid until: Sat May 30 10:38:31 GMT 2020
            add("addtrustexternalca [jdk]");
            // Valid until: Sat May 30 10:44:50 GMT 2020
            add("addtrustqualifiedca [jdk]");
            // Valid until: Wed Mar 17 02:51:37 PDT 2021
            add("luxtrustglobalrootca [jdk]");
            // Valid until: Wed Mar 17 11:33:33 PDT 2021
            add("quovadisrootca [jdk]");
            // Valid until: Sat May 21 04:00:00 GMT 2022
            add("geotrustglobalca [jdk]");
        }
    };

    // Ninety days in milliseconds
    private static final long NINETY_DAYS = 7776000000L;

    private static boolean atLeastOneFailed = false;

    private static MessageDigest md;

    public static void main(String[] args) throws Exception {
        System.out.println("cacerts file: " + CACERTS);

        // verify integrity of cacerts
        md = MessageDigest.getInstance("SHA-256");
        byte[] data = Files.readAllBytes(Path.of(CACERTS));
        String checksum = HEX.formatHex(md.digest(data));
        if (!checksum.equals(CHECKSUM)) {
            atLeastOneFailed = true;
            System.err.println("ERROR: wrong checksum " + checksum);
            System.err.println("Expected checksum " + CHECKSUM);
        }

        KeyStore ks = KeyStore.getInstance("JKS");
        ks.load(new ByteArrayInputStream(data), "changeit".toCharArray());

        // check the count of certs inside
        if (ks.size() != COUNT) {
            atLeastOneFailed = true;
            System.err.println("ERROR: " + ks.size() + " entries, should be "
                    + COUNT);
        }

        System.out.println("Trusted CA Certificate count: " + ks.size());

        // also ensure FINGERPRINT_MAP lists correct count
        if (FINGERPRINT_MAP.size() != COUNT) {
            atLeastOneFailed = true;
            System.err.println("ERROR: " + FINGERPRINT_MAP.size()
                    + " FINGERPRINT_MAP entries, should be " + COUNT);
        }

        // check that all entries in the map are in the keystore
        for (String alias : FINGERPRINT_MAP.keySet()) {
            if (!ks.isCertificateEntry(alias)) {
                atLeastOneFailed = true;
                System.err.println("ERROR: " + alias + " is not in cacerts");
            }
        }

        // pull all the trusted self-signed CA certs out of the cacerts file
        // and verify their signatures
        Enumeration<String> aliases = ks.aliases();
        while (aliases.hasMoreElements()) {
            String alias = aliases.nextElement();
            System.out.println("Verifying " + alias);

            // Is cert trusted?
            if (!ks.isCertificateEntry(alias)) {
                atLeastOneFailed = true;
                System.err.println("ERROR: " + alias + " is not a trusted cert entry");
            }

            // Does fingerprint match?
            X509Certificate cert = (X509Certificate) ks.getCertificate(alias);
            if (!checkFingerprint(alias, cert)) {
                atLeastOneFailed = true;
                System.err.println("ERROR: " + alias + " SHA-256 fingerprint is incorrect");
            }

            // Can cert be self-verified?
            try {
                cert.verify(cert.getPublicKey());
            } catch (Exception e) {
                atLeastOneFailed = true;
                System.err.println("ERROR: cert cannot be verified:" + e.getMessage());
            }

            // Is cert expired?
            try {
                cert.checkValidity();
            } catch (CertificateExpiredException cee) {
                if (!EXPIRY_EXC_ENTRIES.contains(alias)) {
                    atLeastOneFailed = true;
                    System.err.println("ERROR: cert is expired but not in EXPIRY_EXC_ENTRIES");
                }
            } catch (CertificateNotYetValidException cne) {
                atLeastOneFailed = true;
                System.err.println("ERROR: cert is not yet valid");
            }

            // If cert is within 90 days of expiring, mark as warning so
            // that cert can be scheduled to be removed/renewed.
            Date notAfter = cert.getNotAfter();
            if (notAfter.getTime() - System.currentTimeMillis() < NINETY_DAYS) {
                if (!EXPIRY_EXC_ENTRIES.contains(alias)) {
                    System.err.println("WARNING: cert \"" + alias + "\" expiry \""
                            + notAfter + "\" will expire within 90 days");
                }
            }
        }

        if (atLeastOneFailed) {
            throw new RuntimeException("At least one cacert test failed");
        }
    }

    private static boolean checkFingerprint(String alias, Certificate cert)
            throws CertificateEncodingException {
        String fingerprint = FINGERPRINT_MAP.get(alias);
        if (fingerprint == null) {
            // no entry for alias
            return false;
        }
        byte[] digest = md.digest(cert.getEncoded());
        return fingerprint.equals(HEX.formatHex(digest));
    }
}<|MERGE_RESOLUTION|>--- conflicted
+++ resolved
@@ -47,22 +47,14 @@
             + File.separator + "security" + File.separator + "cacerts";
 
     // The numbers of certs now.
-<<<<<<< HEAD
     // SapMachine 2021-09-23: Additional certificate for SAP
-    private static final int COUNT = 98;
-=======
-    private static final int COUNT = 103;
->>>>>>> d5e1bfe9
+    private static final int COUNT = 104;
 
     // SHA-256 of cacerts, can be generated with
     // shasum -a 256 cacerts | sed -e 's/../&:/g' | tr '[:lower:]' '[:upper:]' | cut -c1-95
     // SapMachine 2021-09-23: Additional certificate for SAP
     private static final String CHECKSUM
-<<<<<<< HEAD
-            = "B4:2D:B0:4F:D6:B0:3D:AC:64:C7:9C:E9:94:3A:A9:E1:BC:F5:69:05:19:56:FF:E9:4F:CD:D2:DA:0C:A3:27:71";
-=======
-            = "25:CA:3F:68:80:2E:73:63:8E:84:EF:2C:F3:14:5B:76:DC:D3:03:76:8C:13:8E:76:01:8D:D5:D4:C9:5C:53:0E";
->>>>>>> d5e1bfe9
+            = "75:B3:F0:B5:34:D5:89:54:53:0A:B9:A3:FC:51:2E:40:B6:FB:D6:21:43:2D:63:86:4A:49:2D:82:CF:50:30:4E";
 
     // Hex formatter to upper case with ":" delimiter
     private static final HexFormat HEX = HexFormat.ofDelimiter(":").withUpperCase();

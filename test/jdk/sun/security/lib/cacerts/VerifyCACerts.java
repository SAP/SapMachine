/*
 * Copyright (c) 2017, 2024, Oracle and/or its affiliates. All rights reserved.
 * DO NOT ALTER OR REMOVE COPYRIGHT NOTICES OR THIS FILE HEADER.
 *
 * This code is free software; you can redistribute it and/or modify it
 * under the terms of the GNU General Public License version 2 only, as
 * published by the Free Software Foundation.
 *
 * This code is distributed in the hope that it will be useful, but WITHOUT
 * ANY WARRANTY; without even the implied warranty of MERCHANTABILITY or
 * FITNESS FOR A PARTICULAR PURPOSE.  See the GNU General Public License
 * version 2 for more details (a copy is included in the LICENSE file that
 * accompanied this code).
 *
 * You should have received a copy of the GNU General Public License version
 * 2 along with this work; if not, write to the Free Software Foundation,
 * Inc., 51 Franklin St, Fifth Floor, Boston, MA 02110-1301 USA.
 *
 * Please contact Oracle, 500 Oracle Parkway, Redwood Shores, CA 94065 USA
 * or visit www.oracle.com if you need additional information or have any
 * questions.
 */

/*
 * @test
 * @bug 8189131 8198240 8191844 8189949 8191031 8196141 8204923 8195774 8199779
 *      8209452 8209506 8210432 8195793 8216577 8222089 8222133 8222137 8222136
 *      8223499 8225392 8232019 8234245 8233223 8225068 8225069 8243321 8243320
 *      8243559 8225072 8258630 8259312 8256421 8225081 8225082 8225083 8245654
 *      8305975 8304760 8307134 8295894 8314960 8317373 8317374 8318759 8319187
 *      8321408 8316138 8341057
 * @summary Check root CA entries in cacerts file
 */
import java.io.ByteArrayInputStream;
import java.io.File;
import java.nio.file.Files;
import java.nio.file.Path;
import java.security.KeyStore;
import java.security.MessageDigest;
import java.security.cert.*;
import java.util.*;

public class VerifyCACerts {

    private static final String CACERTS
            = System.getProperty("java.home") + File.separator + "lib"
            + File.separator + "security" + File.separator + "cacerts";

    // The numbers of certs now.
<<<<<<< HEAD
    private static final int COUNT = 112;
=======
    // SapMachine 2021-09-23: Additional certificate for SAP
    private static final int COUNT = 111;
>>>>>>> 67007b5f

    // SHA-256 of cacerts, can be generated with
    // shasum -a 256 cacerts | sed -e 's/../&:/g' | tr '[:lower:]' '[:upper:]' | cut -c1-95
    // SapMachine 2021-09-23: Additional certificate for SAP
    private static final String CHECKSUM
<<<<<<< HEAD
            = "8F:E0:6F:7F:21:59:33:A6:43:F3:48:FD:A3:4A:8E:28:35:AA:DD:6E:A5:43:56:F1:28:34:48:DF:5C:D2:7C:72";
=======
            = "7A:B9:44:75:D2:66:87:98:50:16:1B:E1:2F:13:79:56:E3:EB:64:32:D1:9A:91:E5:4E:8E:92:AC:A5:67:5F:C2";
>>>>>>> 67007b5f

    // Hex formatter to upper case with ":" delimiter
    private static final HexFormat HEX = HexFormat.ofDelimiter(":").withUpperCase();

    // map of cert alias to SHA-256 fingerprint
    @SuppressWarnings("serial")
    private static final Map<String, String> FINGERPRINT_MAP = new HashMap<>() {
        {
            put("actalisauthenticationrootca [jdk]",
                    "55:92:60:84:EC:96:3A:64:B9:6E:2A:BE:01:CE:0B:A8:6A:64:FB:FE:BC:C7:AA:B5:AF:C1:55:B3:7F:D7:60:66");
            put("buypassclass2ca [jdk]",
                    "9A:11:40:25:19:7C:5B:B9:5D:94:E6:3D:55:CD:43:79:08:47:B6:46:B2:3C:DF:11:AD:A4:A0:0E:FF:15:FB:48");
            put("buypassclass3ca [jdk]",
                    "ED:F7:EB:BC:A2:7A:2A:38:4D:38:7B:7D:40:10:C6:66:E2:ED:B4:84:3E:4C:29:B4:AE:1D:5B:93:32:E6:B2:4D");
            put("camerfirmachambersca [jdk]",
                    "06:3E:4A:FA:C4:91:DF:D3:32:F3:08:9B:85:42:E9:46:17:D8:93:D7:FE:94:4E:10:A7:93:7E:E2:9D:96:93:C0");
            put("camerfirmachambersignca [jdk]",
                    "13:63:35:43:93:34:A7:69:80:16:A0:D3:24:DE:72:28:4E:07:9D:7B:52:20:BB:8F:BD:74:78:16:EE:BE:BA:CA");
            put("camerfirmachamberscommerceca [jdk]",
                    "0C:25:8A:12:A5:67:4A:EF:25:F2:8B:A7:DC:FA:EC:EE:A3:48:E5:41:E6:F5:CC:4E:E6:3B:71:B3:61:60:6A:C3");
            put("certumca [jdk]",
                    "D8:E0:FE:BC:1D:B2:E3:8D:00:94:0F:37:D2:7D:41:34:4D:99:3E:73:4B:99:D5:65:6D:97:78:D4:D8:14:36:24");
            put("certumtrustednetworkca [jdk]",
                    "5C:58:46:8D:55:F5:8E:49:7E:74:39:82:D2:B5:00:10:B6:D1:65:37:4A:CF:83:A7:D4:A3:2D:B7:68:C4:40:8E");
            put("chunghwaepkirootca [jdk]",
                    "C0:A6:F4:DC:63:A2:4B:FD:CF:54:EF:2A:6A:08:2A:0A:72:DE:35:80:3E:2F:F5:FF:52:7A:E5:D8:72:06:DF:D5");
            put("comodorsaca [jdk]",
                    "52:F0:E1:C4:E5:8E:C6:29:29:1B:60:31:7F:07:46:71:B8:5D:7E:A8:0D:5B:07:27:34:63:53:4B:32:B4:02:34");
            put("comodoaaaca [jdk]",
                    "D7:A7:A0:FB:5D:7E:27:31:D7:71:E9:48:4E:BC:DE:F7:1D:5F:0C:3E:0A:29:48:78:2B:C8:3E:E0:EA:69:9E:F4");
            put("comodoeccca [jdk]",
                    "17:93:92:7A:06:14:54:97:89:AD:CE:2F:8F:34:F7:F0:B6:6D:0F:3A:E3:A3:B8:4D:21:EC:15:DB:BA:4F:AD:C7");
            put("usertrustrsaca [jdk]",
                    "E7:93:C9:B0:2F:D8:AA:13:E2:1C:31:22:8A:CC:B0:81:19:64:3B:74:9C:89:89:64:B1:74:6D:46:C3:D4:CB:D2");
            put("usertrusteccca [jdk]",
                    "4F:F4:60:D5:4B:9C:86:DA:BF:BC:FC:57:12:E0:40:0D:2B:ED:3F:BC:4D:4F:BD:AA:86:E0:6A:DC:D2:A9:AD:7A");
            put("utnuserfirstobjectca [jdk]",
                    "6F:FF:78:E4:00:A7:0C:11:01:1C:D8:59:77:C4:59:FB:5A:F9:6A:3D:F0:54:08:20:D0:F4:B8:60:78:75:E5:8F");
            put("addtrustexternalca [jdk]",
                    "68:7F:A4:51:38:22:78:FF:F0:C8:B1:1F:8D:43:D5:76:67:1C:6E:B2:BC:EA:B4:13:FB:83:D9:65:D0:6D:2F:F2");
            put("addtrustqualifiedca [jdk]",
                    "80:95:21:08:05:DB:4B:BC:35:5E:44:28:D8:FD:6E:C2:CD:E3:AB:5F:B9:7A:99:42:98:8E:B8:F4:DC:D0:60:16");
            put("baltimorecybertrustca [jdk]",
                    "16:AF:57:A9:F6:76:B0:AB:12:60:95:AA:5E:BA:DE:F2:2A:B3:11:19:D6:44:AC:95:CD:4B:93:DB:F3:F2:6A:EB");
            put("digicertglobalrootca [jdk]",
                    "43:48:A0:E9:44:4C:78:CB:26:5E:05:8D:5E:89:44:B4:D8:4F:96:62:BD:26:DB:25:7F:89:34:A4:43:C7:01:61");
            put("digicertglobalrootg2 [jdk]",
                    "CB:3C:CB:B7:60:31:E5:E0:13:8F:8D:D3:9A:23:F9:DE:47:FF:C3:5E:43:C1:14:4C:EA:27:D4:6A:5A:B1:CB:5F");
            put("digicertglobalrootg3 [jdk]",
                    "31:AD:66:48:F8:10:41:38:C7:38:F3:9E:A4:32:01:33:39:3E:3A:18:CC:02:29:6E:F9:7C:2A:C9:EF:67:31:D0");
            put("digicerttrustedrootg4 [jdk]",
                    "55:2F:7B:DC:F1:A7:AF:9E:6C:E6:72:01:7F:4F:12:AB:F7:72:40:C7:8E:76:1A:C2:03:D1:D9:D2:0A:C8:99:88");
            put("digicertassuredidrootca [jdk]",
                    "3E:90:99:B5:01:5E:8F:48:6C:00:BC:EA:9D:11:1E:E7:21:FA:BA:35:5A:89:BC:F1:DF:69:56:1E:3D:C6:32:5C");
            put("digicertassuredidg2 [jdk]",
                    "7D:05:EB:B6:82:33:9F:8C:94:51:EE:09:4E:EB:FE:FA:79:53:A1:14:ED:B2:F4:49:49:45:2F:AB:7D:2F:C1:85");
            put("digicertassuredidg3 [jdk]",
                    "7E:37:CB:8B:4C:47:09:0C:AB:36:55:1B:A6:F4:5D:B8:40:68:0F:BA:16:6A:95:2D:B1:00:71:7F:43:05:3F:C2");
            put("digicerthighassuranceevrootca [jdk]",
                    "74:31:E5:F4:C3:C1:CE:46:90:77:4F:0B:61:E0:54:40:88:3B:A9:A0:1E:D0:0B:A6:AB:D7:80:6E:D3:B1:18:CF");
            put("geotrustglobalca [jdk]",
                    "FF:85:6A:2D:25:1D:CD:88:D3:66:56:F4:50:12:67:98:CF:AB:AA:DE:40:79:9C:72:2D:E4:D2:B5:DB:36:A7:3A");
            put("geotrustprimaryca [jdk]",
                    "37:D5:10:06:C5:12:EA:AB:62:64:21:F1:EC:8C:92:01:3F:C5:F8:2A:E9:8E:E5:33:EB:46:19:B8:DE:B4:D0:6C");
            put("geotrustprimarycag2 [jdk]",
                    "5E:DB:7A:C4:3B:82:A0:6A:87:61:E8:D7:BE:49:79:EB:F2:61:1F:7D:D7:9B:F9:1C:1C:6B:56:6A:21:9E:D7:66");
            put("geotrustprimarycag3 [jdk]",
                    "B4:78:B8:12:25:0D:F8:78:63:5C:2A:A7:EC:7D:15:5E:AA:62:5E:E8:29:16:E2:CD:29:43:61:88:6C:D1:FB:D4");
            put("geotrustuniversalca [jdk]",
                    "A0:45:9B:9F:63:B2:25:59:F5:FA:5D:4C:6D:B3:F9:F7:2F:F1:93:42:03:35:78:F0:73:BF:1D:1B:46:CB:B9:12");
            // SapMachine 2021-09-23: Additional certificate for SAP
            put("sapglobalrootca [jdk]",
                    "56:53:9C:1E:7B:5E:D5:58:2B:79:68:00:61:CB:F2:14:86:A8:50:22:6B:2F:CF:30:B5:B1:52:A7:20:E1:34:DE");
            put("thawteprimaryrootca [jdk]",
                    "8D:72:2F:81:A9:C1:13:C0:79:1D:F1:36:A2:96:6D:B2:6C:95:0A:97:1D:B4:6B:41:99:F4:EA:54:B7:8B:FB:9F");
            put("thawteprimaryrootcag2 [jdk]",
                    "A4:31:0D:50:AF:18:A6:44:71:90:37:2A:86:AF:AF:8B:95:1F:FB:43:1D:83:7F:1E:56:88:B4:59:71:ED:15:57");
            put("thawteprimaryrootcag3 [jdk]",
                    "4B:03:F4:58:07:AD:70:F2:1B:FC:2C:AE:71:C9:FD:E4:60:4C:06:4C:F5:FF:B6:86:BA:E5:DB:AA:D7:FD:D3:4C");
            put("verisignuniversalrootca [jdk]",
                    "23:99:56:11:27:A5:71:25:DE:8C:EF:EA:61:0D:DF:2F:A0:78:B5:C8:06:7F:4E:82:82:90:BF:B8:60:E8:4B:3C");
            put("verisignclass3g3ca [jdk]",
                    "EB:04:CF:5E:B1:F3:9A:FA:76:2F:2B:B1:20:F2:96:CB:A5:20:C1:B9:7D:B1:58:95:65:B8:1C:B9:A1:7B:72:44");
            put("verisignclass3g4ca [jdk]",
                    "69:DD:D7:EA:90:BB:57:C9:3E:13:5D:C8:5E:A6:FC:D5:48:0B:60:32:39:BD:C4:54:FC:75:8B:2A:26:CF:7F:79");
            put("verisignclass3g5ca [jdk]",
                    "9A:CF:AB:7E:43:C8:D8:80:D0:6B:26:2A:94:DE:EE:E4:B4:65:99:89:C3:D0:CA:F1:9B:AF:64:05:E4:1A:B7:DF");
            put("dtrustclass3ca2 [jdk]",
                    "49:E7:A4:42:AC:F0:EA:62:87:05:00:54:B5:25:64:B6:50:E4:F4:9E:42:E3:48:D6:AA:38:E0:39:E9:57:B1:C1");
            put("dtrustclass3ca2ev [jdk]",
                    "EE:C5:49:6B:98:8C:E9:86:25:B9:34:09:2E:EC:29:08:BE:D0:B0:F3:16:C2:D4:73:0C:84:EA:F1:F3:D3:48:81");
            put("identrustpublicca [jdk]",
                    "30:D0:89:5A:9A:44:8A:26:20:91:63:55:22:D1:F5:20:10:B5:86:7A:CA:E1:2C:78:EF:95:8F:D4:F4:38:9F:2F");
            put("identrustcommercial [jdk]",
                    "5D:56:49:9B:E4:D2:E0:8B:CF:CA:D0:8A:3E:38:72:3D:50:50:3B:DE:70:69:48:E4:2F:55:60:30:19:E5:28:AE");
            put("letsencryptisrgx1 [jdk]",
                    "96:BC:EC:06:26:49:76:F3:74:60:77:9A:CF:28:C5:A7:CF:E8:A3:C0:AA:E1:1A:8F:FC:EE:05:C0:BD:DF:08:C6");
            put("letsencryptisrgx2 [jdk]",
                    "69:72:9B:8E:15:A8:6E:FC:17:7A:57:AF:B7:17:1D:FC:64:AD:D2:8C:2F:CA:8C:F1:50:7E:34:45:3C:CB:14:70");
            put("luxtrustglobalrootca [jdk]",
                    "A1:B2:DB:EB:64:E7:06:C6:16:9E:3C:41:18:B2:3B:AA:09:01:8A:84:27:66:6D:8B:F0:E2:88:91:EC:05:19:50");
            put("quovadisrootca [jdk]",
                    "A4:5E:DE:3B:BB:F0:9C:8A:E1:5C:72:EF:C0:72:68:D6:93:A2:1C:99:6F:D5:1E:67:CA:07:94:60:FD:6D:88:73");
            put("quovadisrootca1g3 [jdk]",
                    "8A:86:6F:D1:B2:76:B5:7E:57:8E:92:1C:65:82:8A:2B:ED:58:E9:F2:F2:88:05:41:34:B7:F1:F4:BF:C9:CC:74");
            put("quovadisrootca2 [jdk]",
                    "85:A0:DD:7D:D7:20:AD:B7:FF:05:F8:3D:54:2B:20:9D:C7:FF:45:28:F7:D6:77:B1:83:89:FE:A5:E5:C4:9E:86");
            put("quovadisrootca2g3 [jdk]",
                    "8F:E4:FB:0A:F9:3A:4D:0D:67:DB:0B:EB:B2:3E:37:C7:1B:F3:25:DC:BC:DD:24:0E:A0:4D:AF:58:B4:7E:18:40");
            put("quovadisrootca3 [jdk]",
                    "18:F1:FC:7F:20:5D:F8:AD:DD:EB:7F:E0:07:DD:57:E3:AF:37:5A:9C:4D:8D:73:54:6B:F4:F1:FE:D1:E1:8D:35");
            put("quovadisrootca3g3 [jdk]",
                    "88:EF:81:DE:20:2E:B0:18:45:2E:43:F8:64:72:5C:EA:5F:BD:1F:C2:D9:D2:05:73:07:09:C5:D8:B8:69:0F:46");
            put("digicertcseccrootg5 [jdk]",
                    "26:C5:6A:D2:20:8D:1E:9B:15:2F:66:85:3B:F4:79:7C:BE:B7:55:2C:1F:3F:47:72:51:E8:CB:1A:E7:E7:97:BF");
            put("digicertcsrsarootg5 [jdk]",
                    "73:53:B6:D6:C2:D6:DA:42:47:77:3F:3F:07:D0:75:DE:CB:51:34:21:2B:EA:D0:92:8E:F1:F4:61:15:26:09:41");
            put("digicerttlseccrootg5 [jdk]",
                    "01:8E:13:F0:77:25:32:CF:80:9B:D1:B1:72:81:86:72:83:FC:48:C6:E1:3B:E9:C6:98:12:85:4A:49:0C:1B:05");
            put("digicerttlsrsarootg5 [jdk]",
                    "37:1A:00:DC:05:33:B3:72:1A:7E:EB:40:E8:41:9E:70:79:9D:2B:0A:0F:2C:1D:80:69:31:65:F7:CE:C4:AD:75");
            put("secomscrootca2 [jdk]",
                    "51:3B:2C:EC:B8:10:D4:CD:E5:DD:85:39:1A:DF:C6:C2:DD:60:D8:7B:B7:36:D2:B5:21:48:4A:A4:7A:0E:BE:F6");
            put("swisssigngoldg2ca [jdk]",
                    "62:DD:0B:E9:B9:F5:0A:16:3E:A0:F8:E7:5C:05:3B:1E:CA:57:EA:55:C8:68:8F:64:7C:68:81:F2:C8:35:7B:95");
            put("swisssignplatinumg2ca [jdk]",
                    "3B:22:2E:56:67:11:E9:92:30:0D:C0:B1:5A:B9:47:3D:AF:DE:F8:C8:4D:0C:EF:7D:33:17:B4:C1:82:1D:14:36");
            put("swisssignsilverg2ca [jdk]",
                    "BE:6C:4D:A2:BB:B9:BA:59:B6:F3:93:97:68:37:42:46:C3:C0:05:99:3F:A9:8F:02:0D:1D:ED:BE:D4:8A:81:D5");
            put("securetrustca [jdk]",
                    "F1:C1:B5:0A:E5:A2:0D:D8:03:0E:C9:F6:BC:24:82:3D:D3:67:B5:25:57:59:B4:E7:1B:61:FC:E9:F7:37:5D:73");
            put("xrampglobalca [jdk]",
                    "CE:CD:DC:90:50:99:D8:DA:DF:C5:B1:D2:09:B7:37:CB:E2:C1:8C:FB:2C:10:C0:FF:0B:CF:0D:32:86:FC:1A:A2");
            put("godaddyrootg2ca [jdk]",
                    "45:14:0B:32:47:EB:9C:C8:C5:B4:F0:D7:B5:30:91:F7:32:92:08:9E:6E:5A:63:E2:74:9D:D3:AC:A9:19:8E:DA");
            put("godaddyclass2ca [jdk]",
                    "C3:84:6B:F2:4B:9E:93:CA:64:27:4C:0E:C6:7C:1E:CC:5E:02:4F:FC:AC:D2:D7:40:19:35:0E:81:FE:54:6A:E4");
            put("starfieldclass2ca [jdk]",
                    "14:65:FA:20:53:97:B8:76:FA:A6:F0:A9:95:8E:55:90:E4:0F:CC:7F:AA:4F:B7:C2:C8:67:75:21:FB:5F:B6:58");
            put("starfieldrootg2ca [jdk]",
                    "2C:E1:CB:0B:F9:D2:F9:E1:02:99:3F:BE:21:51:52:C3:B2:DD:0C:AB:DE:1C:68:E5:31:9B:83:91:54:DB:B7:F5");
            put("entrustrootcaec1 [jdk]",
                    "02:ED:0E:B2:8C:14:DA:45:16:5C:56:67:91:70:0D:64:51:D7:FB:56:F0:B2:AB:1D:3B:8E:B0:70:E5:6E:DF:F5");
            put("entrust2048ca [jdk]",
                    "6D:C4:71:72:E0:1C:BC:B0:BF:62:58:0D:89:5F:E2:B8:AC:9A:D4:F8:73:80:1E:0C:10:B9:C8:37:D2:1E:B1:77");
            put("entrustrootcag2 [jdk]",
                    "43:DF:57:74:B0:3E:7F:EF:5F:E4:0D:93:1A:7B:ED:F1:BB:2E:6B:42:73:8C:4E:6D:38:41:10:3D:3A:A7:F3:39");
            put("entrustevca [jdk]",
                    "73:C1:76:43:4F:1B:C6:D5:AD:F4:5B:0E:76:E7:27:28:7C:8D:E5:76:16:C1:E6:E6:14:1A:2B:2C:BC:7D:8E:4C");
            put("affirmtrustnetworkingca [jdk]",
                    "0A:81:EC:5A:92:97:77:F1:45:90:4A:F3:8D:5D:50:9F:66:B5:E2:C5:8F:CD:B5:31:05:8B:0E:17:F3:F0:B4:1B");
            put("affirmtrustpremiumca [jdk]",
                    "70:A7:3F:7F:37:6B:60:07:42:48:90:45:34:B1:14:82:D5:BF:0E:69:8E:CC:49:8D:F5:25:77:EB:F2:E9:3B:9A");
            put("affirmtrustcommercialca [jdk]",
                    "03:76:AB:1D:54:C5:F9:80:3C:E4:B2:E2:01:A0:EE:7E:EF:7B:57:B6:36:E8:A9:3C:9B:8D:48:60:C9:6F:5F:A7");
            put("affirmtrustpremiumeccca [jdk]",
                    "BD:71:FD:F6:DA:97:E4:CF:62:D1:64:7A:DD:25:81:B0:7D:79:AD:F8:39:7E:B4:EC:BA:9C:5E:84:88:82:14:23");
            put("ttelesecglobalrootclass3ca [jdk]",
                    "FD:73:DA:D3:1C:64:4F:F1:B4:3B:EF:0C:CD:DA:96:71:0B:9C:D9:87:5E:CA:7E:31:70:7A:F3:E9:6D:52:2B:BD");
            put("ttelesecglobalrootclass2ca [jdk]",
                    "91:E2:F5:78:8D:58:10:EB:A7:BA:58:73:7D:E1:54:8A:8E:CA:CD:01:45:98:BC:0B:14:3E:04:1B:17:05:25:52");
            put("starfieldservicesrootg2ca [jdk]",
                    "56:8D:69:05:A2:C8:87:08:A4:B3:02:51:90:ED:CF:ED:B1:97:4A:60:6A:13:C6:E5:29:0F:CB:2A:E6:3E:DA:B5");
            put("globalsignca [jdk]",
                    "EB:D4:10:40:E4:BB:3E:C7:42:C9:E3:81:D3:1E:F2:A4:1A:48:B6:68:5C:96:E7:CE:F3:C1:DF:6C:D4:33:1C:99");
            put("globalsignr3ca [jdk]",
                    "CB:B5:22:D7:B7:F1:27:AD:6A:01:13:86:5B:DF:1C:D4:10:2E:7D:07:59:AF:63:5A:7C:F4:72:0D:C9:63:C5:3B");
            put("globalsigneccrootcar5 [jdk]",
                    "17:9F:BC:14:8A:3D:D0:0F:D2:4E:A1:34:58:CC:43:BF:A7:F5:9C:81:82:D7:83:A5:13:F6:EB:EC:10:0C:89:24");
            put("globalsigneccrootcar4 [jdk]",
                    "BE:C9:49:11:C2:95:56:76:DB:6C:0A:55:09:86:D7:6E:3B:A0:05:66:7C:44:2C:97:62:B4:FB:B7:73:DE:22:8C");
            put("teliasonerarootcav1 [jdk]",
                    "DD:69:36:FE:21:F8:F0:77:C1:23:A1:A5:21:C1:22:24:F7:22:55:B7:3E:03:A7:26:06:93:E8:A2:4B:0F:A3:89");
            put("globalsignrootcar6 [jdk]",
                    "2C:AB:EA:FE:37:D0:6C:A2:2A:BA:73:91:C0:03:3D:25:98:29:52:C4:53:64:73:49:76:3A:3A:B5:AD:6C:CF:69");
            put("luxtrustglobalroot2ca [jdk]",
                    "54:45:5F:71:29:C2:0B:14:47:C4:18:F9:97:16:8F:24:C5:8F:C5:02:3B:F5:DA:5B:E2:EB:6E:1D:D8:90:2E:D5");
            put("amazonrootca1 [jdk]",
                    "8E:CD:E6:88:4F:3D:87:B1:12:5B:A3:1A:C3:FC:B1:3D:70:16:DE:7F:57:CC:90:4F:E1:CB:97:C6:AE:98:19:6E");
            put("amazonrootca2 [jdk]",
                    "1B:A5:B2:AA:8C:65:40:1A:82:96:01:18:F8:0B:EC:4F:62:30:4D:83:CE:C4:71:3A:19:C3:9C:01:1E:A4:6D:B4");
            put("amazonrootca3 [jdk]",
                    "18:CE:6C:FE:7B:F1:4E:60:B2:E3:47:B8:DF:E8:68:CB:31:D0:2E:BB:3A:DA:27:15:69:F5:03:43:B4:6D:B3:A4");
            put("amazonrootca4 [jdk]",
                    "E3:5D:28:41:9E:D0:20:25:CF:A6:90:38:CD:62:39:62:45:8D:A5:C6:95:FB:DE:A3:C2:2B:0B:FB:25:89:70:92");
            put("entrustrootcag4 [jdk]",
                    "DB:35:17:D1:F6:73:2A:2D:5A:B9:7C:53:3E:C7:07:79:EE:32:70:A6:2F:B4:AC:42:38:37:24:60:E6:F0:1E:88");
            put("sslrootrsaca [jdk]",
                    "85:66:6A:56:2E:E0:BE:5C:E9:25:C1:D8:89:0A:6F:76:A8:7E:C1:6D:4D:7D:5F:29:EA:74:19:CF:20:12:3B:69");
            put("sslrootevrsaca [jdk]",
                    "2E:7B:F1:6C:C2:24:85:A7:BB:E2:AA:86:96:75:07:61:B0:AE:39:BE:3B:2F:E9:D0:CC:6D:4E:F7:34:91:42:5C");
            put("sslrooteccca [jdk]",
                    "34:17:BB:06:CC:60:07:DA:1B:96:1C:92:0B:8A:B4:CE:3F:AD:82:0E:4A:A3:0B:9A:CB:C4:A7:4E:BD:CE:BC:65");
            put("haricarootca2015 [jdk]",
                    "A0:40:92:9A:02:CE:53:B4:AC:F4:F2:FF:C6:98:1C:E4:49:6F:75:5E:6D:45:FE:0B:2A:69:2B:CD:52:52:3F:36");
            put("haricaeccrootca2015 [jdk]",
                    "44:B5:45:AA:8A:25:E6:5A:73:CA:15:DC:27:FC:36:D2:4C:1C:B9:95:3A:06:65:39:B1:15:82:DC:48:7B:48:33");
            put("certignaca [jdk]",
                    "E3:B6:A2:DB:2E:D7:CE:48:84:2F:7A:C5:32:41:C7:B7:1D:54:14:4B:FB:40:C1:1F:3F:1D:0B:42:F5:EE:A1:2D");
            put("twcaglobalrootca [jdk]",
                    "59:76:90:07:F7:68:5D:0F:CD:50:87:2F:9F:95:D5:75:5A:5B:2B:45:7D:81:F3:69:2B:61:0A:98:67:2F:0E:1B");
            put("microsoftecc2017 [jdk]",
                    "35:8D:F3:9D:76:4A:F9:E1:B7:66:E9:C9:72:DF:35:2E:E1:5C:FA:C2:27:AF:6A:D1:D7:0E:8E:4A:6E:DC:BA:02");
            put("microsoftrsa2017 [jdk]",
                    "C7:41:F7:0F:4B:2A:8D:88:BF:2E:71:C1:41:22:EF:53:EF:10:EB:A0:CF:A5:E6:4C:FA:20:F4:18:85:30:73:E0");
            put("gtsrootcar1 [jdk]",
                    "D9:47:43:2A:BD:E7:B7:FA:90:FC:2E:6B:59:10:1B:12:80:E0:E1:C7:E4:E4:0F:A3:C6:88:7F:FF:57:A7:F4:CF");
            put("gtsrootcar2 [jdk]",
                    "8D:25:CD:97:22:9D:BF:70:35:6B:DA:4E:B3:CC:73:40:31:E2:4C:F0:0F:AF:CF:D3:2D:C7:6E:B5:84:1C:7E:A8");
            put("gtsrootecccar3 [jdk]",
                    "34:D8:A7:3E:E2:08:D9:BC:DB:0D:95:65:20:93:4B:4E:40:E6:94:82:59:6E:8B:6F:73:C8:42:6B:01:0A:6F:48");
            put("gtsrootecccar4 [jdk]",
                    "34:9D:FA:40:58:C5:E2:63:12:3B:39:8A:E7:95:57:3C:4E:13:13:C8:3F:E6:8F:93:55:6C:D5:E8:03:1B:3C:7D");
            put("certignarootca [jdk]",
                    "D4:8D:3D:23:EE:DB:50:A4:59:E5:51:97:60:1C:27:77:4B:9D:7B:18:C9:4D:5A:05:95:11:A1:02:50:B9:31:68");
            put("teliarootcav2 [jdk]",
                    "24:2B:69:74:2F:CB:1E:5B:2A:BF:98:89:8B:94:57:21:87:54:4E:5B:4D:99:11:78:65:73:62:1F:6A:74:B8:2C");
            put("emsignrootcag1 [jdk]",
                    "40:F6:AF:03:46:A9:9A:A1:CD:1D:55:5A:4E:9C:CE:62:C7:F9:63:46:03:EE:40:66:15:83:3D:C8:C8:D0:03:67");
            put("emsigneccrootcag3 [jdk]",
                    "86:A1:EC:BA:08:9C:4A:8D:3B:BE:27:34:C6:12:BA:34:1D:81:3E:04:3C:F9:E8:A8:62:CD:5C:57:A3:6B:BE:6B");
            put("emsignrootcag2 [jdk]",
                    "1A:A0:C2:70:9E:83:1B:D6:E3:B5:12:9A:00:BA:41:F7:EE:EF:02:08:72:F1:E6:50:4B:F0:F6:C3:F2:4F:3A:F3");
            put("certainlyrootr1 [jdk]",
                    "77:B8:2C:D8:64:4C:43:05:F7:AC:C5:CB:15:6B:45:67:50:04:03:3D:51:C6:0C:62:02:A8:E0:C3:34:67:D3:A0");
            put("certainlyroote1 [jdk]",
                    "B4:58:5F:22:E4:AC:75:6A:4E:86:12:A1:36:1C:5D:9D:03:1A:93:FD:84:FE:BB:77:8F:A3:06:8B:0F:C4:2D:C2");
            put("globalsignr46 [jdk]",
                    "4F:A3:12:6D:8D:3A:11:D1:C4:85:5A:4F:80:7C:BA:D6:CF:91:9D:3A:5A:88:B0:3B:EA:2C:63:72:D9:3C:40:C9");
            put("globalsigne46 [jdk]",
                    "CB:B9:C4:4D:84:B8:04:3E:10:50:EA:31:A6:9F:51:49:55:D7:BF:D2:E2:C6:B4:93:01:01:9A:D6:1D:9F:50:58");
            put("ssltlsrootecc2022 [jdk]",
                    "C3:2F:FD:9F:46:F9:36:D1:6C:36:73:99:09:59:43:4B:9A:D6:0A:AF:BB:9E:7C:F3:36:54:F1:44:CC:1B:A1:43");
            put("ssltlsrootrsa2022 [jdk]",
                    "8F:AF:7D:2E:2C:B4:70:9B:B8:E0:B3:36:66:BF:75:A5:DD:45:B5:DE:48:0F:8E:A8:D4:BF:E6:BE:BC:17:F2:ED");
        }
    };

    // No error will be reported if certificate in this list expires
    @SuppressWarnings("serial")
    private static final HashSet<String> EXPIRY_EXC_ENTRIES = new HashSet<>() {
        {
            // Valid until: Tue Jul 09 14:40:36 EDT 2019
            add("utnuserfirstobjectca [jdk]");
            // Valid until: Sat May 30 10:38:31 GMT 2020
            add("addtrustexternalca [jdk]");
            // Valid until: Sat May 30 10:44:50 GMT 2020
            add("addtrustqualifiedca [jdk]");
            // Valid until: Wed Mar 17 02:51:37 PDT 2021
            add("luxtrustglobalrootca [jdk]");
            // Valid until: Wed Mar 17 11:33:33 PDT 2021
            add("quovadisrootca [jdk]");
            // Valid until: Sat May 21 04:00:00 GMT 2022
            add("geotrustglobalca [jdk]");
        }
    };

    // Ninety days in milliseconds
    private static final long NINETY_DAYS = 7776000000L;

    private static boolean atLeastOneFailed = false;

    private static MessageDigest md;

    public static void main(String[] args) throws Exception {
        System.out.println("cacerts file: " + CACERTS);

        // verify integrity of cacerts
        md = MessageDigest.getInstance("SHA-256");
        byte[] data = Files.readAllBytes(Path.of(CACERTS));
        String checksum = HEX.formatHex(md.digest(data));
        if (!checksum.equals(CHECKSUM)) {
            atLeastOneFailed = true;
            System.err.println("ERROR: wrong checksum " + checksum);
            System.err.println("Expected checksum " + CHECKSUM);
        }

        KeyStore ks = KeyStore.getInstance("JKS");
        ks.load(new ByteArrayInputStream(data), "changeit".toCharArray());

        // check the count of certs inside
        if (ks.size() != COUNT) {
            atLeastOneFailed = true;
            System.err.println("ERROR: " + ks.size() + " entries, should be "
                    + COUNT);
        }

        System.out.println("Trusted CA Certificate count: " + ks.size());

        // also ensure FINGERPRINT_MAP lists correct count
        if (FINGERPRINT_MAP.size() != COUNT) {
            atLeastOneFailed = true;
            System.err.println("ERROR: " + FINGERPRINT_MAP.size()
                    + " FINGERPRINT_MAP entries, should be " + COUNT);
        }

        // check that all entries in the map are in the keystore
        for (String alias : FINGERPRINT_MAP.keySet()) {
            if (!ks.isCertificateEntry(alias)) {
                atLeastOneFailed = true;
                System.err.println("ERROR: " + alias + " is not in cacerts");
            }
        }

        // pull all the trusted self-signed CA certs out of the cacerts file
        // and verify their signatures
        Enumeration<String> aliases = ks.aliases();
        while (aliases.hasMoreElements()) {
            String alias = aliases.nextElement();
            System.out.println("Verifying " + alias);

            // Is cert trusted?
            if (!ks.isCertificateEntry(alias)) {
                atLeastOneFailed = true;
                System.err.println("ERROR: " + alias + " is not a trusted cert entry");
            }

            // Does fingerprint match?
            X509Certificate cert = (X509Certificate) ks.getCertificate(alias);
            if (!checkFingerprint(alias, cert)) {
                atLeastOneFailed = true;
                System.err.println("ERROR: " + alias + " SHA-256 fingerprint is incorrect");
            }

            // Can cert be self-verified?
            try {
                cert.verify(cert.getPublicKey());
            } catch (Exception e) {
                atLeastOneFailed = true;
                System.err.println("ERROR: cert cannot be verified:" + e.getMessage());
            }

            // Is cert expired?
            try {
                cert.checkValidity();
            } catch (CertificateExpiredException cee) {
                if (!EXPIRY_EXC_ENTRIES.contains(alias)) {
                    atLeastOneFailed = true;
                    System.err.println("ERROR: cert is expired but not in EXPIRY_EXC_ENTRIES");
                }
            } catch (CertificateNotYetValidException cne) {
                atLeastOneFailed = true;
                System.err.println("ERROR: cert is not yet valid");
            }

            // If cert is within 90 days of expiring, mark as warning so
            // that cert can be scheduled to be removed/renewed.
            Date notAfter = cert.getNotAfter();
            if (notAfter.getTime() - System.currentTimeMillis() < NINETY_DAYS) {
                if (!EXPIRY_EXC_ENTRIES.contains(alias)) {
                    System.err.println("WARNING: cert \"" + alias + "\" expiry \""
                            + notAfter + "\" will expire within 90 days");
                }
            }
        }

        if (atLeastOneFailed) {
            throw new RuntimeException("At least one cacert test failed");
        }
    }

    private static boolean checkFingerprint(String alias, Certificate cert)
            throws CertificateEncodingException {
        String fingerprint = FINGERPRINT_MAP.get(alias);
        if (fingerprint == null) {
            // no entry for alias
            return false;
        }
        byte[] digest = md.digest(cert.getEncoded());
        return fingerprint.equals(HEX.formatHex(digest));
    }
}<|MERGE_RESOLUTION|>--- conflicted
+++ resolved
@@ -47,22 +47,14 @@
             + File.separator + "security" + File.separator + "cacerts";
 
     // The numbers of certs now.
-<<<<<<< HEAD
-    private static final int COUNT = 112;
-=======
     // SapMachine 2021-09-23: Additional certificate for SAP
-    private static final int COUNT = 111;
->>>>>>> 67007b5f
+    private static final int COUNT = 113;
 
     // SHA-256 of cacerts, can be generated with
     // shasum -a 256 cacerts | sed -e 's/../&:/g' | tr '[:lower:]' '[:upper:]' | cut -c1-95
     // SapMachine 2021-09-23: Additional certificate for SAP
     private static final String CHECKSUM
-<<<<<<< HEAD
-            = "8F:E0:6F:7F:21:59:33:A6:43:F3:48:FD:A3:4A:8E:28:35:AA:DD:6E:A5:43:56:F1:28:34:48:DF:5C:D2:7C:72";
-=======
-            = "7A:B9:44:75:D2:66:87:98:50:16:1B:E1:2F:13:79:56:E3:EB:64:32:D1:9A:91:E5:4E:8E:92:AC:A5:67:5F:C2";
->>>>>>> 67007b5f
+            = "A9:2D:3D:BB:60:3B:0E:DD:DD:7A:53:C1:D9:26:6D:4C:19:89:1A:75:6A:23:06:CD:33:7D:34:34:35:EE:21:75";
 
     // Hex formatter to upper case with ":" delimiter
     private static final HexFormat HEX = HexFormat.ofDelimiter(":").withUpperCase();

/*
 * Copyright (c) 2017, 2021, Oracle and/or its affiliates. All rights reserved.
 * DO NOT ALTER OR REMOVE COPYRIGHT NOTICES OR THIS FILE HEADER.
 *
 * This code is free software; you can redistribute it and/or modify it
 * under the terms of the GNU General Public License version 2 only, as
 * published by the Free Software Foundation.
 *
 * This code is distributed in the hope that it will be useful, but WITHOUT
 * ANY WARRANTY; without even the implied warranty of MERCHANTABILITY or
 * FITNESS FOR A PARTICULAR PURPOSE.  See the GNU General Public License
 * version 2 for more details (a copy is included in the LICENSE file that
 * accompanied this code).
 *
 * You should have received a copy of the GNU General Public License version
 * 2 along with this work; if not, write to the Free Software Foundation,
 * Inc., 51 Franklin St, Fifth Floor, Boston, MA 02110-1301 USA.
 *
 * Please contact Oracle, 500 Oracle Parkway, Redwood Shores, CA 94065 USA
 * or visit www.oracle.com if you need additional information or have any
 * questions.
 *
 */

/**
 * @test
 * @bug 8189131 8198240 8191844 8189949 8191031 8196141 8204923 8195774 8199779
 *      8209452 8209506 8210432 8195793 8216577 8222089 8222133 8222137 8222136
 *      8223499 8225392 8232019 8234245 8233223 8225068 8225069 8243321 8243320
 *      8243559 8225072 8258630 8259312 8256421 8225081 8225082
 * @summary Check root CA entries in cacerts file
 */
import java.io.ByteArrayInputStream;
import java.io.File;
import java.nio.file.Files;
import java.nio.file.Path;
import java.security.KeyStore;
import java.security.MessageDigest;
import java.security.cert.Certificate;
import java.security.cert.CertificateExpiredException;
import java.security.cert.CertificateNotYetValidException;
import java.security.cert.X509Certificate;
import java.util.Date;
import java.util.Enumeration;
import java.util.HashMap;
import java.util.HashSet;
import java.util.HexFormat;
import java.util.Map;

public class VerifyCACerts {

    private static final String CACERTS
            = System.getProperty("java.home") + File.separator + "lib"
            + File.separator + "security" + File.separator + "cacerts";

    // The numbers of certs now.
<<<<<<< HEAD
    private static final int COUNT = 92;
=======
    private static final int COUNT = 90;
>>>>>>> 3623ea69

    // SHA-256 of cacerts, can be generated with
    // shasum -a 256 cacerts | sed -e 's/../&:/g' | tr '[:lower:]' '[:upper:]' | cut -c1-95
    private static final String CHECKSUM
<<<<<<< HEAD
            = "F3:C0:65:09:4C:B6:0C:AB:23:22:C5:04:D3:3B:6C:75:C4:3D:C1:3F:54:C3:C5:A7:CC:9E:EB:1E:C4:08:35:D8";
=======
            = "A2:36:27:B7:F6:99:7A:C7:7E:2D:55:47:66:57:08:3F:F8:8C:F2:28:77:29:30:40:A2:D3:6D:1A:B6:C7:32:6F";
>>>>>>> 3623ea69

    // Hex formatter to upper case with ":" delimiter
    private static final HexFormat HEX = HexFormat.ofDelimiter(":").withUpperCase();

    // map of cert alias to SHA-256 fingerprint
    @SuppressWarnings("serial")
    private static final Map<String, String> FINGERPRINT_MAP = new HashMap<>() {
        {
            put("actalisauthenticationrootca [jdk]",
                    "55:92:60:84:EC:96:3A:64:B9:6E:2A:BE:01:CE:0B:A8:6A:64:FB:FE:BC:C7:AA:B5:AF:C1:55:B3:7F:D7:60:66");
            put("buypassclass2ca [jdk]",
                    "9A:11:40:25:19:7C:5B:B9:5D:94:E6:3D:55:CD:43:79:08:47:B6:46:B2:3C:DF:11:AD:A4:A0:0E:FF:15:FB:48");
            put("buypassclass3ca [jdk]",
                    "ED:F7:EB:BC:A2:7A:2A:38:4D:38:7B:7D:40:10:C6:66:E2:ED:B4:84:3E:4C:29:B4:AE:1D:5B:93:32:E6:B2:4D");
            put("camerfirmachambersca [jdk]",
                    "06:3E:4A:FA:C4:91:DF:D3:32:F3:08:9B:85:42:E9:46:17:D8:93:D7:FE:94:4E:10:A7:93:7E:E2:9D:96:93:C0");
            put("camerfirmachambersignca [jdk]",
                    "13:63:35:43:93:34:A7:69:80:16:A0:D3:24:DE:72:28:4E:07:9D:7B:52:20:BB:8F:BD:74:78:16:EE:BE:BA:CA");
            put("camerfirmachamberscommerceca [jdk]",
                    "0C:25:8A:12:A5:67:4A:EF:25:F2:8B:A7:DC:FA:EC:EE:A3:48:E5:41:E6:F5:CC:4E:E6:3B:71:B3:61:60:6A:C3");
            put("certumca [jdk]",
                    "D8:E0:FE:BC:1D:B2:E3:8D:00:94:0F:37:D2:7D:41:34:4D:99:3E:73:4B:99:D5:65:6D:97:78:D4:D8:14:36:24");
            put("certumtrustednetworkca [jdk]",
                    "5C:58:46:8D:55:F5:8E:49:7E:74:39:82:D2:B5:00:10:B6:D1:65:37:4A:CF:83:A7:D4:A3:2D:B7:68:C4:40:8E");
            put("chunghwaepkirootca [jdk]",
                    "C0:A6:F4:DC:63:A2:4B:FD:CF:54:EF:2A:6A:08:2A:0A:72:DE:35:80:3E:2F:F5:FF:52:7A:E5:D8:72:06:DF:D5");
            put("comodorsaca [jdk]",
                    "52:F0:E1:C4:E5:8E:C6:29:29:1B:60:31:7F:07:46:71:B8:5D:7E:A8:0D:5B:07:27:34:63:53:4B:32:B4:02:34");
            put("comodoaaaca [jdk]",
                    "D7:A7:A0:FB:5D:7E:27:31:D7:71:E9:48:4E:BC:DE:F7:1D:5F:0C:3E:0A:29:48:78:2B:C8:3E:E0:EA:69:9E:F4");
            put("comodoeccca [jdk]",
                    "17:93:92:7A:06:14:54:97:89:AD:CE:2F:8F:34:F7:F0:B6:6D:0F:3A:E3:A3:B8:4D:21:EC:15:DB:BA:4F:AD:C7");
            put("usertrustrsaca [jdk]",
                    "E7:93:C9:B0:2F:D8:AA:13:E2:1C:31:22:8A:CC:B0:81:19:64:3B:74:9C:89:89:64:B1:74:6D:46:C3:D4:CB:D2");
            put("usertrusteccca [jdk]",
                    "4F:F4:60:D5:4B:9C:86:DA:BF:BC:FC:57:12:E0:40:0D:2B:ED:3F:BC:4D:4F:BD:AA:86:E0:6A:DC:D2:A9:AD:7A");
            put("utnuserfirstobjectca [jdk]",
                    "6F:FF:78:E4:00:A7:0C:11:01:1C:D8:59:77:C4:59:FB:5A:F9:6A:3D:F0:54:08:20:D0:F4:B8:60:78:75:E5:8F");
            put("addtrustexternalca [jdk]",
                    "68:7F:A4:51:38:22:78:FF:F0:C8:B1:1F:8D:43:D5:76:67:1C:6E:B2:BC:EA:B4:13:FB:83:D9:65:D0:6D:2F:F2");
            put("addtrustqualifiedca [jdk]",
                    "80:95:21:08:05:DB:4B:BC:35:5E:44:28:D8:FD:6E:C2:CD:E3:AB:5F:B9:7A:99:42:98:8E:B8:F4:DC:D0:60:16");
            put("baltimorecybertrustca [jdk]",
                    "16:AF:57:A9:F6:76:B0:AB:12:60:95:AA:5E:BA:DE:F2:2A:B3:11:19:D6:44:AC:95:CD:4B:93:DB:F3:F2:6A:EB");
            put("digicertglobalrootca [jdk]",
                    "43:48:A0:E9:44:4C:78:CB:26:5E:05:8D:5E:89:44:B4:D8:4F:96:62:BD:26:DB:25:7F:89:34:A4:43:C7:01:61");
            put("digicertglobalrootg2 [jdk]",
                    "CB:3C:CB:B7:60:31:E5:E0:13:8F:8D:D3:9A:23:F9:DE:47:FF:C3:5E:43:C1:14:4C:EA:27:D4:6A:5A:B1:CB:5F");
            put("digicertglobalrootg3 [jdk]",
                    "31:AD:66:48:F8:10:41:38:C7:38:F3:9E:A4:32:01:33:39:3E:3A:18:CC:02:29:6E:F9:7C:2A:C9:EF:67:31:D0");
            put("digicerttrustedrootg4 [jdk]",
                    "55:2F:7B:DC:F1:A7:AF:9E:6C:E6:72:01:7F:4F:12:AB:F7:72:40:C7:8E:76:1A:C2:03:D1:D9:D2:0A:C8:99:88");
            put("digicertassuredidrootca [jdk]",
                    "3E:90:99:B5:01:5E:8F:48:6C:00:BC:EA:9D:11:1E:E7:21:FA:BA:35:5A:89:BC:F1:DF:69:56:1E:3D:C6:32:5C");
            put("digicertassuredidg2 [jdk]",
                    "7D:05:EB:B6:82:33:9F:8C:94:51:EE:09:4E:EB:FE:FA:79:53:A1:14:ED:B2:F4:49:49:45:2F:AB:7D:2F:C1:85");
            put("digicertassuredidg3 [jdk]",
                    "7E:37:CB:8B:4C:47:09:0C:AB:36:55:1B:A6:F4:5D:B8:40:68:0F:BA:16:6A:95:2D:B1:00:71:7F:43:05:3F:C2");
            put("digicerthighassuranceevrootca [jdk]",
                    "74:31:E5:F4:C3:C1:CE:46:90:77:4F:0B:61:E0:54:40:88:3B:A9:A0:1E:D0:0B:A6:AB:D7:80:6E:D3:B1:18:CF");
            put("geotrustglobalca [jdk]",
                    "FF:85:6A:2D:25:1D:CD:88:D3:66:56:F4:50:12:67:98:CF:AB:AA:DE:40:79:9C:72:2D:E4:D2:B5:DB:36:A7:3A");
            put("geotrustprimaryca [jdk]",
                    "37:D5:10:06:C5:12:EA:AB:62:64:21:F1:EC:8C:92:01:3F:C5:F8:2A:E9:8E:E5:33:EB:46:19:B8:DE:B4:D0:6C");
            put("geotrustprimarycag2 [jdk]",
                    "5E:DB:7A:C4:3B:82:A0:6A:87:61:E8:D7:BE:49:79:EB:F2:61:1F:7D:D7:9B:F9:1C:1C:6B:56:6A:21:9E:D7:66");
            put("geotrustprimarycag3 [jdk]",
                    "B4:78:B8:12:25:0D:F8:78:63:5C:2A:A7:EC:7D:15:5E:AA:62:5E:E8:29:16:E2:CD:29:43:61:88:6C:D1:FB:D4");
            put("geotrustuniversalca [jdk]",
                    "A0:45:9B:9F:63:B2:25:59:F5:FA:5D:4C:6D:B3:F9:F7:2F:F1:93:42:03:35:78:F0:73:BF:1D:1B:46:CB:B9:12");
            put("sapglobalrootca [jdk]",
                    "56:53:9C:1E:7B:5E:D5:58:2B:79:68:00:61:CB:F2:14:86:A8:50:22:6B:2F:CF:30:B5:B1:52:A7:20:E1:34:DE");
            put("thawteprimaryrootca [jdk]",
                    "8D:72:2F:81:A9:C1:13:C0:79:1D:F1:36:A2:96:6D:B2:6C:95:0A:97:1D:B4:6B:41:99:F4:EA:54:B7:8B:FB:9F");
            put("thawteprimaryrootcag2 [jdk]",
                    "A4:31:0D:50:AF:18:A6:44:71:90:37:2A:86:AF:AF:8B:95:1F:FB:43:1D:83:7F:1E:56:88:B4:59:71:ED:15:57");
            put("thawteprimaryrootcag3 [jdk]",
                    "4B:03:F4:58:07:AD:70:F2:1B:FC:2C:AE:71:C9:FD:E4:60:4C:06:4C:F5:FF:B6:86:BA:E5:DB:AA:D7:FD:D3:4C");
            put("verisignuniversalrootca [jdk]",
                    "23:99:56:11:27:A5:71:25:DE:8C:EF:EA:61:0D:DF:2F:A0:78:B5:C8:06:7F:4E:82:82:90:BF:B8:60:E8:4B:3C");
            put("verisignclass3g3ca [jdk]",
                    "EB:04:CF:5E:B1:F3:9A:FA:76:2F:2B:B1:20:F2:96:CB:A5:20:C1:B9:7D:B1:58:95:65:B8:1C:B9:A1:7B:72:44");
            put("verisignclass3g4ca [jdk]",
                    "69:DD:D7:EA:90:BB:57:C9:3E:13:5D:C8:5E:A6:FC:D5:48:0B:60:32:39:BD:C4:54:FC:75:8B:2A:26:CF:7F:79");
            put("verisignclass3g5ca [jdk]",
                    "9A:CF:AB:7E:43:C8:D8:80:D0:6B:26:2A:94:DE:EE:E4:B4:65:99:89:C3:D0:CA:F1:9B:AF:64:05:E4:1A:B7:DF");
            put("dtrustclass3ca2 [jdk]",
                    "49:E7:A4:42:AC:F0:EA:62:87:05:00:54:B5:25:64:B6:50:E4:F4:9E:42:E3:48:D6:AA:38:E0:39:E9:57:B1:C1");
            put("dtrustclass3ca2ev [jdk]",
                    "EE:C5:49:6B:98:8C:E9:86:25:B9:34:09:2E:EC:29:08:BE:D0:B0:F3:16:C2:D4:73:0C:84:EA:F1:F3:D3:48:81");
            put("identrustpublicca [jdk]",
                    "30:D0:89:5A:9A:44:8A:26:20:91:63:55:22:D1:F5:20:10:B5:86:7A:CA:E1:2C:78:EF:95:8F:D4:F4:38:9F:2F");
            put("identrustcommercial [jdk]",
                    "5D:56:49:9B:E4:D2:E0:8B:CF:CA:D0:8A:3E:38:72:3D:50:50:3B:DE:70:69:48:E4:2F:55:60:30:19:E5:28:AE");
            put("letsencryptisrgx1 [jdk]",
                    "96:BC:EC:06:26:49:76:F3:74:60:77:9A:CF:28:C5:A7:CF:E8:A3:C0:AA:E1:1A:8F:FC:EE:05:C0:BD:DF:08:C6");
            put("luxtrustglobalrootca [jdk]",
                    "A1:B2:DB:EB:64:E7:06:C6:16:9E:3C:41:18:B2:3B:AA:09:01:8A:84:27:66:6D:8B:F0:E2:88:91:EC:05:19:50");
            put("quovadisrootca [jdk]",
                    "A4:5E:DE:3B:BB:F0:9C:8A:E1:5C:72:EF:C0:72:68:D6:93:A2:1C:99:6F:D5:1E:67:CA:07:94:60:FD:6D:88:73");
            put("quovadisrootca1g3 [jdk]",
                    "8A:86:6F:D1:B2:76:B5:7E:57:8E:92:1C:65:82:8A:2B:ED:58:E9:F2:F2:88:05:41:34:B7:F1:F4:BF:C9:CC:74");
            put("quovadisrootca2 [jdk]",
                    "85:A0:DD:7D:D7:20:AD:B7:FF:05:F8:3D:54:2B:20:9D:C7:FF:45:28:F7:D6:77:B1:83:89:FE:A5:E5:C4:9E:86");
            put("quovadisrootca2g3 [jdk]",
                    "8F:E4:FB:0A:F9:3A:4D:0D:67:DB:0B:EB:B2:3E:37:C7:1B:F3:25:DC:BC:DD:24:0E:A0:4D:AF:58:B4:7E:18:40");
            put("quovadisrootca3 [jdk]",
                    "18:F1:FC:7F:20:5D:F8:AD:DD:EB:7F:E0:07:DD:57:E3:AF:37:5A:9C:4D:8D:73:54:6B:F4:F1:FE:D1:E1:8D:35");
            put("quovadisrootca3g3 [jdk]",
                    "88:EF:81:DE:20:2E:B0:18:45:2E:43:F8:64:72:5C:EA:5F:BD:1F:C2:D9:D2:05:73:07:09:C5:D8:B8:69:0F:46");
            put("secomscrootca1 [jdk]",
                    "E7:5E:72:ED:9F:56:0E:EC:6E:B4:80:00:73:A4:3F:C3:AD:19:19:5A:39:22:82:01:78:95:97:4A:99:02:6B:6C");
            put("secomscrootca2 [jdk]",
                    "51:3B:2C:EC:B8:10:D4:CD:E5:DD:85:39:1A:DF:C6:C2:DD:60:D8:7B:B7:36:D2:B5:21:48:4A:A4:7A:0E:BE:F6");
            put("swisssigngoldg2ca [jdk]",
                    "62:DD:0B:E9:B9:F5:0A:16:3E:A0:F8:E7:5C:05:3B:1E:CA:57:EA:55:C8:68:8F:64:7C:68:81:F2:C8:35:7B:95");
            put("swisssignplatinumg2ca [jdk]",
                    "3B:22:2E:56:67:11:E9:92:30:0D:C0:B1:5A:B9:47:3D:AF:DE:F8:C8:4D:0C:EF:7D:33:17:B4:C1:82:1D:14:36");
            put("swisssignsilverg2ca [jdk]",
                    "BE:6C:4D:A2:BB:B9:BA:59:B6:F3:93:97:68:37:42:46:C3:C0:05:99:3F:A9:8F:02:0D:1D:ED:BE:D4:8A:81:D5");
            put("securetrustca [jdk]",
                    "F1:C1:B5:0A:E5:A2:0D:D8:03:0E:C9:F6:BC:24:82:3D:D3:67:B5:25:57:59:B4:E7:1B:61:FC:E9:F7:37:5D:73");
            put("xrampglobalca [jdk]",
                    "CE:CD:DC:90:50:99:D8:DA:DF:C5:B1:D2:09:B7:37:CB:E2:C1:8C:FB:2C:10:C0:FF:0B:CF:0D:32:86:FC:1A:A2");
            put("godaddyrootg2ca [jdk]",
                    "45:14:0B:32:47:EB:9C:C8:C5:B4:F0:D7:B5:30:91:F7:32:92:08:9E:6E:5A:63:E2:74:9D:D3:AC:A9:19:8E:DA");
            put("godaddyclass2ca [jdk]",
                    "C3:84:6B:F2:4B:9E:93:CA:64:27:4C:0E:C6:7C:1E:CC:5E:02:4F:FC:AC:D2:D7:40:19:35:0E:81:FE:54:6A:E4");
            put("starfieldclass2ca [jdk]",
                    "14:65:FA:20:53:97:B8:76:FA:A6:F0:A9:95:8E:55:90:E4:0F:CC:7F:AA:4F:B7:C2:C8:67:75:21:FB:5F:B6:58");
            put("starfieldrootg2ca [jdk]",
                    "2C:E1:CB:0B:F9:D2:F9:E1:02:99:3F:BE:21:51:52:C3:B2:DD:0C:AB:DE:1C:68:E5:31:9B:83:91:54:DB:B7:F5");
            put("entrustrootcaec1 [jdk]",
                    "02:ED:0E:B2:8C:14:DA:45:16:5C:56:67:91:70:0D:64:51:D7:FB:56:F0:B2:AB:1D:3B:8E:B0:70:E5:6E:DF:F5");
            put("entrust2048ca [jdk]",
                    "6D:C4:71:72:E0:1C:BC:B0:BF:62:58:0D:89:5F:E2:B8:AC:9A:D4:F8:73:80:1E:0C:10:B9:C8:37:D2:1E:B1:77");
            put("entrustrootcag2 [jdk]",
                    "43:DF:57:74:B0:3E:7F:EF:5F:E4:0D:93:1A:7B:ED:F1:BB:2E:6B:42:73:8C:4E:6D:38:41:10:3D:3A:A7:F3:39");
            put("entrustevca [jdk]",
                    "73:C1:76:43:4F:1B:C6:D5:AD:F4:5B:0E:76:E7:27:28:7C:8D:E5:76:16:C1:E6:E6:14:1A:2B:2C:BC:7D:8E:4C");
            put("affirmtrustnetworkingca [jdk]",
                    "0A:81:EC:5A:92:97:77:F1:45:90:4A:F3:8D:5D:50:9F:66:B5:E2:C5:8F:CD:B5:31:05:8B:0E:17:F3:F0:B4:1B");
            put("affirmtrustpremiumca [jdk]",
                    "70:A7:3F:7F:37:6B:60:07:42:48:90:45:34:B1:14:82:D5:BF:0E:69:8E:CC:49:8D:F5:25:77:EB:F2:E9:3B:9A");
            put("affirmtrustcommercialca [jdk]",
                    "03:76:AB:1D:54:C5:F9:80:3C:E4:B2:E2:01:A0:EE:7E:EF:7B:57:B6:36:E8:A9:3C:9B:8D:48:60:C9:6F:5F:A7");
            put("affirmtrustpremiumeccca [jdk]",
                    "BD:71:FD:F6:DA:97:E4:CF:62:D1:64:7A:DD:25:81:B0:7D:79:AD:F8:39:7E:B4:EC:BA:9C:5E:84:88:82:14:23");
            put("ttelesecglobalrootclass3ca [jdk]",
                    "FD:73:DA:D3:1C:64:4F:F1:B4:3B:EF:0C:CD:DA:96:71:0B:9C:D9:87:5E:CA:7E:31:70:7A:F3:E9:6D:52:2B:BD");
            put("ttelesecglobalrootclass2ca [jdk]",
                    "91:E2:F5:78:8D:58:10:EB:A7:BA:58:73:7D:E1:54:8A:8E:CA:CD:01:45:98:BC:0B:14:3E:04:1B:17:05:25:52");
            put("starfieldservicesrootg2ca [jdk]",
                    "56:8D:69:05:A2:C8:87:08:A4:B3:02:51:90:ED:CF:ED:B1:97:4A:60:6A:13:C6:E5:29:0F:CB:2A:E6:3E:DA:B5");
            put("globalsignca [jdk]",
                    "EB:D4:10:40:E4:BB:3E:C7:42:C9:E3:81:D3:1E:F2:A4:1A:48:B6:68:5C:96:E7:CE:F3:C1:DF:6C:D4:33:1C:99");
            put("globalsignr3ca [jdk]",
                    "CB:B5:22:D7:B7:F1:27:AD:6A:01:13:86:5B:DF:1C:D4:10:2E:7D:07:59:AF:63:5A:7C:F4:72:0D:C9:63:C5:3B");
            put("globalsigneccrootcar5 [jdk]",
                    "17:9F:BC:14:8A:3D:D0:0F:D2:4E:A1:34:58:CC:43:BF:A7:F5:9C:81:82:D7:83:A5:13:F6:EB:EC:10:0C:89:24");
            put("globalsigneccrootcar4 [jdk]",
                    "BE:C9:49:11:C2:95:56:76:DB:6C:0A:55:09:86:D7:6E:3B:A0:05:66:7C:44:2C:97:62:B4:FB:B7:73:DE:22:8C");
            put("globalsignr2ca [jdk]",
                    "CA:42:DD:41:74:5F:D0:B8:1E:B9:02:36:2C:F9:D8:BF:71:9D:A1:BD:1B:1E:FC:94:6F:5B:4C:99:F4:2C:1B:9E");
            put("teliasonerarootcav1 [jdk]",
                    "DD:69:36:FE:21:F8:F0:77:C1:23:A1:A5:21:C1:22:24:F7:22:55:B7:3E:03:A7:26:06:93:E8:A2:4B:0F:A3:89");
            put("globalsignrootcar6 [jdk]",
                    "2C:AB:EA:FE:37:D0:6C:A2:2A:BA:73:91:C0:03:3D:25:98:29:52:C4:53:64:73:49:76:3A:3A:B5:AD:6C:CF:69");
            put("luxtrustglobalroot2ca [jdk]",
                    "54:45:5F:71:29:C2:0B:14:47:C4:18:F9:97:16:8F:24:C5:8F:C5:02:3B:F5:DA:5B:E2:EB:6E:1D:D8:90:2E:D5");
            put("amazonrootca1 [jdk]",
                    "8E:CD:E6:88:4F:3D:87:B1:12:5B:A3:1A:C3:FC:B1:3D:70:16:DE:7F:57:CC:90:4F:E1:CB:97:C6:AE:98:19:6E");
            put("amazonrootca2 [jdk]",
                    "1B:A5:B2:AA:8C:65:40:1A:82:96:01:18:F8:0B:EC:4F:62:30:4D:83:CE:C4:71:3A:19:C3:9C:01:1E:A4:6D:B4");
            put("amazonrootca3 [jdk]",
                    "18:CE:6C:FE:7B:F1:4E:60:B2:E3:47:B8:DF:E8:68:CB:31:D0:2E:BB:3A:DA:27:15:69:F5:03:43:B4:6D:B3:A4");
            put("amazonrootca4 [jdk]",
                    "E3:5D:28:41:9E:D0:20:25:CF:A6:90:38:CD:62:39:62:45:8D:A5:C6:95:FB:DE:A3:C2:2B:0B:FB:25:89:70:92");
            put("entrustrootcag4 [jdk]",
                    "DB:35:17:D1:F6:73:2A:2D:5A:B9:7C:53:3E:C7:07:79:EE:32:70:A6:2F:B4:AC:42:38:37:24:60:E6:F0:1E:88");
            put("sslrootrsaca [jdk]",
                    "85:66:6A:56:2E:E0:BE:5C:E9:25:C1:D8:89:0A:6F:76:A8:7E:C1:6D:4D:7D:5F:29:EA:74:19:CF:20:12:3B:69");
            put("sslrootevrsaca [jdk]",
                    "2E:7B:F1:6C:C2:24:85:A7:BB:E2:AA:86:96:75:07:61:B0:AE:39:BE:3B:2F:E9:D0:CC:6D:4E:F7:34:91:42:5C");
            put("sslrooteccca [jdk]",
                    "34:17:BB:06:CC:60:07:DA:1B:96:1C:92:0B:8A:B4:CE:3F:AD:82:0E:4A:A3:0B:9A:CB:C4:A7:4E:BD:CE:BC:65");
            put("haricarootca2015 [jdk]",
                    "A0:40:92:9A:02:CE:53:B4:AC:F4:F2:FF:C6:98:1C:E4:49:6F:75:5E:6D:45:FE:0B:2A:69:2B:CD:52:52:3F:36");
            put("haricaeccrootca2015 [jdk]",
                    "44:B5:45:AA:8A:25:E6:5A:73:CA:15:DC:27:FC:36:D2:4C:1C:B9:95:3A:06:65:39:B1:15:82:DC:48:7B:48:33");
        }
    };

    // Exception list to 90 days expiry policy
    // No error will be reported if certificate in this list expires
    @SuppressWarnings("serial")
    private static final HashSet<String> EXPIRY_EXC_ENTRIES = new HashSet<>() {
        {
            // Valid until: Tue Jul 09 14:40:36 EDT 2019
            add("utnuserfirstobjectca [jdk]");
            // Valid until: Sat May 30 10:38:31 GMT 2020
            add("addtrustexternalca [jdk]");
            // Valid until: Sat May 30 10:44:50 GMT 2020
            add("addtrustqualifiedca [jdk]");
            // Valid until: Wed Mar 17 02:51:37 PDT 2021
            add("luxtrustglobalrootca [jdk]");
            // Valid until: Wed Mar 17 11:33:33 PDT 2021
            add("quovadisrootca [jdk]");
        }
    };

    // Ninety days in milliseconds
    private static final long NINETY_DAYS = 7776000000L;

    private static boolean atLeastOneFailed = false;

    private static MessageDigest md;

    public static void main(String[] args) throws Exception {
        System.out.println("cacerts file: " + CACERTS);
        md = MessageDigest.getInstance("SHA-256");

        byte[] data = Files.readAllBytes(Path.of(CACERTS));
        String checksum = HEX.formatHex(md.digest(data));
        if (!checksum.equals(CHECKSUM)) {
            atLeastOneFailed = true;
            System.err.println("ERROR: wrong checksum\n" + checksum);
            System.err.println("Expected checksum\n" + CHECKSUM);
        }

        KeyStore ks = KeyStore.getInstance("JKS");
        ks.load(new ByteArrayInputStream(data), "changeit".toCharArray());

        // check the count of certs inside
        if (ks.size() != COUNT) {
            atLeastOneFailed = true;
            System.err.println("ERROR: " + ks.size() + " entries, should be "
                    + COUNT);
        }

        // check that all entries in the map are in the keystore
        for (String alias : FINGERPRINT_MAP.keySet()) {
            if (!ks.isCertificateEntry(alias)) {
                atLeastOneFailed = true;
                System.err.println("ERROR: " + alias + " is not in cacerts");
            }
        }

        // pull all the trusted self-signed CA certs out of the cacerts file
        // and verify their signatures
        Enumeration<String> aliases = ks.aliases();
        while (aliases.hasMoreElements()) {
            String alias = aliases.nextElement();
            System.out.println("\nVerifying " + alias);
            if (!ks.isCertificateEntry(alias)) {
                atLeastOneFailed = true;
                System.err.println("ERROR: " + alias
                        + " is not a trusted cert entry");
            }
            X509Certificate cert = (X509Certificate) ks.getCertificate(alias);
            if (!checkFingerprint(alias, cert)) {
                atLeastOneFailed = true;
                System.err.println("ERROR: " + alias + " SHA-256 fingerprint is incorrect");
            }
            // Make sure cert can be self-verified
            try {
                cert.verify(cert.getPublicKey());
            } catch (Exception e) {
                atLeastOneFailed = true;
                System.err.println("ERROR: cert cannot be verified:"
                        + e.getMessage());
            }

            // Make sure cert is not expired or not yet valid
            try {
                cert.checkValidity();
            } catch (CertificateExpiredException cee) {
                if (!EXPIRY_EXC_ENTRIES.contains(alias)) {
                    atLeastOneFailed = true;
                    System.err.println("ERROR: cert is expired");
                }
            } catch (CertificateNotYetValidException cne) {
                atLeastOneFailed = true;
                System.err.println("ERROR: cert is not yet valid");
            }

            // If cert is within 90 days of expiring, mark as failure so
            // that cert can be scheduled to be removed/renewed.
            Date notAfter = cert.getNotAfter();
            if (notAfter.getTime() - System.currentTimeMillis() < NINETY_DAYS) {
                if (!EXPIRY_EXC_ENTRIES.contains(alias)) {
                    atLeastOneFailed = true;
                    System.err.println("ERROR: cert \"" + alias + "\" expiry \""
                            + notAfter.toString() + "\" will expire within 90 days");
                }
            }
        }

        if (atLeastOneFailed) {
            throw new Exception("At least one cacert test failed");
        }
    }

    private static boolean checkFingerprint(String alias, Certificate cert)
            throws Exception {
        String fingerprint = FINGERPRINT_MAP.get(alias);
        if (fingerprint == null) {
            // no entry for alias
            return true;
        }
        System.out.println("Checking fingerprint of " + alias);
        byte[] digest = md.digest(cert.getEncoded());
        return fingerprint.equals(HEX.formatHex(digest));
    }

}<|MERGE_RESOLUTION|>--- conflicted
+++ resolved
@@ -54,20 +54,12 @@
             + File.separator + "security" + File.separator + "cacerts";
 
     // The numbers of certs now.
-<<<<<<< HEAD
-    private static final int COUNT = 92;
-=======
-    private static final int COUNT = 90;
->>>>>>> 3623ea69
+    private static final int COUNT = 91;
 
     // SHA-256 of cacerts, can be generated with
     // shasum -a 256 cacerts | sed -e 's/../&:/g' | tr '[:lower:]' '[:upper:]' | cut -c1-95
     private static final String CHECKSUM
-<<<<<<< HEAD
-            = "F3:C0:65:09:4C:B6:0C:AB:23:22:C5:04:D3:3B:6C:75:C4:3D:C1:3F:54:C3:C5:A7:CC:9E:EB:1E:C4:08:35:D8";
-=======
-            = "A2:36:27:B7:F6:99:7A:C7:7E:2D:55:47:66:57:08:3F:F8:8C:F2:28:77:29:30:40:A2:D3:6D:1A:B6:C7:32:6F";
->>>>>>> 3623ea69
+            = "D4:30:2F:A6:73:9F:20:B0:65:7B:EE:A1:3F:1B:CB:94:47:27:97:7E:0D:BB:D0:40:82:8F:40:8E:1D:5A:DF:45";
 
     // Hex formatter to upper case with ":" delimiter
     private static final HexFormat HEX = HexFormat.ofDelimiter(":").withUpperCase();
@@ -138,6 +130,7 @@
                     "B4:78:B8:12:25:0D:F8:78:63:5C:2A:A7:EC:7D:15:5E:AA:62:5E:E8:29:16:E2:CD:29:43:61:88:6C:D1:FB:D4");
             put("geotrustuniversalca [jdk]",
                     "A0:45:9B:9F:63:B2:25:59:F5:FA:5D:4C:6D:B3:F9:F7:2F:F1:93:42:03:35:78:F0:73:BF:1D:1B:46:CB:B9:12");
+            // SapMachine 2021-09-23: Additional certificate for SAP
             put("sapglobalrootca [jdk]",
                     "56:53:9C:1E:7B:5E:D5:58:2B:79:68:00:61:CB:F2:14:86:A8:50:22:6B:2F:CF:30:B5:B1:52:A7:20:E1:34:DE");
             put("thawteprimaryrootca [jdk]",
@@ -276,6 +269,10 @@
             add("luxtrustglobalrootca [jdk]");
             // Valid until: Wed Mar 17 11:33:33 PDT 2021
             add("quovadisrootca [jdk]");
+            // SapMachine 2021-09-23: globalsignr2ca will be removed with 11.0.14.
+            // Suppress warning until after 11.0.13 delivery to have green tests.
+            // Valid until: Wed Dec 15 08:00:00 GMT 2021
+            add("globalsignr2ca [jdk]");
         }
     };
 

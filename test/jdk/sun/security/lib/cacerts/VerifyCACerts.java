--- conflicted
+++ resolved
@@ -25,12 +25,8 @@
 /**
  * @test
  * @bug 8189131 8198240 8191844 8189949 8191031 8196141 8204923 8195774 8199779
-<<<<<<< HEAD
- *      8209452 8209506 8210432 8195793 8216577
-=======
  *      8209452 8209506 8210432 8195793 8216577 8222089 8222133 8222137 8222136
  *      8223499
->>>>>>> 9ff11b55
  * @summary Check root CA entries in cacerts file
  */
 import java.io.File;
@@ -54,11 +50,7 @@
             + File.separator + "security" + File.separator + "cacerts";
 
     // The numbers of certs now.
-<<<<<<< HEAD
-    private static final int COUNT = 93;
-=======
     private static final int COUNT = 88;
->>>>>>> 9ff11b55
 
     // map of cert alias to SHA-256 fingerprint
     @SuppressWarnings("serial")

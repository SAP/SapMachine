/*
 * Copyright (c) 2017, 2023, Oracle and/or its affiliates. All rights reserved.
 * DO NOT ALTER OR REMOVE COPYRIGHT NOTICES OR THIS FILE HEADER.
 *
 * This code is free software; you can redistribute it and/or modify it
 * under the terms of the GNU General Public License version 2 only, as
 * published by the Free Software Foundation.
 *
 * This code is distributed in the hope that it will be useful, but WITHOUT
 * ANY WARRANTY; without even the implied warranty of MERCHANTABILITY or
 * FITNESS FOR A PARTICULAR PURPOSE.  See the GNU General Public License
 * version 2 for more details (a copy is included in the LICENSE file that
 * accompanied this code).
 *
 * You should have received a copy of the GNU General Public License version
 * 2 along with this work; if not, write to the Free Software Foundation,
 * Inc., 51 Franklin St, Fifth Floor, Boston, MA 02110-1301 USA.
 *
 * Please contact Oracle, 500 Oracle Parkway, Redwood Shores, CA 94065 USA
 * or visit www.oracle.com if you need additional information or have any
 * questions.
 *
 */

/**
 * @test
 * @bug 8189131 8198240 8191844 8189949 8191031 8196141 8204923 8195774 8199779
 *      8209452 8209506 8210432 8195793 8216577 8222089 8222133 8222137 8222136
 *      8223499 8225392 8232019 8234245 8233223 8225068 8225069 8243321 8243320
 *      8243559 8225072 8258630 8259312 8256421 8225081 8225082 8225083 8245654
 * @summary Check root CA entries in cacerts file
 */
import java.io.ByteArrayInputStream;
import java.io.File;
import java.nio.file.Files;
import java.nio.file.Path;
import java.security.KeyStore;
import java.security.MessageDigest;
import java.security.cert.Certificate;
import java.security.cert.CertificateExpiredException;
import java.security.cert.CertificateNotYetValidException;
import java.security.cert.X509Certificate;
import java.util.Date;
import java.util.Enumeration;
import java.util.HashMap;
import java.util.HashSet;
import java.util.Map;

public class VerifyCACerts {

    private static final String CACERTS
            = System.getProperty("java.home") + File.separator + "lib"
            + File.separator + "security" + File.separator + "cacerts";

    // The numbers of certs now.
    private static final int COUNT = 90;

    // SHA-256 of cacerts, can be generated with
    // shasum -a 256 cacerts | sed -e 's/../&:/g' | tr '[:lower:]' '[:upper:]' | cut -c1-95
    private static final String CHECKSUM
<<<<<<< HEAD
            = "21:8C:35:29:4C:E2:49:D2:83:30:DF:8B:5E:39:F8:8C:D6:C5:2B:59:05:32:74:E5:79:A5:91:9F:3C:57:B9:E3";
=======
            = "C0:86:AB:83:37:C8:46:4A:58:92:C4:36:5C:4D:F7:FE:02:56:01:37:92:F6:F3:34:E8:E6:D9:79:CB:D0:3F:56";
>>>>>>> f5926b8b

    // map of cert alias to SHA-256 fingerprint
    @SuppressWarnings("serial")
    private static final Map<String, String> FINGERPRINT_MAP = new HashMap<>() {
        {
            put("actalisauthenticationrootca [jdk]",
                    "55:92:60:84:EC:96:3A:64:B9:6E:2A:BE:01:CE:0B:A8:6A:64:FB:FE:BC:C7:AA:B5:AF:C1:55:B3:7F:D7:60:66");
            put("buypassclass2ca [jdk]",
                    "9A:11:40:25:19:7C:5B:B9:5D:94:E6:3D:55:CD:43:79:08:47:B6:46:B2:3C:DF:11:AD:A4:A0:0E:FF:15:FB:48");
            put("buypassclass3ca [jdk]",
                    "ED:F7:EB:BC:A2:7A:2A:38:4D:38:7B:7D:40:10:C6:66:E2:ED:B4:84:3E:4C:29:B4:AE:1D:5B:93:32:E6:B2:4D");
            put("camerfirmachambersca [jdk]",
                    "06:3E:4A:FA:C4:91:DF:D3:32:F3:08:9B:85:42:E9:46:17:D8:93:D7:FE:94:4E:10:A7:93:7E:E2:9D:96:93:C0");
            put("camerfirmachambersignca [jdk]",
                    "13:63:35:43:93:34:A7:69:80:16:A0:D3:24:DE:72:28:4E:07:9D:7B:52:20:BB:8F:BD:74:78:16:EE:BE:BA:CA");
            put("camerfirmachamberscommerceca [jdk]",
                    "0C:25:8A:12:A5:67:4A:EF:25:F2:8B:A7:DC:FA:EC:EE:A3:48:E5:41:E6:F5:CC:4E:E6:3B:71:B3:61:60:6A:C3");
            put("certumca [jdk]",
                    "D8:E0:FE:BC:1D:B2:E3:8D:00:94:0F:37:D2:7D:41:34:4D:99:3E:73:4B:99:D5:65:6D:97:78:D4:D8:14:36:24");
            put("certumtrustednetworkca [jdk]",
                    "5C:58:46:8D:55:F5:8E:49:7E:74:39:82:D2:B5:00:10:B6:D1:65:37:4A:CF:83:A7:D4:A3:2D:B7:68:C4:40:8E");
            put("chunghwaepkirootca [jdk]",
                    "C0:A6:F4:DC:63:A2:4B:FD:CF:54:EF:2A:6A:08:2A:0A:72:DE:35:80:3E:2F:F5:FF:52:7A:E5:D8:72:06:DF:D5");
            put("comodorsaca [jdk]",
                    "52:F0:E1:C4:E5:8E:C6:29:29:1B:60:31:7F:07:46:71:B8:5D:7E:A8:0D:5B:07:27:34:63:53:4B:32:B4:02:34");
            put("comodoaaaca [jdk]",
                    "D7:A7:A0:FB:5D:7E:27:31:D7:71:E9:48:4E:BC:DE:F7:1D:5F:0C:3E:0A:29:48:78:2B:C8:3E:E0:EA:69:9E:F4");
            put("comodoeccca [jdk]",
                    "17:93:92:7A:06:14:54:97:89:AD:CE:2F:8F:34:F7:F0:B6:6D:0F:3A:E3:A3:B8:4D:21:EC:15:DB:BA:4F:AD:C7");
            put("usertrustrsaca [jdk]",
                    "E7:93:C9:B0:2F:D8:AA:13:E2:1C:31:22:8A:CC:B0:81:19:64:3B:74:9C:89:89:64:B1:74:6D:46:C3:D4:CB:D2");
            put("usertrusteccca [jdk]",
                    "4F:F4:60:D5:4B:9C:86:DA:BF:BC:FC:57:12:E0:40:0D:2B:ED:3F:BC:4D:4F:BD:AA:86:E0:6A:DC:D2:A9:AD:7A");
            put("utnuserfirstobjectca [jdk]",
                    "6F:FF:78:E4:00:A7:0C:11:01:1C:D8:59:77:C4:59:FB:5A:F9:6A:3D:F0:54:08:20:D0:F4:B8:60:78:75:E5:8F");
            put("addtrustexternalca [jdk]",
                    "68:7F:A4:51:38:22:78:FF:F0:C8:B1:1F:8D:43:D5:76:67:1C:6E:B2:BC:EA:B4:13:FB:83:D9:65:D0:6D:2F:F2");
            put("addtrustqualifiedca [jdk]",
                    "80:95:21:08:05:DB:4B:BC:35:5E:44:28:D8:FD:6E:C2:CD:E3:AB:5F:B9:7A:99:42:98:8E:B8:F4:DC:D0:60:16");
            put("baltimorecybertrustca [jdk]",
                    "16:AF:57:A9:F6:76:B0:AB:12:60:95:AA:5E:BA:DE:F2:2A:B3:11:19:D6:44:AC:95:CD:4B:93:DB:F3:F2:6A:EB");
            put("digicertglobalrootca [jdk]",
                    "43:48:A0:E9:44:4C:78:CB:26:5E:05:8D:5E:89:44:B4:D8:4F:96:62:BD:26:DB:25:7F:89:34:A4:43:C7:01:61");
            put("digicertglobalrootg2 [jdk]",
                    "CB:3C:CB:B7:60:31:E5:E0:13:8F:8D:D3:9A:23:F9:DE:47:FF:C3:5E:43:C1:14:4C:EA:27:D4:6A:5A:B1:CB:5F");
            put("digicertglobalrootg3 [jdk]",
                    "31:AD:66:48:F8:10:41:38:C7:38:F3:9E:A4:32:01:33:39:3E:3A:18:CC:02:29:6E:F9:7C:2A:C9:EF:67:31:D0");
            put("digicerttrustedrootg4 [jdk]",
                    "55:2F:7B:DC:F1:A7:AF:9E:6C:E6:72:01:7F:4F:12:AB:F7:72:40:C7:8E:76:1A:C2:03:D1:D9:D2:0A:C8:99:88");
            put("digicertassuredidrootca [jdk]",
                    "3E:90:99:B5:01:5E:8F:48:6C:00:BC:EA:9D:11:1E:E7:21:FA:BA:35:5A:89:BC:F1:DF:69:56:1E:3D:C6:32:5C");
            put("digicertassuredidg2 [jdk]",
                    "7D:05:EB:B6:82:33:9F:8C:94:51:EE:09:4E:EB:FE:FA:79:53:A1:14:ED:B2:F4:49:49:45:2F:AB:7D:2F:C1:85");
            put("digicertassuredidg3 [jdk]",
                    "7E:37:CB:8B:4C:47:09:0C:AB:36:55:1B:A6:F4:5D:B8:40:68:0F:BA:16:6A:95:2D:B1:00:71:7F:43:05:3F:C2");
            put("digicerthighassuranceevrootca [jdk]",
                    "74:31:E5:F4:C3:C1:CE:46:90:77:4F:0B:61:E0:54:40:88:3B:A9:A0:1E:D0:0B:A6:AB:D7:80:6E:D3:B1:18:CF");
            put("geotrustglobalca [jdk]",
                    "FF:85:6A:2D:25:1D:CD:88:D3:66:56:F4:50:12:67:98:CF:AB:AA:DE:40:79:9C:72:2D:E4:D2:B5:DB:36:A7:3A");
            put("geotrustprimaryca [jdk]",
                    "37:D5:10:06:C5:12:EA:AB:62:64:21:F1:EC:8C:92:01:3F:C5:F8:2A:E9:8E:E5:33:EB:46:19:B8:DE:B4:D0:6C");
            put("geotrustprimarycag2 [jdk]",
                    "5E:DB:7A:C4:3B:82:A0:6A:87:61:E8:D7:BE:49:79:EB:F2:61:1F:7D:D7:9B:F9:1C:1C:6B:56:6A:21:9E:D7:66");
            put("geotrustprimarycag3 [jdk]",
                    "B4:78:B8:12:25:0D:F8:78:63:5C:2A:A7:EC:7D:15:5E:AA:62:5E:E8:29:16:E2:CD:29:43:61:88:6C:D1:FB:D4");
            put("geotrustuniversalca [jdk]",
                    "A0:45:9B:9F:63:B2:25:59:F5:FA:5D:4C:6D:B3:F9:F7:2F:F1:93:42:03:35:78:F0:73:BF:1D:1B:46:CB:B9:12");
            // SapMachine 2021-09-23: Additional certificate for SAP
            put("sapglobalrootca [jdk]",
                    "56:53:9C:1E:7B:5E:D5:58:2B:79:68:00:61:CB:F2:14:86:A8:50:22:6B:2F:CF:30:B5:B1:52:A7:20:E1:34:DE");
            put("thawteprimaryrootca [jdk]",
                    "8D:72:2F:81:A9:C1:13:C0:79:1D:F1:36:A2:96:6D:B2:6C:95:0A:97:1D:B4:6B:41:99:F4:EA:54:B7:8B:FB:9F");
            put("thawteprimaryrootcag2 [jdk]",
                    "A4:31:0D:50:AF:18:A6:44:71:90:37:2A:86:AF:AF:8B:95:1F:FB:43:1D:83:7F:1E:56:88:B4:59:71:ED:15:57");
            put("thawteprimaryrootcag3 [jdk]",
                    "4B:03:F4:58:07:AD:70:F2:1B:FC:2C:AE:71:C9:FD:E4:60:4C:06:4C:F5:FF:B6:86:BA:E5:DB:AA:D7:FD:D3:4C");
            put("verisignuniversalrootca [jdk]",
                    "23:99:56:11:27:A5:71:25:DE:8C:EF:EA:61:0D:DF:2F:A0:78:B5:C8:06:7F:4E:82:82:90:BF:B8:60:E8:4B:3C");
            put("verisignclass3g3ca [jdk]",
                    "EB:04:CF:5E:B1:F3:9A:FA:76:2F:2B:B1:20:F2:96:CB:A5:20:C1:B9:7D:B1:58:95:65:B8:1C:B9:A1:7B:72:44");
            put("verisignclass3g4ca [jdk]",
                    "69:DD:D7:EA:90:BB:57:C9:3E:13:5D:C8:5E:A6:FC:D5:48:0B:60:32:39:BD:C4:54:FC:75:8B:2A:26:CF:7F:79");
            put("verisignclass3g5ca [jdk]",
                    "9A:CF:AB:7E:43:C8:D8:80:D0:6B:26:2A:94:DE:EE:E4:B4:65:99:89:C3:D0:CA:F1:9B:AF:64:05:E4:1A:B7:DF");
            put("dtrustclass3ca2 [jdk]",
                    "49:E7:A4:42:AC:F0:EA:62:87:05:00:54:B5:25:64:B6:50:E4:F4:9E:42:E3:48:D6:AA:38:E0:39:E9:57:B1:C1");
            put("dtrustclass3ca2ev [jdk]",
                    "EE:C5:49:6B:98:8C:E9:86:25:B9:34:09:2E:EC:29:08:BE:D0:B0:F3:16:C2:D4:73:0C:84:EA:F1:F3:D3:48:81");
            put("identrustpublicca [jdk]",
                    "30:D0:89:5A:9A:44:8A:26:20:91:63:55:22:D1:F5:20:10:B5:86:7A:CA:E1:2C:78:EF:95:8F:D4:F4:38:9F:2F");
            put("identrustcommercial [jdk]",
                    "5D:56:49:9B:E4:D2:E0:8B:CF:CA:D0:8A:3E:38:72:3D:50:50:3B:DE:70:69:48:E4:2F:55:60:30:19:E5:28:AE");
            put("letsencryptisrgx1 [jdk]",
                    "96:BC:EC:06:26:49:76:F3:74:60:77:9A:CF:28:C5:A7:CF:E8:A3:C0:AA:E1:1A:8F:FC:EE:05:C0:BD:DF:08:C6");
            put("luxtrustglobalrootca [jdk]",
                    "A1:B2:DB:EB:64:E7:06:C6:16:9E:3C:41:18:B2:3B:AA:09:01:8A:84:27:66:6D:8B:F0:E2:88:91:EC:05:19:50");
            put("quovadisrootca [jdk]",
                    "A4:5E:DE:3B:BB:F0:9C:8A:E1:5C:72:EF:C0:72:68:D6:93:A2:1C:99:6F:D5:1E:67:CA:07:94:60:FD:6D:88:73");
            put("quovadisrootca1g3 [jdk]",
                    "8A:86:6F:D1:B2:76:B5:7E:57:8E:92:1C:65:82:8A:2B:ED:58:E9:F2:F2:88:05:41:34:B7:F1:F4:BF:C9:CC:74");
            put("quovadisrootca2 [jdk]",
                    "85:A0:DD:7D:D7:20:AD:B7:FF:05:F8:3D:54:2B:20:9D:C7:FF:45:28:F7:D6:77:B1:83:89:FE:A5:E5:C4:9E:86");
            put("quovadisrootca2g3 [jdk]",
                    "8F:E4:FB:0A:F9:3A:4D:0D:67:DB:0B:EB:B2:3E:37:C7:1B:F3:25:DC:BC:DD:24:0E:A0:4D:AF:58:B4:7E:18:40");
            put("quovadisrootca3 [jdk]",
                    "18:F1:FC:7F:20:5D:F8:AD:DD:EB:7F:E0:07:DD:57:E3:AF:37:5A:9C:4D:8D:73:54:6B:F4:F1:FE:D1:E1:8D:35");
            put("quovadisrootca3g3 [jdk]",
                    "88:EF:81:DE:20:2E:B0:18:45:2E:43:F8:64:72:5C:EA:5F:BD:1F:C2:D9:D2:05:73:07:09:C5:D8:B8:69:0F:46");
            put("secomscrootca1 [jdk]",
                    "E7:5E:72:ED:9F:56:0E:EC:6E:B4:80:00:73:A4:3F:C3:AD:19:19:5A:39:22:82:01:78:95:97:4A:99:02:6B:6C");
            put("secomscrootca2 [jdk]",
                    "51:3B:2C:EC:B8:10:D4:CD:E5:DD:85:39:1A:DF:C6:C2:DD:60:D8:7B:B7:36:D2:B5:21:48:4A:A4:7A:0E:BE:F6");
            put("swisssigngoldg2ca [jdk]",
                    "62:DD:0B:E9:B9:F5:0A:16:3E:A0:F8:E7:5C:05:3B:1E:CA:57:EA:55:C8:68:8F:64:7C:68:81:F2:C8:35:7B:95");
            put("swisssignplatinumg2ca [jdk]",
                    "3B:22:2E:56:67:11:E9:92:30:0D:C0:B1:5A:B9:47:3D:AF:DE:F8:C8:4D:0C:EF:7D:33:17:B4:C1:82:1D:14:36");
            put("swisssignsilverg2ca [jdk]",
                    "BE:6C:4D:A2:BB:B9:BA:59:B6:F3:93:97:68:37:42:46:C3:C0:05:99:3F:A9:8F:02:0D:1D:ED:BE:D4:8A:81:D5");
            put("securetrustca [jdk]",
                    "F1:C1:B5:0A:E5:A2:0D:D8:03:0E:C9:F6:BC:24:82:3D:D3:67:B5:25:57:59:B4:E7:1B:61:FC:E9:F7:37:5D:73");
            put("xrampglobalca [jdk]",
                    "CE:CD:DC:90:50:99:D8:DA:DF:C5:B1:D2:09:B7:37:CB:E2:C1:8C:FB:2C:10:C0:FF:0B:CF:0D:32:86:FC:1A:A2");
            put("godaddyrootg2ca [jdk]",
                    "45:14:0B:32:47:EB:9C:C8:C5:B4:F0:D7:B5:30:91:F7:32:92:08:9E:6E:5A:63:E2:74:9D:D3:AC:A9:19:8E:DA");
            put("godaddyclass2ca [jdk]",
                    "C3:84:6B:F2:4B:9E:93:CA:64:27:4C:0E:C6:7C:1E:CC:5E:02:4F:FC:AC:D2:D7:40:19:35:0E:81:FE:54:6A:E4");
            put("starfieldclass2ca [jdk]",
                    "14:65:FA:20:53:97:B8:76:FA:A6:F0:A9:95:8E:55:90:E4:0F:CC:7F:AA:4F:B7:C2:C8:67:75:21:FB:5F:B6:58");
            put("starfieldrootg2ca [jdk]",
                    "2C:E1:CB:0B:F9:D2:F9:E1:02:99:3F:BE:21:51:52:C3:B2:DD:0C:AB:DE:1C:68:E5:31:9B:83:91:54:DB:B7:F5");
            put("entrustrootcaec1 [jdk]",
                    "02:ED:0E:B2:8C:14:DA:45:16:5C:56:67:91:70:0D:64:51:D7:FB:56:F0:B2:AB:1D:3B:8E:B0:70:E5:6E:DF:F5");
            put("entrust2048ca [jdk]",
                    "6D:C4:71:72:E0:1C:BC:B0:BF:62:58:0D:89:5F:E2:B8:AC:9A:D4:F8:73:80:1E:0C:10:B9:C8:37:D2:1E:B1:77");
            put("entrustrootcag2 [jdk]",
                    "43:DF:57:74:B0:3E:7F:EF:5F:E4:0D:93:1A:7B:ED:F1:BB:2E:6B:42:73:8C:4E:6D:38:41:10:3D:3A:A7:F3:39");
            put("entrustevca [jdk]",
                    "73:C1:76:43:4F:1B:C6:D5:AD:F4:5B:0E:76:E7:27:28:7C:8D:E5:76:16:C1:E6:E6:14:1A:2B:2C:BC:7D:8E:4C");
            put("affirmtrustnetworkingca [jdk]",
                    "0A:81:EC:5A:92:97:77:F1:45:90:4A:F3:8D:5D:50:9F:66:B5:E2:C5:8F:CD:B5:31:05:8B:0E:17:F3:F0:B4:1B");
            put("affirmtrustpremiumca [jdk]",
                    "70:A7:3F:7F:37:6B:60:07:42:48:90:45:34:B1:14:82:D5:BF:0E:69:8E:CC:49:8D:F5:25:77:EB:F2:E9:3B:9A");
            put("affirmtrustcommercialca [jdk]",
                    "03:76:AB:1D:54:C5:F9:80:3C:E4:B2:E2:01:A0:EE:7E:EF:7B:57:B6:36:E8:A9:3C:9B:8D:48:60:C9:6F:5F:A7");
            put("affirmtrustpremiumeccca [jdk]",
                    "BD:71:FD:F6:DA:97:E4:CF:62:D1:64:7A:DD:25:81:B0:7D:79:AD:F8:39:7E:B4:EC:BA:9C:5E:84:88:82:14:23");
            put("ttelesecglobalrootclass3ca [jdk]",
                    "FD:73:DA:D3:1C:64:4F:F1:B4:3B:EF:0C:CD:DA:96:71:0B:9C:D9:87:5E:CA:7E:31:70:7A:F3:E9:6D:52:2B:BD");
            put("ttelesecglobalrootclass2ca [jdk]",
                    "91:E2:F5:78:8D:58:10:EB:A7:BA:58:73:7D:E1:54:8A:8E:CA:CD:01:45:98:BC:0B:14:3E:04:1B:17:05:25:52");
            put("starfieldservicesrootg2ca [jdk]",
                    "56:8D:69:05:A2:C8:87:08:A4:B3:02:51:90:ED:CF:ED:B1:97:4A:60:6A:13:C6:E5:29:0F:CB:2A:E6:3E:DA:B5");
            put("globalsignca [jdk]",
                    "EB:D4:10:40:E4:BB:3E:C7:42:C9:E3:81:D3:1E:F2:A4:1A:48:B6:68:5C:96:E7:CE:F3:C1:DF:6C:D4:33:1C:99");
            put("globalsignr3ca [jdk]",
                    "CB:B5:22:D7:B7:F1:27:AD:6A:01:13:86:5B:DF:1C:D4:10:2E:7D:07:59:AF:63:5A:7C:F4:72:0D:C9:63:C5:3B");
            put("globalsigneccrootcar5 [jdk]",
                    "17:9F:BC:14:8A:3D:D0:0F:D2:4E:A1:34:58:CC:43:BF:A7:F5:9C:81:82:D7:83:A5:13:F6:EB:EC:10:0C:89:24");
            put("globalsigneccrootcar4 [jdk]",
                    "BE:C9:49:11:C2:95:56:76:DB:6C:0A:55:09:86:D7:6E:3B:A0:05:66:7C:44:2C:97:62:B4:FB:B7:73:DE:22:8C");
            put("teliasonerarootcav1 [jdk]",
                    "DD:69:36:FE:21:F8:F0:77:C1:23:A1:A5:21:C1:22:24:F7:22:55:B7:3E:03:A7:26:06:93:E8:A2:4B:0F:A3:89");
            put("globalsignrootcar6 [jdk]",
                    "2C:AB:EA:FE:37:D0:6C:A2:2A:BA:73:91:C0:03:3D:25:98:29:52:C4:53:64:73:49:76:3A:3A:B5:AD:6C:CF:69");
            put("luxtrustglobalroot2ca [jdk]",
                    "54:45:5F:71:29:C2:0B:14:47:C4:18:F9:97:16:8F:24:C5:8F:C5:02:3B:F5:DA:5B:E2:EB:6E:1D:D8:90:2E:D5");
            put("amazonrootca1 [jdk]",
                    "8E:CD:E6:88:4F:3D:87:B1:12:5B:A3:1A:C3:FC:B1:3D:70:16:DE:7F:57:CC:90:4F:E1:CB:97:C6:AE:98:19:6E");
            put("amazonrootca2 [jdk]",
                    "1B:A5:B2:AA:8C:65:40:1A:82:96:01:18:F8:0B:EC:4F:62:30:4D:83:CE:C4:71:3A:19:C3:9C:01:1E:A4:6D:B4");
            put("amazonrootca3 [jdk]",
                    "18:CE:6C:FE:7B:F1:4E:60:B2:E3:47:B8:DF:E8:68:CB:31:D0:2E:BB:3A:DA:27:15:69:F5:03:43:B4:6D:B3:A4");
            put("amazonrootca4 [jdk]",
                    "E3:5D:28:41:9E:D0:20:25:CF:A6:90:38:CD:62:39:62:45:8D:A5:C6:95:FB:DE:A3:C2:2B:0B:FB:25:89:70:92");
            put("entrustrootcag4 [jdk]",
                    "DB:35:17:D1:F6:73:2A:2D:5A:B9:7C:53:3E:C7:07:79:EE:32:70:A6:2F:B4:AC:42:38:37:24:60:E6:F0:1E:88");
            put("sslrootrsaca [jdk]",
                    "85:66:6A:56:2E:E0:BE:5C:E9:25:C1:D8:89:0A:6F:76:A8:7E:C1:6D:4D:7D:5F:29:EA:74:19:CF:20:12:3B:69");
            put("sslrootevrsaca [jdk]",
                    "2E:7B:F1:6C:C2:24:85:A7:BB:E2:AA:86:96:75:07:61:B0:AE:39:BE:3B:2F:E9:D0:CC:6D:4E:F7:34:91:42:5C");
            put("sslrooteccca [jdk]",
                    "34:17:BB:06:CC:60:07:DA:1B:96:1C:92:0B:8A:B4:CE:3F:AD:82:0E:4A:A3:0B:9A:CB:C4:A7:4E:BD:CE:BC:65");
            put("haricarootca2015 [jdk]",
                    "A0:40:92:9A:02:CE:53:B4:AC:F4:F2:FF:C6:98:1C:E4:49:6F:75:5E:6D:45:FE:0B:2A:69:2B:CD:52:52:3F:36");
            put("haricaeccrootca2015 [jdk]",
                    "44:B5:45:AA:8A:25:E6:5A:73:CA:15:DC:27:FC:36:D2:4C:1C:B9:95:3A:06:65:39:B1:15:82:DC:48:7B:48:33");
            put("certignaca [jdk]",
                    "E3:B6:A2:DB:2E:D7:CE:48:84:2F:7A:C5:32:41:C7:B7:1D:54:14:4B:FB:40:C1:1F:3F:1D:0B:42:F5:EE:A1:2D");
        }
    };

    // Exception list to 90 days expiry policy
    // No error will be reported if certificate in this list expires
    @SuppressWarnings("serial")
    private static final HashSet<String> EXPIRY_EXC_ENTRIES = new HashSet<>() {
        {
            // Valid until: Tue Jul 09 14:40:36 EDT 2019
            add("utnuserfirstobjectca [jdk]");
            // Valid until: Sat May 30 10:38:31 GMT 2020
            add("addtrustexternalca [jdk]");
            // Valid until: Sat May 30 10:44:50 GMT 2020
            add("addtrustqualifiedca [jdk]");
            // Valid until: Wed Mar 17 02:51:37 PDT 2021
            add("luxtrustglobalrootca [jdk]");
            // Valid until: Wed Mar 17 11:33:33 PDT 2021
            add("quovadisrootca [jdk]");
            // Valid until: Sat May 21 04:00:00 GMT 2022
            add("geotrustglobalca [jdk]");
        }
    };

    // Ninety days in milliseconds
    private static final long NINETY_DAYS = 7776000000L;

    private static boolean atLeastOneFailed = false;

    private static MessageDigest md;

    public static void main(String[] args) throws Exception {
        System.out.println("cacerts file: " + CACERTS);
        md = MessageDigest.getInstance("SHA-256");

        byte[] data = Files.readAllBytes(Path.of(CACERTS));
        String checksum = toHexString(md.digest(data));
        if (!checksum.equals(CHECKSUM)) {
            atLeastOneFailed = true;
            System.err.println("ERROR: wrong checksum\n" + checksum);
            System.err.println("Expected checksum\n" + CHECKSUM);
        }

        KeyStore ks = KeyStore.getInstance("JKS");
        ks.load(new ByteArrayInputStream(data), "changeit".toCharArray());

        // check the count of certs inside
        if (ks.size() != COUNT) {
            atLeastOneFailed = true;
            System.err.println("ERROR: " + ks.size() + " entries, should be "
                    + COUNT);
        }

        // check that all entries in the map are in the keystore
        for (String alias : FINGERPRINT_MAP.keySet()) {
            if (!ks.isCertificateEntry(alias)) {
                atLeastOneFailed = true;
                System.err.println("ERROR: " + alias + " is not in cacerts");
            }
        }

        // pull all the trusted self-signed CA certs out of the cacerts file
        // and verify their signatures
        Enumeration<String> aliases = ks.aliases();
        while (aliases.hasMoreElements()) {
            String alias = aliases.nextElement();
            System.out.println("\nVerifying " + alias);
            if (!ks.isCertificateEntry(alias)) {
                atLeastOneFailed = true;
                System.err.println("ERROR: " + alias
                        + " is not a trusted cert entry");
            }
            X509Certificate cert = (X509Certificate) ks.getCertificate(alias);
            if (!checkFingerprint(alias, cert)) {
                atLeastOneFailed = true;
                System.err.println("ERROR: " + alias + " SHA-256 fingerprint is incorrect");
            }
            // Make sure cert can be self-verified
            try {
                cert.verify(cert.getPublicKey());
            } catch (Exception e) {
                atLeastOneFailed = true;
                System.err.println("ERROR: cert cannot be verified:"
                        + e.getMessage());
            }

            // Make sure cert is not expired or not yet valid
            try {
                cert.checkValidity();
            } catch (CertificateExpiredException cee) {
                if (!EXPIRY_EXC_ENTRIES.contains(alias)) {
                    atLeastOneFailed = true;
                    System.err.println("ERROR: cert is expired");
                }
            } catch (CertificateNotYetValidException cne) {
                atLeastOneFailed = true;
                System.err.println("ERROR: cert is not yet valid");
            }

            // If cert is within 90 days of expiring, mark as failure so
            // that cert can be scheduled to be removed/renewed.
            Date notAfter = cert.getNotAfter();
            if (notAfter.getTime() - System.currentTimeMillis() < NINETY_DAYS) {
                if (!EXPIRY_EXC_ENTRIES.contains(alias)) {
                    atLeastOneFailed = true;
                    System.err.println("ERROR: cert \"" + alias + "\" expiry \""
                            + notAfter.toString() + "\" will expire within 90 days");
                }
            }
        }

        if (atLeastOneFailed) {
            throw new Exception("At least one cacert test failed");
        }
    }

    private static boolean checkFingerprint(String alias, Certificate cert)
            throws Exception {
        String fingerprint = FINGERPRINT_MAP.get(alias);
        if (fingerprint == null) {
            // no entry for alias
            return true;
        }
        System.out.println("Checking fingerprint of " + alias);
        byte[] digest = md.digest(cert.getEncoded());
        return fingerprint.equals(toHexString(digest));
    }

    private static String toHexString(byte[] block) {
        StringBuilder buf = new StringBuilder();
        int len = block.length;
        for (int i = 0; i < len; i++) {
            buf.append(String.format("%02X", block[i]));
            if (i < len - 1) {
                buf.append(":");
            }
        }
        return buf.toString();
    }
}<|MERGE_RESOLUTION|>--- conflicted
+++ resolved
@@ -53,16 +53,14 @@
             + File.separator + "security" + File.separator + "cacerts";
 
     // The numbers of certs now.
-    private static final int COUNT = 90;
+    // SapMachine 2021-09-23: Additional certificate for SAP
+    private static final int COUNT = 91;
 
     // SHA-256 of cacerts, can be generated with
     // shasum -a 256 cacerts | sed -e 's/../&:/g' | tr '[:lower:]' '[:upper:]' | cut -c1-95
+    // SapMachine 2021-09-23: Additional certificate for SAP
     private static final String CHECKSUM
-<<<<<<< HEAD
-            = "21:8C:35:29:4C:E2:49:D2:83:30:DF:8B:5E:39:F8:8C:D6:C5:2B:59:05:32:74:E5:79:A5:91:9F:3C:57:B9:E3";
-=======
-            = "C0:86:AB:83:37:C8:46:4A:58:92:C4:36:5C:4D:F7:FE:02:56:01:37:92:F6:F3:34:E8:E6:D9:79:CB:D0:3F:56";
->>>>>>> f5926b8b
+            = "E7:DA:A9:2C:BD:EA:03:9D:02:BF:3E:BC:38:9B:C5:18:4F:C0:E0:E4:81:10:08:D8:04:91:DF:10:B2:64:2F:4D";
 
     // map of cert alias to SHA-256 fingerprint
     @SuppressWarnings("serial")

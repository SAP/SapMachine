--- conflicted
+++ resolved
@@ -54,20 +54,12 @@
             + File.separator + "security" + File.separator + "cacerts";
 
     // The numbers of certs now.
-<<<<<<< HEAD
-    private static final int COUNT = 91;
-=======
-    private static final int COUNT = 89;
->>>>>>> aa11a935
+    private static final int COUNT = 90;
 
     // SHA-256 of cacerts, can be generated with
     // shasum -a 256 cacerts | sed -e 's/../&:/g' | tr '[:lower:]' '[:upper:]' | cut -c1-95
     private static final String CHECKSUM
-<<<<<<< HEAD
-            = "D4:30:2F:A6:73:9F:20:B0:65:7B:EE:A1:3F:1B:CB:94:47:27:97:7E:0D:BB:D0:40:82:8F:40:8E:1D:5A:DF:45";
-=======
-            = "CC:AD:BB:49:70:97:3F:42:AD:73:91:A0:A2:C4:B8:AA:D1:95:59:F3:B3:22:09:2A:1F:2C:AB:04:47:08:EF:AA";
->>>>>>> aa11a935
+            = "C0:86:AB:83:37:C8:46:4A:58:92:C4:36:5C:4D:F7:FE:02:56:01:37:92:F6:F3:34:E8:E6:D9:79:CB:D0:3F:56";
 
     // Hex formatter to upper case with ":" delimiter
     private static final HexFormat HEX = HexFormat.ofDelimiter(":").withUpperCase();

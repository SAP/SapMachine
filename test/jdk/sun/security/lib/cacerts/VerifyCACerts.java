--- conflicted
+++ resolved
@@ -54,16 +54,12 @@
             + File.separator + "security" + File.separator + "cacerts";
 
     // The numbers of certs now.
-    private static final int COUNT = 90;
+    private static final int COUNT = 91;
 
     // SHA-256 of cacerts, can be generated with
     // shasum -a 256 cacerts | sed -e 's/../&:/g' | tr '[:lower:]' '[:upper:]' | cut -c1-95
     private static final String CHECKSUM
-<<<<<<< HEAD
-            = "BF:10:E4:F7:61:F4:F4:E8:C7:A1:D5:48:27:1E:6C:9A:E3:02:E8:13:47:D1:3C:F9:25:37:6A:72:79:6D:6F:5C";
-=======
-            = "A3:57:D9:69:62:ED:00:ED:72:83:1E:15:46:02:93:F3:12:0F:49:83:E3:E6:D0:9F:96:34:05:9C:43:EB:D6:05";
->>>>>>> 16a3d7bb
+            = "A6:65:9C:90:ED:BE:9A:09:B6:C9:0D:79:DF:D7:B6:3B:FE:CF:B7:9C:14:6A:75:52:DF:2F:B0:ED:5B:76:19:1C";
 
     // Hex formatter to upper case with ":" delimiter
     private static final HexFormat HEX = HexFormat.ofDelimiter(":").withUpperCase();

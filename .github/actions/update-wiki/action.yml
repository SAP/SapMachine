name: Update Wiki

description: 'This action updates the wiki with the latest blog posts.'

runs:
  using: composite
  steps:
  - uses: actions/checkout@v3
      with:
        repository: 'git@github.com:SAP/SapMachine.wiki.git'
        ref: 'master'
        token:  ${{ secrets.ACTIONS_GITHUB_TOKEN }}
    - name: setup git config
      run: |
        git config user.name "GitHub Actions Bot"
        git config user.email "<>"
    - name: Update Wiki
      run: |
<<<<<<< HEAD
        pip3 install feedparser
        python3 scripts/update_blogs.py update
    - run: git push origin master
=======
          git clone https://github.com/SAP/SapMachine.wiki.git
          cd SapMachine.wiki
          pip3 install feedparser
          python3 scripts/update_blogs.py clone
>>>>>>> d4684625
      working-directory: .
      shell: bash<|MERGE_RESOLUTION|>--- conflicted
+++ resolved
@@ -16,15 +16,8 @@
         git config user.email "<>"
     - name: Update Wiki
       run: |
-<<<<<<< HEAD
         pip3 install feedparser
         python3 scripts/update_blogs.py update
     - run: git push origin master
-=======
-          git clone https://github.com/SAP/SapMachine.wiki.git
-          cd SapMachine.wiki
-          pip3 install feedparser
-          python3 scripts/update_blogs.py clone
->>>>>>> d4684625
       working-directory: .
       shell: bash
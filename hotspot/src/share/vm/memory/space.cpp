--- conflicted
+++ resolved
@@ -239,28 +239,16 @@
   return new ContiguousSpaceDCTOC(this, cl, precision, boundary);
 }
 
-<<<<<<< HEAD
-void Space::set_bounds(MemRegion mr) {
-=======
 void Space::initialize(MemRegion mr,
                        bool clear_space,
                        bool mangle_space) {
->>>>>>> f402d7af
   HeapWord* bottom = mr.start();
   HeapWord* end    = mr.end();
   assert(Universe::on_page_boundary(bottom) && Universe::on_page_boundary(end),
          "invalid space boundaries");
   set_bottom(bottom);
   set_end(end);
-<<<<<<< HEAD
-}
-
-void Space::initialize(MemRegion mr, bool clear_space) {
-  set_bounds(mr);
-  if (clear_space) clear();
-=======
   if (clear_space) clear(mangle_space);
->>>>>>> f402d7af
 }
 
 void Space::clear(bool mangle_space) {
@@ -269,32 +257,11 @@
   }
 }
 
-ContiguousSpace::ContiguousSpace(): CompactibleSpace(), _top(NULL) {
+ContiguousSpace::ContiguousSpace(): CompactibleSpace(), _top(NULL),
+    _concurrent_iteration_safe_limit(NULL) {
   _mangler = new GenSpaceMangler(this);
 }
 
-<<<<<<< HEAD
-void CompactibleSpace::initialize(MemRegion mr, bool clear_space) {
-  Space::initialize(mr, false); // We'll do the clearing if there's
-                                // clearing to be done.
-  _compaction_top = bottom();
-  _next_compaction_space = NULL;
-  if (clear_space) clear();
-}
-
-void CompactibleSpace::clear() {
-  _compaction_top = bottom();
-  Space::clear();
-}
-
-void ContiguousSpace::initialize(MemRegion mr, bool clear_space) {
-  CompactibleSpace::initialize(mr, false); // We'll do the clearing if there's
-                                           // clearing to be done.
-  set_top(bottom());
-  set_saved_mark();
-  if (clear_space) clear();
-  set_concurrent_iteration_safe_limit(top());
-=======
 ContiguousSpace::~ContiguousSpace() {
   delete _mangler;
 }
@@ -304,18 +271,13 @@
                                  bool mangle_space)
 {
   CompactibleSpace::initialize(mr, clear_space, mangle_space);
-  _concurrent_iteration_safe_limit = top();
->>>>>>> f402d7af
+  set_concurrent_iteration_safe_limit(top());
 }
 
 void ContiguousSpace::clear(bool mangle_space) {
   set_top(bottom());
   set_saved_mark();
-<<<<<<< HEAD
-  CompactibleSpace::clear();
-=======
-  Space::clear(mangle_space);
->>>>>>> f402d7af
+  CompactibleSpace::clear(mangle_space);
 }
 
 bool Space::is_in(const void* p) const {
@@ -331,22 +293,8 @@
   return p >= _top;
 }
 
-<<<<<<< HEAD
-void OffsetTableContigSpace::initialize(MemRegion mr, bool clear_space) {
-  // false ==> we'll do the clearing if there's clearing to be done.
-  ContiguousSpace::initialize(mr, false);
-  _offsets.zero_bottom_entry();
-  _offsets.initialize_threshold();
-  if (clear_space) clear();
-}
-
-void OffsetTableContigSpace::clear() {
-  ContiguousSpace::clear();
-  _offsets.zero_bottom_entry();
-=======
 void OffsetTableContigSpace::clear(bool mangle_space) {
   ContiguousSpace::clear(mangle_space);
->>>>>>> f402d7af
   _offsets.initialize_threshold();
 }
 
@@ -378,8 +326,6 @@
   mangler()->check_mangled_unused_area_complete();
 }
 
-<<<<<<< HEAD
-=======
 // Mangled only the unused space that has not previously
 // been mangled and that has not been allocated since being
 // mangled.
@@ -404,11 +350,15 @@
                                   bool clear_space,
                                   bool mangle_space) {
   Space::initialize(mr, clear_space, mangle_space);
+  set_compaction_top(bottom());
+  _next_compaction_space = NULL;
+}
+
+void CompactibleSpace::clear(bool mangle_space) {
+  Space::clear(mangle_space);
   _compaction_top = bottom();
-  _next_compaction_space = NULL;
-}
-
->>>>>>> f402d7af
+}
+
 HeapWord* CompactibleSpace::forward(oop q, size_t size,
                                     CompactPoint* cp, HeapWord* compact_top) {
   // q is alive

/*
 * Copyright (c) 1997, 2013, Oracle and/or its affiliates. All rights reserved.
 * DO NOT ALTER OR REMOVE COPYRIGHT NOTICES OR THIS FILE HEADER.
 *
 * This code is free software; you can redistribute it and/or modify it
 * under the terms of the GNU General Public License version 2 only, as
 * published by the Free Software Foundation.
 *
 * This code is distributed in the hope that it will be useful, but WITHOUT
 * ANY WARRANTY; without even the implied warranty of MERCHANTABILITY or
 * FITNESS FOR A PARTICULAR PURPOSE.  See the GNU General Public License
 * version 2 for more details (a copy is included in the LICENSE file that
 * accompanied this code).
 *
 * You should have received a copy of the GNU General Public License version
 * 2 along with this work; if not, write to the Free Software Foundation,
 * Inc., 51 Franklin St, Fifth Floor, Boston, MA 02110-1301 USA.
 *
 * Please contact Oracle, 500 Oracle Parkway, Redwood Shores, CA 94065 USA
 * or visit www.oracle.com if you need additional information or have any
 * questions.
 *
 */

#include "precompiled.hpp"
#include "classfile/systemDictionary.hpp"
#include "code/codeCache.hpp"
#include "code/compiledIC.hpp"
#include "code/icBuffer.hpp"
#include "code/nmethod.hpp"
#include "code/vtableStubs.hpp"
#include "interpreter/interpreter.hpp"
#include "interpreter/linkResolver.hpp"
#include "memory/metadataFactory.hpp"
#include "memory/oopFactory.hpp"
#include "oops/method.hpp"
#include "oops/oop.inline.hpp"
#include "oops/symbol.hpp"
#include "runtime/icache.hpp"
#include "runtime/sharedRuntime.hpp"
#include "runtime/stubRoutines.hpp"
#include "utilities/events.hpp"


// Every time a compiled IC is changed or its type is being accessed,
// either the CompiledIC_lock must be set or we must be at a safe point.

//-----------------------------------------------------------------------------
// Low-level access to an inline cache. Private, since they might not be
// MT-safe to use.

void* CompiledIC::cached_value() const {
  assert (CompiledIC_lock->is_locked() || SafepointSynchronize::is_at_safepoint(), "");
  assert (!is_optimized(), "an optimized virtual call does not have a cached metadata");

  if (!is_in_transition_state()) {
    void* data = (void*)_value->data();
    // If we let the metadata value here be initialized to zero...
    assert(data != NULL || Universe::non_oop_word() == NULL,
           "no raw nulls in CompiledIC metadatas, because of patching races");
    return (data == (void*)Universe::non_oop_word()) ? NULL : data;
  } else {
    return InlineCacheBuffer::cached_value_for((CompiledIC *)this);
  }
}


void CompiledIC::internal_set_ic_destination(address entry_point, bool is_icstub, void* cache, bool is_icholder) {
  assert(entry_point != NULL, "must set legal entry point");
  assert(CompiledIC_lock->is_locked() || SafepointSynchronize::is_at_safepoint(), "");
  assert (!is_optimized() || cache == NULL, "an optimized virtual call does not have a cached metadata");
  assert (cache == NULL || cache != (Metadata*)badOopVal, "invalid metadata");

  assert(!is_icholder || is_icholder_entry(entry_point), "must be");

  // Don't use ic_destination for this test since that forwards
  // through ICBuffer instead of returning the actual current state of
  // the CompiledIC.
  if (is_icholder_entry(_ic_call->destination())) {
    // When patching for the ICStub case the cached value isn't
    // overwritten until the ICStub copied into the CompiledIC during
    // the next safepoint.  Make sure that the CompiledICHolder* is
    // marked for release at this point since it won't be identifiable
    // once the entry point is overwritten.
    InlineCacheBuffer::queue_for_release((CompiledICHolder*)_value->data());
  }

  if (TraceCompiledIC) {
    tty->print("  ");
    print_compiled_ic();
    tty->print(" changing destination to " INTPTR_FORMAT, entry_point);
    if (!is_optimized()) {
      tty->print(" changing cached %s to " INTPTR_FORMAT, is_icholder ? "icholder" : "metadata", (address)cache);
    }
    if (is_icstub) {
      tty->print(" (icstub)");
    }
    tty->cr();
  }

  {
  MutexLockerEx pl(Patching_lock, Mutex::_no_safepoint_check_flag);
#ifdef ASSERT
  CodeBlob* cb = CodeCache::find_blob_unsafe(_ic_call);
  assert(cb != NULL && cb->is_nmethod(), "must be nmethod");
#endif
  _ic_call->set_destination_mt_safe(entry_point);
}

  if (is_optimized() || is_icstub) {
    // Optimized call sites don't have a cache value and ICStub call
    // sites only change the entry point.  Changing the value in that
    // case could lead to MT safety issues.
    assert(cache == NULL, "must be null");
    return;
  }

  if (cache == NULL)  cache = (void*)Universe::non_oop_word();

  _value->set_data((intptr_t)cache);
}


void CompiledIC::set_ic_destination(ICStub* stub) {
  internal_set_ic_destination(stub->code_begin(), true, NULL, false);
}



address CompiledIC::ic_destination() const {
 assert (CompiledIC_lock->is_locked() || SafepointSynchronize::is_at_safepoint(), "");
 if (!is_in_transition_state()) {
   return _ic_call->destination();
 } else {
   return InlineCacheBuffer::ic_destination_for((CompiledIC *)this);
 }
}


bool CompiledIC::is_in_transition_state() const {
  assert (CompiledIC_lock->is_locked() || SafepointSynchronize::is_at_safepoint(), "");
  return InlineCacheBuffer::contains(_ic_call->destination());
}


bool CompiledIC::is_icholder_call() const {
  assert (CompiledIC_lock->is_locked() || SafepointSynchronize::is_at_safepoint(), "");
  return !_is_optimized && is_icholder_entry(ic_destination());
}

// Returns native address of 'call' instruction in inline-cache. Used by
// the InlineCacheBuffer when it needs to find the stub.
address CompiledIC::stub_address() const {
  assert(is_in_transition_state(), "should only be called when we are in a transition state");
  return _ic_call->destination();
}


//-----------------------------------------------------------------------------
// High-level access to an inline cache. Guaranteed to be MT-safe.


<<<<<<< HEAD
void CompiledIC::set_to_megamorphic(CallInfo* call_info, Bytecodes::Code bytecode, TRAPS) {
=======
bool CompiledIC::set_to_megamorphic(CallInfo* call_info, Bytecodes::Code bytecode, TRAPS) {
>>>>>>> 27cab0e0
  assert(CompiledIC_lock->is_locked() || SafepointSynchronize::is_at_safepoint(), "");
  assert(!is_optimized(), "cannot set an optimized virtual call to megamorphic");
  assert(is_call_to_compiled() || is_call_to_interpreted(), "going directly to megamorphic?");

  address entry;
  if (call_info->call_kind() == CallInfo::itable_call) {
    assert(bytecode == Bytecodes::_invokeinterface, "");
    int itable_index = call_info->itable_index();
    entry = VtableStubs::find_itable_stub(itable_index);
<<<<<<< HEAD
#ifdef ASSERT
    assert(entry != NULL, "entry not computed");
=======
    if (entry == false) {
      return false;
    }
#ifdef ASSERT
>>>>>>> 27cab0e0
    int index = call_info->resolved_method()->itable_index();
    assert(index == itable_index, "CallInfo pre-computes this");
#endif //ASSERT
    InstanceKlass* k = call_info->resolved_method()->method_holder();
    assert(k->verify_itable_index(itable_index), "sanity check");
    InlineCacheBuffer::create_transition_stub(this, k, entry);
  } else {
    assert(call_info->call_kind() == CallInfo::vtable_call, "either itable or vtable");
    // Can be different than selected_method->vtable_index(), due to package-private etc.
    int vtable_index = call_info->vtable_index();
    assert(call_info->resolved_klass()->verify_vtable_index(vtable_index), "sanity check");
    entry = VtableStubs::find_vtable_stub(vtable_index);
<<<<<<< HEAD
=======
    if (entry == NULL) {
      return false;
    }
>>>>>>> 27cab0e0
    InlineCacheBuffer::create_transition_stub(this, NULL, entry);
  }

  if (TraceICs) {
    ResourceMark rm;
    tty->print_cr ("IC@" INTPTR_FORMAT ": to megamorphic %s entry: " INTPTR_FORMAT,
                   instruction_address(), call_info->selected_method()->print_value_string(), entry);
  }

  // We can't check this anymore. With lazy deopt we could have already
  // cleaned this IC entry before we even return. This is possible if
  // we ran out of space in the inline cache buffer trying to do the
  // set_next and we safepointed to free up space. This is a benign
  // race because the IC entry was complete when we safepointed so
  // cleaning it immediately is harmless.
  // assert(is_megamorphic(), "sanity check");
  return true;
}


// true if destination is megamorphic stub
bool CompiledIC::is_megamorphic() const {
  assert(CompiledIC_lock->is_locked() || SafepointSynchronize::is_at_safepoint(), "");
  assert(!is_optimized(), "an optimized call cannot be megamorphic");

  // Cannot rely on cached_value. It is either an interface or a method.
  return VtableStubs::is_entry_point(ic_destination());
}

bool CompiledIC::is_call_to_compiled() const {
  assert (CompiledIC_lock->is_locked() || SafepointSynchronize::is_at_safepoint(), "");

  // Use unsafe, since an inline cache might point to a zombie method. However, the zombie
  // method is guaranteed to still exist, since we only remove methods after all inline caches
  // has been cleaned up
  CodeBlob* cb = CodeCache::find_blob_unsafe(ic_destination());
  bool is_monomorphic = (cb != NULL && cb->is_nmethod());
  // Check that the cached_value is a klass for non-optimized monomorphic calls
  // This assertion is invalid for compiler1: a call that does not look optimized (no static stub) can be used
  // for calling directly to vep without using the inline cache (i.e., cached_value == NULL)
#ifdef ASSERT
  CodeBlob* caller = CodeCache::find_blob_unsafe(instruction_address());
  bool is_c1_method = caller->is_compiled_by_c1();
  assert( is_c1_method ||
         !is_monomorphic ||
         is_optimized() ||
         (cached_metadata() != NULL && cached_metadata()->is_klass()), "sanity check");
#endif // ASSERT
  return is_monomorphic;
}


bool CompiledIC::is_call_to_interpreted() const {
  assert (CompiledIC_lock->is_locked() || SafepointSynchronize::is_at_safepoint(), "");
  // Call to interpreter if destination is either calling to a stub (if it
  // is optimized), or calling to an I2C blob
  bool is_call_to_interpreted = false;
  if (!is_optimized()) {
    // must use unsafe because the destination can be a zombie (and we're cleaning)
    // and the print_compiled_ic code wants to know if site (in the non-zombie)
    // is to the interpreter.
    CodeBlob* cb = CodeCache::find_blob_unsafe(ic_destination());
    is_call_to_interpreted = (cb != NULL && cb->is_adapter_blob());
    assert(!is_call_to_interpreted || (is_icholder_call() && cached_icholder() != NULL), "sanity check");
  } else {
    // Check if we are calling into our own codeblob (i.e., to a stub)
    CodeBlob* cb = CodeCache::find_blob(_ic_call->instruction_address());
    address dest = ic_destination();
#ifdef ASSERT
    {
      CodeBlob* db = CodeCache::find_blob_unsafe(dest);
      assert(!db->is_adapter_blob(), "must use stub!");
    }
#endif /* ASSERT */
    is_call_to_interpreted = cb->contains(dest);
  }
  return is_call_to_interpreted;
}


void CompiledIC::set_to_clean() {
  assert(SafepointSynchronize::is_at_safepoint() || CompiledIC_lock->is_locked() , "MT-unsafe call");
  if (TraceInlineCacheClearing || TraceICs) {
    tty->print_cr("IC@" INTPTR_FORMAT ": set to clean", instruction_address());
    print();
  }

  address entry;
  if (is_optimized()) {
    entry = SharedRuntime::get_resolve_opt_virtual_call_stub();
  } else {
    entry = SharedRuntime::get_resolve_virtual_call_stub();
  }

  // A zombie transition will always be safe, since the metadata has already been set to NULL, so
  // we only need to patch the destination
  bool safe_transition = is_optimized() || SafepointSynchronize::is_at_safepoint();

  if (safe_transition) {
    // Kill any leftover stub we might have too
    if (is_in_transition_state()) {
      ICStub* old_stub = ICStub_from_destination_address(stub_address());
      old_stub->clear();
    }
    if (is_optimized()) {
    set_ic_destination(entry);
  } else {
      set_ic_destination_and_value(entry, (void*)NULL);
    }
  } else {
    // Unsafe transition - create stub.
    InlineCacheBuffer::create_transition_stub(this, NULL, entry);
  }
  // We can't check this anymore. With lazy deopt we could have already
  // cleaned this IC entry before we even return. This is possible if
  // we ran out of space in the inline cache buffer trying to do the
  // set_next and we safepointed to free up space. This is a benign
  // race because the IC entry was complete when we safepointed so
  // cleaning it immediately is harmless.
  // assert(is_clean(), "sanity check");
}


bool CompiledIC::is_clean() const {
  assert (CompiledIC_lock->is_locked() || SafepointSynchronize::is_at_safepoint(), "");
  bool is_clean = false;
  address dest = ic_destination();
  is_clean = dest == SharedRuntime::get_resolve_opt_virtual_call_stub() ||
             dest == SharedRuntime::get_resolve_virtual_call_stub();
  assert(!is_clean || is_optimized() || cached_value() == NULL, "sanity check");
  return is_clean;
}


void CompiledIC::set_to_monomorphic(CompiledICInfo& info) {
  assert (CompiledIC_lock->is_locked() || SafepointSynchronize::is_at_safepoint(), "");
  // Updating a cache to the wrong entry can cause bugs that are very hard
  // to track down - if cache entry gets invalid - we just clean it. In
  // this way it is always the same code path that is responsible for
  // updating and resolving an inline cache
  //
  // The above is no longer true. SharedRuntime::fixup_callers_callsite will change optimized
  // callsites. In addition ic_miss code will update a site to monomorphic if it determines
  // that an monomorphic call to the interpreter can now be monomorphic to compiled code.
  //
  // In both of these cases the only thing being modifed is the jump/call target and these
  // transitions are mt_safe

  Thread *thread = Thread::current();
  if (info.to_interpreter()) {
    // Call to interpreter
    if (info.is_optimized() && is_optimized()) {
       assert(is_clean(), "unsafe IC path");
       MutexLockerEx pl(Patching_lock, Mutex::_no_safepoint_check_flag);
      // the call analysis (callee structure) specifies that the call is optimized
      // (either because of CHA or the static target is final)
      // At code generation time, this call has been emitted as static call
      // Call via stub
      assert(info.cached_metadata() != NULL && info.cached_metadata()->is_method(), "sanity check");
      CompiledStaticCall* csc = compiledStaticCall_at(instruction_address());
      methodHandle method (thread, (Method*)info.cached_metadata());
      csc->set_to_interpreted(method, info.entry());
      if (TraceICs) {
         ResourceMark rm(thread);
         tty->print_cr ("IC@" INTPTR_FORMAT ": monomorphic to interpreter: %s",
           instruction_address(),
           method->print_value_string());
      }
    } else {
      // Call via method-klass-holder
      InlineCacheBuffer::create_transition_stub(this, info.claim_cached_icholder(), info.entry());
      if (TraceICs) {
         ResourceMark rm(thread);
         tty->print_cr ("IC@" INTPTR_FORMAT ": monomorphic to interpreter via icholder ", instruction_address());
      }
    }
  } else {
    // Call to compiled code
    bool static_bound = info.is_optimized() || (info.cached_metadata() == NULL);
#ifdef ASSERT
    CodeBlob* cb = CodeCache::find_blob_unsafe(info.entry());
    assert (cb->is_nmethod(), "must be compiled!");
#endif /* ASSERT */

    // This is MT safe if we come from a clean-cache and go through a
    // non-verified entry point
    bool safe = SafepointSynchronize::is_at_safepoint() ||
                (!is_in_transition_state() && (info.is_optimized() || static_bound || is_clean()));

    if (!safe) {
      InlineCacheBuffer::create_transition_stub(this, info.cached_metadata(), info.entry());
    } else {
      if (is_optimized()) {
      set_ic_destination(info.entry());
      } else {
        set_ic_destination_and_value(info.entry(), info.cached_metadata());
      }
    }

    if (TraceICs) {
      ResourceMark rm(thread);
      assert(info.cached_metadata() == NULL || info.cached_metadata()->is_klass(), "must be");
      tty->print_cr ("IC@" INTPTR_FORMAT ": monomorphic to compiled (rcvr klass) %s: %s",
        instruction_address(),
        ((Klass*)info.cached_metadata())->print_value_string(),
        (safe) ? "" : "via stub");
    }
  }
  // We can't check this anymore. With lazy deopt we could have already
  // cleaned this IC entry before we even return. This is possible if
  // we ran out of space in the inline cache buffer trying to do the
  // set_next and we safepointed to free up space. This is a benign
  // race because the IC entry was complete when we safepointed so
  // cleaning it immediately is harmless.
  // assert(is_call_to_compiled() || is_call_to_interpreted(), "sanity check");
}


// is_optimized: Compiler has generated an optimized call (i.e., no inline
// cache) static_bound: The call can be static bound (i.e, no need to use
// inline cache)
void CompiledIC::compute_monomorphic_entry(methodHandle method,
                                           KlassHandle receiver_klass,
                                           bool is_optimized,
                                           bool static_bound,
                                           CompiledICInfo& info,
                                           TRAPS) {
  nmethod* method_code = method->code();
  address entry = NULL;
  if (method_code != NULL) {
    // Call to compiled code
    if (static_bound || is_optimized) {
      entry      = method_code->verified_entry_point();
    } else {
      entry      = method_code->entry_point();
    }
  }
  if (entry != NULL) {
    // Call to compiled code
    info.set_compiled_entry(entry, (static_bound || is_optimized) ? NULL : receiver_klass(), is_optimized);
  } else {
    // Note: the following problem exists with Compiler1:
    //   - at compile time we may or may not know if the destination is final
    //   - if we know that the destination is final, we will emit an optimized
    //     virtual call (no inline cache), and need a Method* to make a call
    //     to the interpreter
    //   - if we do not know if the destination is final, we emit a standard
    //     virtual call, and use CompiledICHolder to call interpreted code
    //     (no static call stub has been generated)
    //     However in that case we will now notice it is static_bound
    //     and convert the call into what looks to be an optimized
    //     virtual call. This causes problems in verifying the IC because
    //     it look vanilla but is optimized. Code in is_call_to_interpreted
    //     is aware of this and weakens its asserts.

    // static_bound should imply is_optimized -- otherwise we have a
    // performance bug (statically-bindable method is called via
    // dynamically-dispatched call note: the reverse implication isn't
    // necessarily true -- the call may have been optimized based on compiler
    // analysis (static_bound is only based on "final" etc.)
#ifdef COMPILER2
#ifdef TIERED
#if defined(ASSERT)
    // can't check the assert because we don't have the CompiledIC with which to
    // find the address if the call instruction.
    //
    // CodeBlob* cb = find_blob_unsafe(instruction_address());
    // assert(cb->is_compiled_by_c1() || !static_bound || is_optimized, "static_bound should imply is_optimized");
#endif // ASSERT
#else
    assert(!static_bound || is_optimized, "static_bound should imply is_optimized");
#endif // TIERED
#endif // COMPILER2
    if (is_optimized) {
      // Use stub entry
      info.set_interpreter_entry(method()->get_c2i_entry(), method());
    } else {
      // Use icholder entry
      CompiledICHolder* holder = new CompiledICHolder(method(), receiver_klass());
      info.set_icholder_entry(method()->get_c2i_unverified_entry(), holder);
    }
  }
  assert(info.is_optimized() == is_optimized, "must agree");
}


bool CompiledIC::is_icholder_entry(address entry) {
  CodeBlob* cb = CodeCache::find_blob_unsafe(entry);
  return (cb != NULL && cb->is_adapter_blob());
}

// ----------------------------------------------------------------------------

void CompiledStaticCall::set_to_clean() {
  assert (CompiledIC_lock->is_locked() || SafepointSynchronize::is_at_safepoint(), "mt unsafe call");
  // Reset call site
  MutexLockerEx pl(Patching_lock, Mutex::_no_safepoint_check_flag);
#ifdef ASSERT
  CodeBlob* cb = CodeCache::find_blob_unsafe(this);
  assert(cb != NULL && cb->is_nmethod(), "must be nmethod");
#endif
  set_destination_mt_safe(SharedRuntime::get_resolve_static_call_stub());

  // Do not reset stub here:  It is too expensive to call find_stub.
  // Instead, rely on caller (nmethod::clear_inline_caches) to clear
  // both the call and its stub.
}


bool CompiledStaticCall::is_clean() const {
  return destination() == SharedRuntime::get_resolve_static_call_stub();
}

bool CompiledStaticCall::is_call_to_compiled() const {
  return CodeCache::contains(destination());
}


bool CompiledStaticCall::is_call_to_interpreted() const {
  // It is a call to interpreted, if it calls to a stub. Hence, the destination
  // must be in the stub part of the nmethod that contains the call
  nmethod* nm = CodeCache::find_nmethod(instruction_address());
  return nm->stub_contains(destination());
}

void CompiledStaticCall::set(const StaticCallInfo& info) {
  assert (CompiledIC_lock->is_locked() || SafepointSynchronize::is_at_safepoint(), "mt unsafe call");
  MutexLockerEx pl(Patching_lock, Mutex::_no_safepoint_check_flag);
  // Updating a cache to the wrong entry can cause bugs that are very hard
  // to track down - if cache entry gets invalid - we just clean it. In
  // this way it is always the same code path that is responsible for
  // updating and resolving an inline cache
  assert(is_clean(), "do not update a call entry - use clean");

  if (info._to_interpreter) {
    // Call to interpreted code
    set_to_interpreted(info.callee(), info.entry());
  } else {
    if (TraceICs) {
      ResourceMark rm;
      tty->print_cr("CompiledStaticCall@" INTPTR_FORMAT ": set_to_compiled " INTPTR_FORMAT,
                    instruction_address(),
                    info.entry());
    }
    // Call to compiled code
    assert (CodeCache::contains(info.entry()), "wrong entry point");
    set_destination_mt_safe(info.entry());
  }
}


// Compute settings for a CompiledStaticCall. Since we might have to set
// the stub when calling to the interpreter, we need to return arguments.
void CompiledStaticCall::compute_entry(methodHandle m, StaticCallInfo& info) {
  nmethod* m_code = m->code();
  info._callee = m;
  if (m_code != NULL) {
    info._to_interpreter = false;
    info._entry  = m_code->verified_entry_point();
  } else {
    // Callee is interpreted code.  In any case entering the interpreter
    // puts a converter-frame on the stack to save arguments.
    info._to_interpreter = true;
    info._entry      = m()->get_c2i_entry();
  }
}

address CompiledStaticCall::find_stub() {
  // Find reloc. information containing this call-site
  RelocIterator iter((nmethod*)NULL, instruction_address());
  while (iter.next()) {
    if (iter.addr() == instruction_address()) {
      switch(iter.type()) {
        case relocInfo::static_call_type:
          return iter.static_call_reloc()->static_stub();
        // We check here for opt_virtual_call_type, since we reuse the code
        // from the CompiledIC implementation
        case relocInfo::opt_virtual_call_type:
          return iter.opt_virtual_call_reloc()->static_stub();
        case relocInfo::poll_type:
        case relocInfo::poll_return_type: // A safepoint can't overlap a call.
        default:
          ShouldNotReachHere();
      }
    }
  }
  return NULL;
}


//-----------------------------------------------------------------------------
// Non-product mode code
#ifndef PRODUCT

void CompiledIC::verify() {
  // make sure code pattern is actually a call imm32 instruction
  _ic_call->verify();
  if (os::is_MP()) {
    _ic_call->verify_alignment();
  }
  assert(is_clean() || is_call_to_compiled() || is_call_to_interpreted()
          || is_optimized() || is_megamorphic(), "sanity check");
}

void CompiledIC::print() {
  print_compiled_ic();
  tty->cr();
}

void CompiledIC::print_compiled_ic() {
  tty->print("Inline cache at " INTPTR_FORMAT ", calling %s " INTPTR_FORMAT " cached_value " INTPTR_FORMAT,
             instruction_address(), is_call_to_interpreted() ? "interpreted " : "", ic_destination(), is_optimized() ? NULL : cached_value());
}

void CompiledStaticCall::print() {
  tty->print("static call at " INTPTR_FORMAT " -> ", instruction_address());
  if (is_clean()) {
    tty->print("clean");
  } else if (is_call_to_compiled()) {
    tty->print("compiled");
  } else if (is_call_to_interpreted()) {
    tty->print("interpreted");
  }
  tty->cr();
}

#endif // !PRODUCT<|MERGE_RESOLUTION|>--- conflicted
+++ resolved
@@ -160,11 +160,7 @@
 // High-level access to an inline cache. Guaranteed to be MT-safe.
 
 
-<<<<<<< HEAD
-void CompiledIC::set_to_megamorphic(CallInfo* call_info, Bytecodes::Code bytecode, TRAPS) {
-=======
 bool CompiledIC::set_to_megamorphic(CallInfo* call_info, Bytecodes::Code bytecode, TRAPS) {
->>>>>>> 27cab0e0
   assert(CompiledIC_lock->is_locked() || SafepointSynchronize::is_at_safepoint(), "");
   assert(!is_optimized(), "cannot set an optimized virtual call to megamorphic");
   assert(is_call_to_compiled() || is_call_to_interpreted(), "going directly to megamorphic?");
@@ -174,15 +170,10 @@
     assert(bytecode == Bytecodes::_invokeinterface, "");
     int itable_index = call_info->itable_index();
     entry = VtableStubs::find_itable_stub(itable_index);
-<<<<<<< HEAD
-#ifdef ASSERT
-    assert(entry != NULL, "entry not computed");
-=======
     if (entry == false) {
       return false;
     }
 #ifdef ASSERT
->>>>>>> 27cab0e0
     int index = call_info->resolved_method()->itable_index();
     assert(index == itable_index, "CallInfo pre-computes this");
 #endif //ASSERT
@@ -195,12 +186,9 @@
     int vtable_index = call_info->vtable_index();
     assert(call_info->resolved_klass()->verify_vtable_index(vtable_index), "sanity check");
     entry = VtableStubs::find_vtable_stub(vtable_index);
-<<<<<<< HEAD
-=======
     if (entry == NULL) {
       return false;
     }
->>>>>>> 27cab0e0
     InlineCacheBuffer::create_transition_stub(this, NULL, entry);
   }
 

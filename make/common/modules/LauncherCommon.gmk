#
# Copyright (c) 2011, 2024, Oracle and/or its affiliates. All rights reserved.
# DO NOT ALTER OR REMOVE COPYRIGHT NOTICES OR THIS FILE HEADER.
#
# This code is free software; you can redistribute it and/or modify it
# under the terms of the GNU General Public License version 2 only, as
# published by the Free Software Foundation.  Oracle designates this
# particular file as subject to the "Classpath" exception as provided
# by Oracle in the LICENSE file that accompanied this code.
#
# This code is distributed in the hope that it will be useful, but WITHOUT
# ANY WARRANTY; without even the implied warranty of MERCHANTABILITY or
# FITNESS FOR A PARTICULAR PURPOSE.  See the GNU General Public License
# version 2 for more details (a copy is included in the LICENSE file that
# accompanied this code).
#
# You should have received a copy of the GNU General Public License version
# 2 along with this work; if not, write to the Free Software Foundation,
# Inc., 51 Franklin St, Fifth Floor, Boston, MA 02110-1301 USA.
#
# Please contact Oracle, 500 Oracle Parkway, Redwood Shores, CA 94065 USA
# or visit www.oracle.com if you need additional information or have any
# questions.
#

include CopyFiles.gmk
include JdkNativeCompilation.gmk
include Modules.gmk
include ProcessMarkdown.gmk
include ToolsJdk.gmk

LAUNCHER_SRC := $(TOPDIR)/src/java.base/share/native/launcher
LAUNCHER_CFLAGS += -I$(TOPDIR)/src/java.base/share/native/launcher \
    -I$(TOPDIR)/src/java.base/share/native/libjli \
    -I$(TOPDIR)/src/java.base/$(OPENJDK_TARGET_OS_TYPE)/native/libjli \
    -I$(TOPDIR)/src/java.base/$(OPENJDK_TARGET_OS)/native/libjli \
    #
MACOSX_PLIST_DIR := $(TOPDIR)/src/java.base/macosx/native/launcher
JAVA_MANIFEST := $(TOPDIR)/src/java.base/windows/native/launcher/java.manifest

################################################################################
# Build standard launcher.

# Setup make rules for building a standard launcher.
#
# Parameter 1 is the name of the rule. This name is used as variable prefix,
# and the targets generated are listed in a variable by that name. It is also
# used as the name of the executable.
#
# Remaining parameters are named arguments. These include:
# MAIN_MODULE  The module of the main class to launch if different from the
#     current module
# MAIN_CLASS   The Java main class to launch
# JAVA_ARGS   Processed into a -DJAVA_ARGS and added to CFLAGS
# EXTRA_JAVA_ARGS Processed into a -DEXTRA_JAVA_ARGS and is prepended
#     before JAVA_ARGS to CFLAGS, primarily to allow long string literal
#     compile time defines exceeding Visual Studio 2013 limitations.
# CFLAGS   Additional CFLAGS
# CFLAGS_windows   Additional CFLAGS_windows
# EXTRA_RCFLAGS   Additional EXTRA_RCFLAGS
# MACOSX_PRIVILEGED   On macosx, allow to access other processes
# OPTIMIZATION   Override default optimization level (LOW)
# OUTPUT_DIR   Override default output directory
# VERSION_INFO_RESOURCE   Override default Windows resource file
SetupBuildLauncher = $(NamedParamsMacroTemplate)
define SetupBuildLauncherBody
  # Setup default values (unless overridden)
  ifeq ($$($1_OPTIMIZATION), )
    $1_OPTIMIZATION := LOW
  endif

  ifeq ($$($1_MAIN_MODULE), )
    $1_MAIN_MODULE := $(MODULE)
  endif

  ifneq ($$($1_MAIN_CLASS), )
    $1_JAVA_ARGS += -ms8m
    $1_LAUNCHER_CLASS := -m $$($1_MAIN_MODULE)/$$($1_MAIN_CLASS)
  endif

  ifneq ($$($1_EXTRA_JAVA_ARGS), )
    $1_EXTRA_JAVA_ARGS_STR := '{ $$(strip $$(foreach a, \
      $$(addprefix -J, $$($1_EXTRA_JAVA_ARGS)), "$$a"$(COMMA) )) }'
    $1_CFLAGS += -DEXTRA_JAVA_ARGS=$$($1_EXTRA_JAVA_ARGS_STR)
  endif

  ifneq ($$($1_JAVA_ARGS), )
    $1_JAVA_ARGS_STR := '{ $$(strip $$(foreach a, \
        $$(addprefix -J, $$($1_JAVA_ARGS)) $$($1_LAUNCHER_CLASS), "$$a"$(COMMA) )) }'
    $1_CFLAGS += -DJAVA_ARGS=$$($1_JAVA_ARGS_STR)
  endif

  ifeq ($(call isTargetOs, macosx), true)
    ifeq ($$($1_MACOSX_PRIVILEGED), true)
      $1_PLIST_EXTRA := <key>SecTaskAccess</key><string>allowed</string>
    endif

    $1_PLIST_FILE := $$(SUPPORT_OUTPUTDIR)/native/$$(MODULE)/$1/Info.plist

    $$(eval $$(call SetupTextFileProcessing, BUILD_PLIST_$1, \
        SOURCE_FILES := $(TOPDIR)/make/data/bundle/cmdline-Info.plist.template, \
        OUTPUT_FILE := $$($1_PLIST_FILE), \
        REPLACEMENTS := \
            @@ID@@ => $(MACOSX_BUNDLE_ID_BASE).$1 ; \
            @@VERSION@@ => $(VERSION_NUMBER) ; \
            @@BUILD_VERSION@@ => $(MACOSX_BUNDLE_BUILD_VERSION) ; \
            @@EXTRA@@ => $$($1_PLIST_EXTRA), \
    ))

    $1_LDFLAGS += -sectcreate __TEXT __info_plist $$($1_PLIST_FILE)
<<<<<<< HEAD

    ifeq ($(STATIC_BUILD), true)
      $1_LDFLAGS += -exported_symbols_list \
              $(SUPPORT_OUTPUTDIR)/build-static/exported.symbols
      # SapMachine 2024-02-16: Add dt_filesocket implementation
      $1_LIBS += \
          $$(shell $(FIND) $(SUPPORT_OUTPUTDIR)/modules_libs/java.base -name "*.a") \
          $(SUPPORT_OUTPUTDIR)/modules_libs/jdk.jdwp.agent/libdt_socket.a \
          $(SUPPORT_OUTPUTDIR)/modules_libs/jdk.jdwp.agent/libdt_filesocket.a \
          $(SUPPORT_OUTPUTDIR)/modules_libs/jdk.jdwp.agent/libjdwp.a \
          -framework CoreFoundation \
          -framework Foundation \
          -framework SystemConfiguration \
          -lstdc++ -liconv
    endif
=======
>>>>>>> ae3ec091
  endif

  $1_EXTRA_FILES := $(LAUNCHER_SRC)/main.c

  ifeq ($(ASAN_ENABLED), true)
    $1_EXTRA_FILES += $(TOPDIR)/make/data/asan/asan_default_options.c
  endif

  ifeq ($(LSAN_ENABLED), true)
    $1_EXTRA_FILES += $(TOPDIR)/make/data/lsan/lsan_default_options.c
  endif

  ##############################################################################
  ## Build launcher "$1"
  ##############################################################################

  $$(eval $$(call SetupJdkExecutable, BUILD_LAUNCHER_$1, \
      NAME := $1, \
      EXTRA_FILES := $$($1_EXTRA_FILES), \
      OPTIMIZATION := $$($1_OPTIMIZATION), \
      CFLAGS := $$(LAUNCHER_CFLAGS) \
          $$(VERSION_CFLAGS) \
          -DLAUNCHER_NAME='"$$(LAUNCHER_NAME)"' \
          -DPROGNAME='"$1"' \
          $$($1_CFLAGS), \
      CFLAGS_windows := $$($1_CFLAGS_windows), \
      EXTRA_HEADER_DIRS := java.base:libjvm, \
      DISABLED_WARNINGS_gcc := unused-function, \
      LDFLAGS := $$($1_LDFLAGS), \
      LDFLAGS_linux := $$(call SET_EXECUTABLE_ORIGIN,/../lib), \
      LDFLAGS_macosx := $$(call SET_EXECUTABLE_ORIGIN,/../lib), \
      JDK_LIBS := java.base:libjli, \
      JDK_LIBS_windows := java.base:libjava, \
      LIBS := $$($1_LIBS), \
      LIBS_unix := $(LIBZ_LIBS), \
      LIBS_linux := $(LIBDL) -lpthread, \
      LIBS_macosx := \
          -framework ApplicationServices \
          -framework Cocoa \
          -framework Security, \
      OUTPUT_DIR := $$($1_OUTPUT_DIR), \
      VERSIONINFO_RESOURCE := $$($1_VERSION_INFO_RESOURCE), \
      EXTRA_RCFLAGS := $$($1_EXTRA_RCFLAGS), \
      MANIFEST := $(JAVA_MANIFEST), \
      MANIFEST_VERSION := $(VERSION_NUMBER_FOUR_POSITIONS), \
  ))

  $1 += $$(BUILD_LAUNCHER_$1)
  TARGETS += $$($1)

  $$(BUILD_LAUNCHER_$1): $$(BUILD_PLIST_$1)

  ifeq ($(call isTargetOs, macosx), true)
    $$(BUILD_LAUNCHER_$1): $$($1_PLIST_FILE)
  endif
endef

################################################################################
# Create man pages for jmod to pick up. There should be a one-to-one
# relationship between executables and man pages (even if this is not always
# the case), so piggyback man page generation on the launcher compilation. This
# file may be included from other places as well, so only process man pages
# when called from <module>/Launcher.gmk.

ifeq ($(call isTargetOsType, unix)+$(MAKEFILE_PREFIX), true+Launcher)
  # Only build manpages on unix systems.
  # We assume all our man pages should reside in section 1.

  MAN_FILES_MD := $(wildcard $(addsuffix /*.md, $(call FindModuleManDirs, $(MODULE))))
  MAN_FILES_TROFF := $(wildcard $(addsuffix /*.1, $(call FindModuleManDirs, $(MODULE))))

  ifneq ($(MAN_FILES_MD), )
    # If we got markdown files, ignore the troff files
    ifeq ($(ENABLE_PANDOC), false)
      $(info Warning: pandoc not found. Not generating man pages)
    else
      # Create dynamic man pages from markdown using pandoc. We need
      # PANDOC_TROFF_MANPAGE_FILTER, a wrapper around
      # PANDOC_TROFF_MANPAGE_FILTER_JAVASCRIPT. This is created by buildtools-jdk.

      # We should also depend on the source code for the filter
      PANDOC_TROFF_MANPAGE_FILTER_SOURCE := $(call FindFiles, \
          $(TOPDIR)/make/jdk/src/classes/build/tools/pandocfilter)

      # The norm in man pages is to display code literals as bold, but pandoc
      # "correctly" converts these constructs (encoded in markdown using `...`
      # or ```...```) to \f[C]. Ideally, we should use the filter to encapsulate
      # the Code/CodeBlock in Strong. While this works for Code, pandoc cannot
      # correctly render man page output for CodeBlock wrapped in Strong. So we
      # take the easy way out, and post-process the troff output, replacing
      # \f[C] with \f[CB]. This has the added benefit of working correctly on
      # pandoc prior to version 2.0, which cannot properly produced nested
      # formatting in man pages (see https://github.com/jgm/pandoc/issues/3568).
      #
      # As of pandoc 2.3, the termination of formatting is still broken
      # (see https://github.com/jgm/pandoc/issues/4973). We need to replace
      # \f[] with \f[R].
      MAN_POST_PROCESS := $(SED) -e 's/\\f\[C\]/\\f\[CB\]/g' \
          -e 's/\\f\[\]/\\f\[R\]/g'

      # Now generate the man pages from markdown using pandoc
      $(eval $(call SetupProcessMarkdown, BUILD_MAN_PAGES, \
          DEST := $(SUPPORT_OUTPUTDIR)/modules_man/$(MODULE)/man1, \
          FILES := $(MAN_FILES_MD), \
          FORMAT := man, \
          FILTER := $(PANDOC_TROFF_MANPAGE_FILTER), \
          POST_PROCESS := $(MAN_POST_PROCESS), \
          REPLACEMENTS := \
              @@COPYRIGHT_YEAR@@ => $(COPYRIGHT_YEAR) ; \
              @@VERSION_SHORT@@ => $(VERSION_SHORT) ; \
              @@VERSION_SPECIFICATION@@ => $(VERSION_SPECIFICATION), \
          EXTRA_DEPS := $(PANDOC_TROFF_MANPAGE_FILTER) \
              $(PANDOC_TROFF_MANPAGE_FILTER_SOURCE), \
      ))

      TARGETS += $(BUILD_MAN_PAGES)
    endif
  else
    # No markdown man pages present
    ifeq ($(BUILD_MANPAGES), true)
      # BUILD_MANPAGES is a mis-nomer. It really means "copy the pre-generated man pages".
      $(eval $(call SetupCopyFiles, COPY_MAN_PAGES, \
          DEST := $(SUPPORT_OUTPUTDIR)/modules_man/$(MODULE)/man1, \
          FILES := $(MAN_FILES_TROFF), \
      ))

      TARGETS += $(COPY_MAN_PAGES)
    endif
  endif
endif<|MERGE_RESOLUTION|>--- conflicted
+++ resolved
@@ -108,24 +108,6 @@
     ))
 
     $1_LDFLAGS += -sectcreate __TEXT __info_plist $$($1_PLIST_FILE)
-<<<<<<< HEAD
-
-    ifeq ($(STATIC_BUILD), true)
-      $1_LDFLAGS += -exported_symbols_list \
-              $(SUPPORT_OUTPUTDIR)/build-static/exported.symbols
-      # SapMachine 2024-02-16: Add dt_filesocket implementation
-      $1_LIBS += \
-          $$(shell $(FIND) $(SUPPORT_OUTPUTDIR)/modules_libs/java.base -name "*.a") \
-          $(SUPPORT_OUTPUTDIR)/modules_libs/jdk.jdwp.agent/libdt_socket.a \
-          $(SUPPORT_OUTPUTDIR)/modules_libs/jdk.jdwp.agent/libdt_filesocket.a \
-          $(SUPPORT_OUTPUTDIR)/modules_libs/jdk.jdwp.agent/libjdwp.a \
-          -framework CoreFoundation \
-          -framework Foundation \
-          -framework SystemConfiguration \
-          -lstdc++ -liconv
-    endif
-=======
->>>>>>> ae3ec091
   endif
 
   $1_EXTRA_FILES := $(LAUNCHER_SRC)/main.c

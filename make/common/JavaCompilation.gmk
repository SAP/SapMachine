#
# Copyright (c) 2011, 2019, Oracle and/or its affiliates. All rights reserved.
# DO NOT ALTER OR REMOVE COPYRIGHT NOTICES OR THIS FILE HEADER.
#
# This code is free software; you can redistribute it and/or modify it
# under the terms of the GNU General Public License version 2 only, as
# published by the Free Software Foundation.  Oracle designates this
# particular file as subject to the "Classpath" exception as provided
# by Oracle in the LICENSE file that accompanied this code.
#
# This code is distributed in the hope that it will be useful, but WITHOUT
# ANY WARRANTY; without even the implied warranty of MERCHANTABILITY or
# FITNESS FOR A PARTICULAR PURPOSE.  See the GNU General Public License
# version 2 for more details (a copy is included in the LICENSE file that
# accompanied this code).
#
# You should have received a copy of the GNU General Public License version
# 2 along with this work; if not, write to the Free Software Foundation,
# Inc., 51 Franklin St, Fifth Floor, Boston, MA 02110-1301 USA.
#
# Please contact Oracle, 500 Oracle Parkway, Redwood Shores, CA 94065 USA
# or visit www.oracle.com if you need additional information or have any
# questions.
#

# When you read this source. Remember that $(sort ...) has the side effect
# of removing duplicates. It is actually this side effect that is
# desired whenever sort is used below!

ifndef _JAVA_COMPILATION_GMK
_JAVA_COMPILATION_GMK := 1

ifeq (,$(_MAKEBASE_GMK))
  $(error You must include MakeBase.gmk prior to including JavaCompilation.gmk)
endif

# Java compilation needs SetupJarArchive and/or SetupZipArchive, if we're
# generating a jar file or a source zip.
include JarArchive.gmk
include ZipArchive.gmk

# Setup make rules for defining a Java compiler, which is needed to compile
# Java code. This rule generates no output.
#
# Parameter 1 is the name of the compiler definition. This name needs to be
# passed to SetupJavaCompilation. This name is used as variable prefix.
#
# Remaining parameters are named arguments. These include:
#   JVM:=The jvm used to run the javac command
#   JAVAC:=The javac jar and bootstrap classpath changes, or just bin/javac if JVM is left out
#   FLAGS:=Flags to be supplied to javac
#   SERVER_DIR:=Use a javac server (-XDserver) and store the server related files here
#   SERVER_JVM:=Use this JVM for the server. Defaults to the JVM above.
#   DISABLE_SJAVAC:=Set to true if this setup does not support sjavac
SetupJavaCompiler = $(NamedParamsMacroTemplate)
define SetupJavaCompilerBody
  # The port file contains the tcp/ip on which the server listens
  # and the cookie necessary to talk to the server.
  $1_SJAVAC_PORTFILE:=$$($1_SERVER_DIR)/server.port
  # You can use a different JVM to run the background javac server.
  ifeq ($$($1_SERVER_JVM),)
    # It defaults to the same JVM that is used to start the javac command.
    $1_SERVER_JVM:=$$($1_JVM)
  endif
endef

define add_file_to_copy
  # param 1 = BUILD_MYPACKAGE
  # parma 2 = The source file to copy.
  $2_TARGET:=$2
  # Remove the source prefix.
  $$(foreach i,$$($1_SRC),$$(eval $$(call remove_string,$$i,$2_TARGET)))
  # To allow for automatic overrides, do not create a rule for a target file that
  # already has one
  ifneq ($$($1_COPY_$$($2_TARGET)), 1)
    $1_COPY_$$($2_TARGET) := 1
    # Now we can setup the dependency that will trigger the copying.
    $$($1_BIN)$$($1_MODULE_SUBDIR)$$($2_TARGET) : $2
	$(MKDIR) -p $$(@D)
	$(CP) $$< $$@
	$(CHMOD) -f ug+w $$@

    # And do not forget this target
    $1_ALL_COPY_TARGETS += $$($1_BIN)$$($1_MODULE_SUBDIR)$$($2_TARGET)
  endif
endef

# This macro is used only for properties files that are to be
# copied over to the classes directory in cleaned form:
# Previously this was inconsistently done in different repositories.
# This is the new clean standard. Though it is to be superseded by
# a standard annotation processor from with sjavac.
#
# An empty echo ensures that the input to sed always ends with a newline.
# Certain implementations (e.g. Solaris) will skip the last line without
# it.
#
# The sed expression does this:
# 1. Add a backslash before any :, = or ! that do not have a backslash already.
# 2. Apply the file unicode2x.sed which does a whole bunch of \u00XX to \xXX
#    conversions.
# 3. Delete all lines starting with #.
# 4. Delete empty lines.
# 5. Append lines ending with \ with the next line.
# 6. Remove leading and trailing white space. Note that tabs must be explicit
#    as sed on macosx does not understand '\t'.
# 7. Replace the first \= with just =.
# 8. Finally it's all sorted to create a stable output.
#
# It is assumed that = is the character used for separating names and values.
define add_file_to_clean
  # param 1 = BUILD_MYPACKAGE
  # parma 2 = The source file to copy and clean.
  $2_TARGET:=$2
  # Remove the source prefix.
  $$(foreach i,$$($1_SRC),$$(eval $$(call remove_string,$$i,$2_TARGET)))
  # Now we can setup the depency that will trigger the copying.
  # To allow for automatic overrides, do not create a rule for a target file that
  # already has one
  ifneq ($$($1_CLEAN_$$($2_TARGET)), 1)
    $1_CLEAN_$$($2_TARGET) := 1
    $$($1_BIN)$$($1_MODULE_SUBDIR)$$($2_TARGET) : $2
	$(MKDIR) -p $$(@D)
	export LC_ALL=C ; ( $(CAT) $$< && $(ECHO) "" ) \
	    | $(SED) -e 's/\([^\\]\):/\1\\:/g' -e 's/\([^\\]\)=/\1\\=/g' \
	        -e 's/\([^\\]\)!/\1\\!/g' -e 's/^[ 	]*#.*/#/g' \
	    | $(SED) -f "$(TOPDIR)/make/common/support/unicode2x.sed" \
	    | $(SED) -e '/^#/d' -e '/^$$$$/d' \
	        -e :a -e '/\\$$$$/N; s/\\\n//; ta' \
	        -e 's/^[ 	]*//;s/[ 	]*$$$$//' \
	        -e 's/\\=/=/' \
	    | $(SORT) > $$@
	$(CHMOD) -f ug+w $$@

    # And do not forget this target
    $1_ALL_COPY_CLEAN_TARGETS += $$($1_BIN)$$($1_MODULE_SUBDIR)$$($2_TARGET)
  endif
endef

define remove_string
  $2 := $$(subst $1,,$$($2))
endef

# Setup make rules for compiling Java source code to class files and/or a
# resulting jar file.
#
# Parameter 1 is the name of the rule. This name is used as variable prefix,
# and the targets generated are listed in a variable by that name.
#
# The target for public API digest is returned in $1_API_TARGET.
#
# Remaining parameters are named arguments. These include:
#   SETUP:=must point to a previously setup java compiler, for example: SETUP:=BOOTJAVAC
#   JVM:=path to ..bin/java
#   ADD_JAVAC_FLAGS:=javac flags to append to the default ones.
#   SRC:=one or more directories to search for sources. The order of the source roots
#        is significant. The first found file of a certain name has priority.
#   BIN:=store classes here
#   MODULE:=Name of module being compiled. If set, classes are put in BIN/MODULE.
#   CLASSPATH:=a list of additional entries to set as classpath to javac
#   INCLUDES:=myapp.foo means will only compile java files in myapp.foo or any of its sub-packages.
#   EXCLUDES:=myapp.foo means will do not compile java files in myapp.foo or any of its sub-packages.
#   COPY:=.prp means copy all prp files to the corresponding package in BIN.
#   COPY_FILES:=myapp/foo/setting.txt means copy this file over to the package myapp/foo
#   CLEAN:=.properties means copy and clean all properties file to the corresponding package in BIN.
#   CLEAN_FILES:=myapp/foo/setting.txt means clean this file over to the package myapp/foo
#   SRCZIP:=Create a src.zip based on the found sources and copied files.
#   INCLUDE_FILES:="com/sun/SolarisFoobar.java" means only compile this file!
#   EXCLUDE_FILES:="com/sun/SolarisFoobar.java" means do not compile this particular file!
#       "SolarisFoobar.java" means do not compile SolarisFoobar, wherever it is found.
#   EXTRA_FILES:=List of extra source files to include in compilation. Can be used to
#       specify files that need to be generated by other rules first.
#   HEADERS:=path to directory where all generated c-headers are written.
#   DEPENDS:=Extra dependecy
#   DISABLE_SJAVAC:=Explicitly disable the use of sjavac for this compilation unit.
#   KEEP_DUPS:=Do not remove duplicate file names from different source roots.
#   FAIL_NO_SRC:=Set to false to not fail the build if no source files are found,
#        default is true.
#   DEBUG_SYMBOLS:=Set to false to disable generation of debug symbols.
#   CREATE_API_DIGEST:=Set to true to use a javac plugin to generate a public API
#        hash which can be used for down stream dependencies to only rebuild
#        when the API changes. Implicitly used in sjavac.
#   KEEP_ALL_TRANSLATIONS:=Set to true to skip translation filtering
SetupJavaCompilation = $(NamedParamsMacroTemplate)
define SetupJavaCompilationBody

  # Verify arguments
  ifeq ($$($1_BIN),)
    $$(error Must specify BIN (in $1))
  endif

  # Extract the info from the java compiler setup.
  $1_JVM := $$($$($1_SETUP)_JVM)
  $1_JAVAC := $$($$($1_SETUP)_JAVAC)
  $1_FLAGS :=
  ifneq ($$($1_DEBUG_SYMBOLS), false)
    $1_FLAGS := -g
  endif
  $1_FLAGS += $$($$($1_SETUP)_FLAGS) $$($1_ADD_JAVAC_FLAGS) $(JAVAC_FLAGS)
  ifneq ($$($1_CLASSPATH), )
    $1_FLAGS += -cp $$(call PathList, $$($1_CLASSPATH))
  endif
  ifeq ($$($1_JAVAC),)
    $$(error The Java compilation $1 refers to a non-existant java compiler setup $$($1_SETUP))
  endif
  $1_SJAVAC_PORTFILE := $$($$($1_SETUP)_SJAVAC_PORTFILE)
  $1_SERVER_JVM := $$($$($1_SETUP)_SERVER_JVM)
  $1_DISABLE_SJAVAC := $$($$($1_SETUP)_DISABLE_SJAVAC)

  ifneq ($$($1_MODULE), )
    $1_MODULE_SUBDIR := /$$($1_MODULE)
  endif

  # Make sure the dirs exist, or that one of the EXTRA_FILES, that may not
  # exist yet, is in it.
  $$(foreach d, $$($1_SRC), \
    $$(if $$(wildcard $$d), , \
      $$(if $$(filter $$d%, $$($1_EXTRA_FILES)), , \
        $$(error SRC specified to SetupJavaCompilation $1 contains missing directory >$$d<) \
      ) \
    ) \
  )
  $$(call MakeDir,$$($1_BIN))
<<<<<<< HEAD
  # Order src files according to the order of the src dirs. Correct odering is
=======
  # Order src files according to the order of the src dirs. Correct ordering is
>>>>>>> e545ae54
  # needed for correct overriding between different source roots.
  $1_ALL_SRC_RAW := $$(call FindFiles, $$($1_SRC))
  $1_ALL_SRCS := $$($1_EXTRA_FILES) \
      $$(foreach d, $$($1_SRC), $$(filter $$d%, $$($1_ALL_SRC_RAW)))

  # Extract the java files.
  $1_SRCS := $$(filter %.java, $$($1_ALL_SRCS))

  # Translate include/exclude into patterns
  ifneq ($$($1_EXCLUDE_FILES), )
    $1_EXCLUDE_PATTERN := $$(addprefix %, $$($1_EXCLUDE_FILES))
  endif
  ifneq ($$($1_INCLUDE_FILES), )
    $1_INCLUDE_PATTERN := $$(foreach i, $$($1_SRC), $$(addprefix $$i/, $$($1_INCLUDE_FILES)))
  endif
  ifneq ($$($1_EXCLUDES), )
    $1_EXCLUDE_PATTERN += $$(foreach i, $$($1_SRC), $$(addprefix $$i/, $$(addsuffix /%, $$($1_EXCLUDES))))
  endif
  ifneq ($$($1_INCLUDES), )
    $1_INCLUDE_PATTERN += $$(foreach i, $$($1_SRC), $$(addprefix $$i/, $$(addsuffix /%, $$($1_INCLUDES))))
  endif

  # Apply include/exclude patterns to java sources
  ifneq ($$($1_EXCLUDE_PATTERN), )
    $1_SRCS := $$(filter-out $$($1_EXCLUDE_PATTERN), $$($1_SRCS))
  endif
  ifneq ($$($1_INCLUDE_PATTERN), )
    $1_SRCS := $$(filter $$($1_INCLUDE_PATTERN) $$($1_EXTRA_FILES), $$($1_SRCS))
  endif

  ifneq ($$($1_KEEP_DUPS), true)
    # Remove duplicate source files by keeping the first found of each duplicate.
    # This allows for automatic overrides with custom or platform specific versions
    # source files.
    #
    # For the smart javac wrapper case, add each removed file to an extra exclude
    # file list to prevent sjavac from finding duplicate sources.
    $1_SRCS := $$(strip $$(foreach s, $$($1_SRCS), \
        $$(eval relative_src := $$(call remove-prefixes, $$($1_SRC), $$(s))) \
        $$(if $$($1_$$(relative_src)), \
          $$(eval $1_SJAVAC_EXCLUDE_FILES += $$(s)), \
          $$(eval $1_$$(relative_src) := 1) $$(s))))
  endif

  # Filter out any excluded translations
  ifneq ($$($1_KEEP_ALL_TRANSLATIONS), true)
    $1_SRCS := $$(call FilterExcludedTranslations, $$($1_SRCS), .java)
  endif

  ifeq ($$(strip $$($1_SRCS)), )
    ifneq ($$($1_FAIL_NO_SRC), false)
      $$(error No source files found for $1)
    endif
  else

    $1_SAFE_NAME := $$(strip $$(subst /,_, $1))

    # All files below META-INF are always copied.
    $1_ALL_COPIES := $$(filter $$(addsuffix /META-INF%,$$($1_SRC)),$$($1_ALL_SRCS))
    # Find all files to be copied from source to bin.
    ifneq (,$$($1_COPY)$$($1_COPY_FILES))
      # Search for all files to be copied.
      $1_ALL_COPIES += $$(filter $$(addprefix %,$$($1_COPY)),$$($1_ALL_SRCS))
      # Copy these explicitly
      $1_ALL_COPIES += $$($1_COPY_FILES)
    endif
    # Copy must also respect filters.
    ifneq (,$$($1_INCLUDE_PATTERN))
      $1_ALL_COPIES := $$(filter $$($1_INCLUDE_PATTERN),$$($1_ALL_COPIES))
    endif
    ifneq (,$$($1_EXCLUDE_PATTERN))
      $1_ALL_COPIES := $$(filter-out $$($1_EXCLUDE_PATTERN),$$($1_ALL_COPIES))
    endif
    # Filter out any excluded translations
    ifneq ($$($1_KEEP_ALL_TRANSLATIONS), true)
      $1_ALL_COPIES := $$(call FilterExcludedTranslations, $$($1_ALL_COPIES), .properties)
    endif
    ifneq (,$$($1_ALL_COPIES))
      # Yep, there are files to be copied!
      $1_ALL_COPY_TARGETS:=
          $$(foreach i,$$($1_ALL_COPIES),$$(eval $$(call add_file_to_copy,$1,$$i)))
      # Now we can depend on $$($1_ALL_COPY_TARGETS) to copy all files!
    endif

    # Find all property files to be copied and cleaned from source to bin.
    ifneq (,$$($1_CLEAN)$$($1_CLEAN_FILES))
      # Search for all files to be copied.
      $1_ALL_CLEANS := $$(filter $$(addprefix %,$$($1_CLEAN)),$$($1_ALL_SRCS))
      # Clean these explicitly
      $1_ALL_CLEANS += $$($1_CLEAN_FILES)
      # Copy and clean must also respect filters.
      ifneq (,$$($1_INCLUDE_PATTERN))
        $1_ALL_CLEANS := $$(filter $$($1_INCLUDE_PATTERN),$$($1_ALL_CLEANS))
      endif
      ifneq (,$$($1_EXCLUDE_PATTERN))
        $1_ALL_CLEANS := $$(filter-out $$($1_EXCLUDE_PATTERN),$$($1_ALL_CLEANS))
      endif
      # Filter out any excluded translations
      ifneq ($$($1_KEEP_ALL_TRANSLATIONS), true)
        $1_ALL_CLEANS := $$(call FilterExcludedTranslations, $$($1_ALL_CLEANS), .properties)
      endif
      ifneq (,$$($1_ALL_CLEANS))
        # Yep, there are files to be copied and cleaned!
        $1_ALL_COPY_CLEAN_TARGETS:=
            $$(foreach i,$$($1_ALL_CLEANS),$$(eval $$(call add_file_to_clean,$1,$$i)))
        # Now we can depend on $$($1_ALL_COPY_CLEAN_TARGETS) to copy all files!
      endif
    endif

    # Create a sed expression to remove the source roots and to replace / with .
    # and remove .java at the end.
    $1_REWRITE_INTO_CLASSES:=$$(foreach i,$$($1_SRC),-e 's|$$i/||g') -e 's|/|.|g' -e 's|.java$$$$||g'

    # Create SJAVAC variable from JAVAC variable. Expects $1_JAVAC to be
    # "bootclasspathprepend -cp .../javac.jar com.sun.tools.javac.Main"
    # and javac is simply replaced with sjavac.
    $1_SJAVAC:=$$(subst com.sun.tools.javac.Main,com.sun.tools.sjavac.Main,$$($1_JAVAC))

    # Set the $1_REMOTE to spawn a background javac server.
    $1_REMOTE:=--server:portfile=$$($1_SJAVAC_PORTFILE),id=$1,sjavac=$$(subst \
        $$(SPACE),%20,$$(subst $$(COMMA),%2C,$$(strip $$($1_SERVER_JVM) $$($1_SJAVAC))))

    $1_COMPILE_TARGET := $$($1_BIN)$$($1_MODULE_SUBDIR)/_the.$1_batch
    $1_API_TARGET := $$($1_BIN)$$($1_MODULE_SUBDIR)/_the.$1_pubapi

    ifeq ($$($1_DISABLE_SJAVAC)x$$(ENABLE_SJAVAC),xyes)
      # Using sjavac to compile.

      # Create the sjavac wrapper command line. Sjavac doesn't handle patterns that
      # match the absolute path, only the part inside each src dir. Instead -i and
      # -x flags apply only to the next -src arg on the command line.
      $1_EXCLUDE_FILES_ABS := $$(filter /%, $$($1_EXCLUDE_FILES)) $$($1_SJAVAC_EXCLUDE_FILES)
      $1_EXCLUDE_FILES_REL := $$(filter-out /%, $$($1_EXCLUDE_FILES))
      $1_SJAVAC_ARGS_STRING := $$(foreach s, $$(patsubst %/, %, $$($1_SRC)), \
          $$(addprefix -x ,$$(addsuffix /**,$$($1_EXCLUDES))) \
          $$(addprefix -i ,$$(addsuffix /**,$$($1_INCLUDES))) \
          $$(addprefix -x **,$$(strip $$($1_EXCLUDE_FILES_REL))) \
          $$(addprefix -i **,$$(strip $$($1_INCLUDE_FILES))) \
          $$(addprefix -x , $$(strip $$(patsubst $$(s)/%, %, $$(filter $$(s)/%, $$($1_EXCLUDE_FILES_ABS))))) \
          -src $$(s))

      ifneq ($$(word 20, $$($1_SJAVAC_ARGS_STRING)), )
        $1_SJAVAC_ARGS_FILE := $$($1_BIN)/_the.$1_args
        $1_SJAVAC_ARGS := @$$($1_SJAVAC_ARGS_FILE)
      else
        $1_SJAVAC_ARGS := $$($1_SJAVAC_ARGS_STRING)
      endif


      ifneq (,$$($1_HEADERS))
        $1_HEADERS_ARG := -h $$($1_HEADERS)
      endif

      $1_VARDEPS := $$($1_JVM) $$($1_SJAVAC) $$($1_SJAVAC_ARGS_STRING) $$($1_FLAGS) \
          $$($1_HEADERS_ARG) $$($1_BIN) $$($1_EXCLUDES) $$($1_INCLUDES) \
          $$($1_EXCLUDE_FILES) $$($1_INCLUDE_FILES)
      $1_VARDEPS_FILE := $$(call DependOnVariable, $1_VARDEPS, \
          $$($1_BIN)$$($1_MODULE_SUBDIR)/_the.$1.vardeps)

      $$($1_COMPILE_TARGET): $$($1_SRCS) $$($1_DEPENDS) $$($1_VARDEPS_FILE)
		$$(call MakeDir, $$(@D) $$(dir $$($1_SJAVAC_PORTFILE)))
		$$(eval $$(call ListPathsSafely,$1_SRCS, $$@.tmp))
                ifneq ($$($1_SJAVAC_ARGS_FILE), )
		  $$(eval $$(call ListPathsSafely,$1_SJAVAC_ARGS_STRING, $$($1_SJAVAC_ARGS_FILE)))
                endif
		$$(call LogWarn, Compiling $1)
		$$(call ExecuteWithLog, $$($1_BIN)$$($1_MODULE_SUBDIR)/_the.$$($1_SAFE_NAME)_batch, \
		    $$($1_JVM) $$($1_SJAVAC) \
		        $$($1_REMOTE) \
		        -j 1 \
		        --permit-unidentified-artifacts \
		        --permit-sources-without-package \
		        --compare-found-sources $$@.tmp \
		        --log=$(LOG_LEVEL) \
		        --state-dir=$$($1_BIN)$$($1_MODULE_SUBDIR) \
		        $$($1_SJAVAC_ARGS) \
		        $$($1_FLAGS) \
		        $$($1_HEADERS_ARG) \
		        -d $$($1_BIN)) && \
		$(MV) $$@.tmp $$@
                # Create a pubapi file that only changes when the pubapi changes. Dependent
                # compilations can use this file to only get recompiled when pubapi has changed.
                # Grep returns 1 if no matching lines are found. Do not fail for this.
		$(GREP) -e "^I" $$($1_BIN)$$($1_MODULE_SUBDIR)/javac_state \
		    > $$($1_API_TARGET).tmp || test "$$$$?" = "1"
		if [ ! -f $$($1_API_TARGET) ] \
		    || [ "`$(DIFF) $$($1_API_TARGET) $$($1_API_TARGET).tmp`" != "" ]; then \
		  $(MV) $$($1_API_TARGET).tmp $$($1_API_TARGET); \
		fi

    else
      # Using plain javac to batch compile everything.

      # When building in batch, put headers in a temp dir to filter out those that actually
      # changed before copying them to the real header dir.
      ifneq (,$$($1_HEADERS))
        $1_HEADERS_ARG := -h $$($1_HEADERS).$1.tmp

        $$($1_HEADERS)/_the.$1_headers: $$($1_COMPILE_TARGET)
		$(MKDIR) -p $$(@D)
		if [ -d "$$($1_HEADERS).$1.tmp" ]; then \
		  for f in `$(CD) $$($1_HEADERS).$1.tmp && $(FIND) . -type f`; do \
		    if [ ! -f "$$($1_HEADERS)/$$$$f" ] \
		        || [ "`$(DIFF) $$($1_HEADERS)/$$$$f $$($1_HEADERS).$1.tmp/$$$$f`" != "" ]; then \
		      $(MKDIR) -p `$(DIRNAME) $$($1_HEADERS)/$$$$f`; \
		      $(CP) -f $$($1_HEADERS).$1.tmp/$$$$f $$($1_HEADERS)/$$$$f; \
		    fi; \
		  done; \
		fi
		$(RM) -r $$($1_HEADERS).$1.tmp
		$(TOUCH) $$@

        $1_HEADER_TARGETS := $$($1_HEADERS)/_the.$1_headers
      endif

      $1_VARDEPS := $$($1_JVM) $$($1_JAVAC) $$($1_FLAGS) $$($1_BIN) \
          $$($1_HEADERS_ARG) $$($1_EXCLUDES) $$($1_INCLUDES) \
          $$($1_EXCLUDE_FILES) $$($1_INCLUDE_FILES)
      $1_VARDEPS_FILE := $$(call DependOnVariable, $1_VARDEPS, \
          $$($1_BIN)$$($1_MODULE_SUBDIR)/_the.$1.vardeps)

      ifeq ($$($1_DISABLE_SJAVAC)x$(ENABLE_JAVAC_SERVER), xyes)
        $1_JAVAC_CMD := $$($1_SJAVAC) $$($1_REMOTE)
      else
        $1_JAVAC_CMD := $$($1_JAVAC)
      endif

      ifeq ($$($1_CREATE_API_DIGEST), true)
        $1_API_DIGEST_FLAGS := \
            -classpath $(BUILDTOOLS_OUTPUTDIR)/depend \
            -Xplugin:"depend $$($1_API_TARGET)" \
            #

        $1_EXTRA_DEPS := $(BUILDTOOLS_OUTPUTDIR)/depend/_the.COMPILE_DEPEND_batch
      endif

      # When not using sjavac, pass along all sources to javac using an @file.
      $$($1_COMPILE_TARGET): $$($1_SRCS) $$($1_DEPENDS) $$($1_VARDEPS_FILE) \
          $$($1_EXTRA_DEPS)
		$$(call MakeDir, $$(@D))
		$$(eval $$(call ListPathsSafely,$1_SRCS, $$@.tmp))
		$$(call LogWarn, Compiling $$(words $$($1_SRCS)) files for $1)
		$$(call ExecuteWithLog, $$($1_BIN)$$($1_MODULE_SUBDIR)/_the.$$($1_SAFE_NAME)_batch, \
		    $$($1_JVM) $$($1_JAVAC_CMD) $$($1_FLAGS) \
		        -implicit:none \
		        $$($1_API_DIGEST_FLAGS) \
		        -d $$($1_BIN) $$($1_HEADERS_ARG) @$$@.tmp) && \
		$(MV) $$@.tmp $$@
    endif

    # Add all targets to main variable
    $1 := $$($1_ALL_COPY_TARGETS) $$($1_ALL_COPY_CLEAN_TARGETS) $$($1_COMPILE_TARGET) \
        $$($1_HEADER_TARGETS)

    # Check if a jar file was specified, then setup the rules for the jar.
    ifneq (,$$($1_JAR))
      # If no suffixes was explicitly set for this jar file.
      # Use class and the cleaned/copied properties file suffixes as the default
      # for the types of files to be put into the jar.
      ifeq (,$$($1_SUFFIXES))
        $1_SUFFIXES:=.class $$($1_CLEAN) $$($1_COPY)
      endif

      $$(eval $$(call SetupJarArchive, ARCHIVE_$1, \
          DEPENDENCIES:=$$($1), \
          SRCS:=$$($1_BIN)$$($1_MODULE_SUBDIR), \
          SUFFIXES:=$$($1_SUFFIXES), \
          EXCLUDE:=$$($1_EXCLUDES), \
          INCLUDES:=$$($1_INCLUDES), \
          EXTRA_FILES:=$$($1_ALL_COPY_TARGETS) $$($1_ALL_COPY_CLEAN_TARGETS), \
          JAR:=$$($1_JAR), \
          JARMAIN:=$$($1_JARMAIN), \
          MANIFEST:=$$($1_MANIFEST), \
          EXTRA_MANIFEST_ATTR:=$$($1_EXTRA_MANIFEST_ATTR), \
          JARINDEX:=$$($1_JARINDEX), \
          HEADERS:=$$($1_HEADERS), \
          SETUP:=$$($1_SETUP), \
      ))

      # Add jar to target list
      $1 += $$($1_JAR)
    endif

    # Check if a srczip was specified, then setup the rules for the srczip.
    ifneq (,$$($1_SRCZIP))
      $$(eval $$(call SetupZipArchive, ZIP_ARCHIVE_$1, \
          SRC:=$$($1_SRC), \
          ZIP:=$$($1_SRCZIP), \
          INCLUDES:=$$($1_INCLUDES), \
          EXCLUDES:=$$($1_EXCLUDES), \
          EXCLUDE_FILES:=$$($1_EXCLUDE_FILES)))

      # Add zip to target list
      $1 += $$($1_SRCZIP)
    endif
  endif # Source files found
endef

# Use this macro to find the correct target to depend on when the original
# SetupJavaCompilation is declared in a different makefile, to avoid having
# to declare and evaluate it again.
# param 1 is for example BUILD_MYPACKAGE
# param 2 is the output directory (BIN)
SetupJavaCompilationCompileTarget = \
    $(strip $2)/_the.$(strip $1)_batch

SetupJavaCompilationApiTarget = \
    $(strip $2)/_the.$(strip $1)_pubapi

endif # _JAVA_COMPILATION_GMK<|MERGE_RESOLUTION|>--- conflicted
+++ resolved
@@ -221,11 +221,7 @@
     ) \
   )
   $$(call MakeDir,$$($1_BIN))
-<<<<<<< HEAD
-  # Order src files according to the order of the src dirs. Correct odering is
-=======
   # Order src files according to the order of the src dirs. Correct ordering is
->>>>>>> e545ae54
   # needed for correct overriding between different source roots.
   $1_ALL_SRC_RAW := $$(call FindFiles, $$($1_SRC))
   $1_ALL_SRCS := $$($1_EXTRA_FILES) \

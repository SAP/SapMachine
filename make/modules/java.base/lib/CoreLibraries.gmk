#
# Copyright (c) 2011, 2024, Oracle and/or its affiliates. All rights reserved.
# DO NOT ALTER OR REMOVE COPYRIGHT NOTICES OR THIS FILE HEADER.
#
# This code is free software; you can redistribute it and/or modify it
# under the terms of the GNU General Public License version 2 only, as
# published by the Free Software Foundation.  Oracle designates this
# particular file as subject to the "Classpath" exception as provided
# by Oracle in the LICENSE file that accompanied this code.
#
# This code is distributed in the hope that it will be useful, but WITHOUT
# ANY WARRANTY; without even the implied warranty of MERCHANTABILITY or
# FITNESS FOR A PARTICULAR PURPOSE.  See the GNU General Public License
# version 2 for more details (a copy is included in the LICENSE file that
# accompanied this code).
#
# You should have received a copy of the GNU General Public License version
# 2 along with this work; if not, write to the Free Software Foundation,
# Inc., 51 Franklin St, Fifth Floor, Boston, MA 02110-1301 USA.
#
# Please contact Oracle, 500 Oracle Parkway, Redwood Shores, CA 94065 USA
# or visit www.oracle.com if you need additional information or have any
# questions.
#

################################################################################
## Build libverify
################################################################################

LIBVERIFY_OPTIMIZATION := HIGH
ifeq ($(call isTargetOs, linux)+$(COMPILE_WITH_DEBUG_SYMBOLS), true+true)
  LIBVERIFY_OPTIMIZATION := LOW
endif

$(eval $(call SetupJdkLibrary, BUILD_LIBVERIFY, \
    NAME := verify, \
    OPTIMIZATION := $(LIBVERIFY_OPTIMIZATION), \
    JDK_LIBS_unix := -ljvm, \
    JDK_LIBS_windows := jvm.lib, \
))

TARGETS += $(BUILD_LIBVERIFY)

################################################################################
## Build libjava
################################################################################

ifeq ($(call isTargetOs, macosx), true)
  BUILD_LIBJAVA_java_props_md.c_CFLAGS := -x objective-c
  BUILD_LIBJAVA_java_props_macosx.c_CFLAGS := -x objective-c
endif

$(eval $(call SetupJdkLibrary, BUILD_LIBJAVA, \
    NAME := java, \
    OPTIMIZATION := HIGH, \
    jdk_util.c_CFLAGS := $(VERSION_CFLAGS), \
    ProcessImpl_md.c_CFLAGS := $(VERSION_CFLAGS), \
    java_props_md.c_CFLAGS := \
        -DARCHPROPNAME='"$(OPENJDK_TARGET_CPU_OSARCH)"', \
    DISABLED_WARNINGS_gcc_ProcessImpl_md.c := unused-result, \
    LDFLAGS_macosx := -L$(SUPPORT_OUTPUTDIR)/native/$(MODULE)/, \
    JDK_LIBS_unix := -ljvm, \
    JDK_LIBS_windows := jvm.lib, \
    LIBS_linux := $(LIBDL), \
    LIBS_aix := $(LIBDL) $(LIBM),\
    LIBS_macosx := \
        -framework CoreFoundation \
        -framework Foundation \
        -framework SystemConfiguration, \
    LIBS_windows := advapi32.lib ole32.lib shell32.lib version.lib, \
))

TARGETS += $(BUILD_LIBJAVA)

$(BUILD_LIBJAVA): $(BUILD_LIBVERIFY)

################################################################################
## Build libzip
################################################################################

BUILD_LIBZIP_EXCLUDES :=
ifeq ($(USE_EXTERNAL_LIBZ), true)
  LIBZIP_EXCLUDES += zlib
endif

ifeq ($(LIBZIP_CAN_USE_MMAP), true)
  BUILD_LIBZIP_MMAP := -DUSE_MMAP
endif

$(eval $(call SetupJdkLibrary, BUILD_LIBZIP, \
    NAME := zip, \
    OPTIMIZATION := LOW, \
    EXCLUDES := $(LIBZIP_EXCLUDES), \
    CFLAGS := $(LIBZ_CFLAGS), \
    CFLAGS_unix := $(BUILD_LIBZIP_MMAP) -UDEBUG, \
    DISABLED_WARNINGS_gcc_zip_util.c := unused-function, \
    DISABLED_WARNINGS_clang := deprecated-non-prototype, \
    DISABLED_WARNINGS_clang_gzwrite.c := format-nonliteral, \
    JDK_LIBS_unix := -ljava -ljvm, \
    JDK_LIBS_windows := $(WIN_JAVA_LIB) jvm.lib, \
    LIBS_unix := $(LIBZ_LIBS), \
))

$(BUILD_LIBZIP): $(BUILD_LIBJAVA)

TARGETS += $(BUILD_LIBZIP)

################################################################################
## Build libjimage
################################################################################

$(eval $(call SetupJdkLibrary, BUILD_LIBJIMAGE, \
    NAME := jimage, \
    LINK_TYPE := C++, \
    OPTIMIZATION := LOW, \
    CFLAGS_unix := -UDEBUG, \
    LDFLAGS := $(LDFLAGS_CXX_JDK), \
    JDK_LIBS_unix := -ljvm, \
    JDK_LIBS_windows := jvm.lib, \
    LIBS_unix := $(LIBDL), \
))

$(BUILD_LIBJIMAGE): $(BUILD_LIBJAVA)

TARGETS += $(BUILD_LIBJIMAGE)

################################################################################
## Build libjli
################################################################################

ifeq ($(call isTargetOs, macosx), true)
  LIBJLI_EXCLUDE_FILES += java_md.c
endif

ifeq ($(call isTargetOs, windows), true)
  # Supply the name of the C runtime libs.
  ifneq ($(MSVCR_DLL), )
    LIBJLI_CFLAGS += -DMSVCR_DLL_NAME='"$(notdir $(MSVCR_DLL))"'
  endif
  ifneq ($(VCRUNTIME_1_DLL), )
    LIBJLI_CFLAGS += -DVCRUNTIME_1_DLL_NAME='"$(notdir $(VCRUNTIME_1_DLL))"'
  endif
  ifneq ($(MSVCP_DLL), )
    LIBJLI_CFLAGS += -DMSVCP_DLL_NAME='"$(notdir $(MSVCP_DLL))"'
  endif
endif

ifneq ($(USE_EXTERNAL_LIBZ), true)
  # Extra files from the zlib.
  LIBJLI_EXTRA_FILE_LIST := inflate.c inftrees.c inffast.c zadler32.c \
      zcrc32.c zutil.c

  LIBJLI_EXTRA_FILES += \
      $(addprefix $(TOPDIR)/src/java.base/share/native/libzip/zlib/, \
          $(LIBJLI_EXTRA_FILE_LIST))

  # Do not include these libz objects in the static libjli library.
  # When statically linking the java launcher with all JDK and VM
  # static libraries, we use the --whole-archive linker option.
  # The duplicate objects in different static libraries cause linking
  # errors due to duplicate symbols.
  LIBJLI_STATIC_EXCLUDE_OBJS := \
      $(subst .c,$(OBJ_SUFFIX),$(LIBJLI_EXTRA_FILE_LIST))
endif

$(eval $(call SetupJdkLibrary, BUILD_LIBJLI, \
    NAME := jli, \
    EXCLUDE_FILES := $(LIBJLI_EXCLUDE_FILES), \
    EXTRA_FILES := $(LIBJLI_EXTRA_FILES), \
    OPTIMIZATION := HIGH, \
    CFLAGS := $(LIBJLI_CFLAGS) $(LIBZ_CFLAGS), \
    DISABLED_WARNINGS_gcc := unused-function, \
    DISABLED_WARNINGS_clang := format-nonliteral deprecated-non-prototype, \
    LIBS_unix := $(LIBZ_LIBS), \
    LIBS_linux := $(LIBDL) -lpthread, \
    LIBS_aix := $(LIBDL),\
    LIBS_macosx := \
        -framework ApplicationServices \
        -framework Cocoa \
        -framework Security, \
    LIBS_windows := advapi32.lib comctl32.lib user32.lib, \
    STATIC_LIB_EXCLUDE_OBJS := $(LIBJLI_STATIC_EXCLUDE_OBJS), \
))

TARGETS += $(BUILD_LIBJLI)

LIBJLI_SRC_DIRS := $(call FindSrcDirsForComponent, java.base, libjli)

ifeq ($(call isTargetOs, aix), true)
  # AIX also requires a static libjli because the compiler doesn't support
  # '-rpath'
  $(eval $(call SetupNativeCompilation, BUILD_LIBJLI_STATIC, \
      NAME := jli_static, \
      TYPE := STATIC_LIBRARY, \
      OUTPUT_DIR := $(SUPPORT_OUTPUTDIR)/native/$(MODULE), \
      SRC := $(LIBJLI_SRC_DIRS), \
      EXCLUDE_FILES := $(LIBJLI_EXCLUDE_FILES), \
      EXTRA_FILES := $(LIBJLI_EXTRA_FILES), \
      OPTIMIZATION := HIGH, \
      CFLAGS := $(STATIC_LIBRARY_FLAGS) $(CFLAGS_JDKLIB) $(LIBJLI_CFLAGS) \
          $(LIBZ_CFLAGS) $(addprefix -I, $(LIBJLI_SRC_DIRS)), \
      DISABLED_WARNINGS_clang_aix := format-nonliteral \
          deprecated-non-prototype, \
      ARFLAGS := $(ARFLAGS), \
      OBJECT_DIR := $(SUPPORT_OUTPUTDIR)/native/$(MODULE)/libjli_static))

  TARGETS += $(BUILD_LIBJLI_STATIC)
<<<<<<< HEAD

endif

# SapMachine 2023-11-28: build libmallochooks

ifeq ($(call isTargetOs, linux macosx), true)
  LIBJLI_SRC_DIRS := $(call FindSrcDirsForComponent, java.base, libmallochooks)

  $(eval $(call SetupJdkLibrary, BUILD_LIBMALLOCHOOKS, \
      NAME := mallochooks, \
      OUTPUT_DIR := $(INSTALL_LIBRARIES_HERE), \
      OPTIMIZATION := LOW, \
      CFLAGS := $(CFLAGS_JDKLIB), \
      LDFLAGS := $(LDFLAGS_JDKLIB) $(call SET_SHARED_LIBRARY_ORIGIN), \
      LIBS := -ldl, \
  ))

  TARGETS += $(BUILD_LIBMALLOCHOOKS)
=======
>>>>>>> d580bcf9
endif<|MERGE_RESOLUTION|>--- conflicted
+++ resolved
@@ -205,8 +205,6 @@
       OBJECT_DIR := $(SUPPORT_OUTPUTDIR)/native/$(MODULE)/libjli_static))
 
   TARGETS += $(BUILD_LIBJLI_STATIC)
-<<<<<<< HEAD
-
 endif
 
 # SapMachine 2023-11-28: build libmallochooks
@@ -224,6 +222,4 @@
   ))
 
   TARGETS += $(BUILD_LIBMALLOCHOOKS)
-=======
->>>>>>> d580bcf9
 endif
#
# Copyright (c) 2016, Oracle and/or its affiliates. All rights reserved.
# DO NOT ALTER OR REMOVE COPYRIGHT NOTICES OR THIS FILE HEADER.
#
# This code is free software; you can redistribute it and/or modify it
# under the terms of the GNU General Public License version 2 only, as
# published by the Free Software Foundation.  Oracle designates this
# particular file as subject to the "Classpath" exception as provided
# by Oracle in the LICENSE file that accompanied this code.
#
# This code is distributed in the hope that it will be useful, but WITHOUT
# ANY WARRANTY; without even the implied warranty of MERCHANTABILITY or
# FITNESS FOR A PARTICULAR PURPOSE.  See the GNU General Public License
# version 2 for more details (a copy is included in the LICENSE file that
# accompanied this code).
#
# You should have received a copy of the GNU General Public License version
# 2 along with this work; if not, write to the Free Software Foundation,
# Inc., 51 Franklin St, Fifth Floor, Boston, MA 02110-1301 USA.
#
# Please contact Oracle, 500 Oracle Parkway, Redwood Shores, CA 94065 USA
# or visit www.oracle.com if you need additional information or have any
# questions.
#

default: all

include $(SPEC)
include MakeBase.gmk

PRODUCT_TARGETS :=
TEST_TARGETS :=
DOCS_TARGETS :=

# On Windows tar frequently complains that "file changed as we read it" for
# some random source files. This seems to be cause by anti virus scanners and
# is most likely safe to ignore. When it happens, tar returns '1'.
ifeq ($(OPENJDK_BUILD_OS), windows)
  TAR_IGNORE_EXIT_VALUE := || test "$$$$?" = "1"
endif

# Hook to include the corresponding custom file, if present.
$(eval $(call IncludeCustomExtension, Bundles-pre.gmk))
################################################################################
# BUNDLE : Name of bundle to create
# FILES : Files in BASE_DIRS to add to bundle
# SPECIAL_INCLUDES : List of directories inside BASE_DIRS to look for additional
#     files in. These files will not get proper dependency handling. Use when
#     files or directories may contain spaces.
# BASE_DIRS : Base directories for the root dir in the bundle.
# SUBDIR : Optional name of root dir in bundle.
SetupBundleFile = $(NamedParamsMacroTemplate)
define SetupBundleFileBody

  $$(foreach d, $$($1_BASE_DIRS), \
    $$(eval $1_$$d_RELATIVE_FILES := $$$$(patsubst $$d/%, %, \
        $$$$(filter $$d/%, $$$$($1_FILES)))) \
    $$(eval $1_$$d_LIST_FILE := \
        $(SUPPORT_OUTPUTDIR)/bundles/_$1_$$$$(subst /,_,$$$$(patsubst $(OUTPUTDIR)/%,%,$$d)_files)) \
  )

  ifneq ($$(filter %.tar.gz, $$($1_BUNDLE_NAME)), )
    $1_TYPE := tar.gz
  else ifneq ($$(filter %.zip, $$($1_BUNDLE_NAME)), )
    $1_TYPE := zip
  else
    $$(error Unknown bundle type $$($1_BUNDLE_NAME))
  endif

  $$(call SetIfEmpty, $1_UNZIP_DEBUGINFO, false)

  $(BUNDLES_OUTPUTDIR)/$$($1_BUNDLE_NAME): $$($1_FILES)
        # If any of the files contain a space in the file name, CacheFind
        # will have replaced it with ?. Tar does not accept that so need to
        # switch it back.
	$$(foreach d, $$($1_BASE_DIRS), \
	  $$(eval $$(call ListPathsSafely, \
	      $1_$$d_RELATIVE_FILES, $$($1_$$d_LIST_FILE))) \
	  $$(CAT) $$($1_$$d_LIST_FILE) | $$(TR) '?' ' ' > $$($1_$$d_LIST_FILE).tmp \
	      && $(MV) $$($1_$$d_LIST_FILE).tmp $$($1_$$d_LIST_FILE) $$(NEWLINE) \
	)
	$$(call MakeDir, $$(@D))
        ifneq ($$($1_SPECIAL_INCLUDES), )
	  $$(foreach i, $$($1_SPECIAL_INCLUDES), \
	    $$(foreach d, $$($1_BASE_DIRS), \
	      ($(CD) $$d && $(FIND) $$i >> $$($1_$$d_LIST_FILE)) ; ))
        endif
        ifeq ($$($1_SUBDIR)-$$($1_TYPE)-$$($1_UNZIP_DEBUGINFO), .-zip-false)
          # If no subdir is specified, zip can be done directly from BASE_DIRS.
	  $$(foreach d, $$($1_BASE_DIRS), \
	    ( $(CD) $$d \
	    && $(ZIPEXE) -qru $$@ . -i@$$($1_$$d_LIST_FILE) \
	    || test "$$$$?" = "12" )$$(NEWLINE))
        else ifeq ($$($1_SUBDIR)-$$($1_TYPE)-$$($1_UNZIP_DEBUGINFO)-$$(words $$($1_BASE_DIRS)), \
            .-tar.gz-false-1)
          # If no subdir is specified and only one BASE_DIR, tar.gz can be done
          # directly from BASE_DIR.
	  $(CD) $$($1_BASE_DIRS) \
	      && ( $(TAR) cf - $(TAR_CREATE_EXTRA_PARAM) \
	          -$(TAR_INCLUDE_PARAM) $$($1_$$($1_BASE_DIRS)_LIST_FILE) \
	          $(TAR_IGNORE_EXIT_VALUE) ) \
	      | $(GZIP) > $$@
        else ifeq ($$($1_TYPE)-$(TAR_SUPPORTS_TRANSFORM)-$$($1_UNZIP_DEBUGINFO)-$$(words $$($1_BASE_DIRS)), \
            tar.gz-true-false-1)
          # If only one BASE_DIR, but with a SUBDIR set, tar.gz can use the
          # transform option to create bundle directly from the BASE_DIR.
	  $(CD) $$($1_BASE_DIRS) \
	      && ( $(TAR) cf - $(TAR_CREATE_EXTRA_PARAM) \
	          -$(TAR_INCLUDE_PARAM) $$($1_$$($1_BASE_DIRS)_LIST_FILE) \
	          $$(if $$($1_SUBDIR), --transform 's|^|$$($1_SUBDIR)/|S') \
	          $(TAR_IGNORE_EXIT_VALUE) ) \
	      | $(GZIP) > $$@
        else
          # In all other cases, need to copy all files into a temporary location
          # before creation bundle.
	  $(RM) -r $(SUPPORT_OUTPUTDIR)/bundles/$1/$$($1_SUBDIR)
	  $(MKDIR) -p $(SUPPORT_OUTPUTDIR)/bundles/$1/$$($1_SUBDIR)
	  $$(foreach d, $$($1_BASE_DIRS), \
	    ( $(CD) $$d \
	    && $(TAR) cf - -$(TAR_INCLUDE_PARAM) $$($1_$$d_LIST_FILE) \
	        $(TAR_IGNORE_EXIT_VALUE) ) \
	    | ( $(CD) $(SUPPORT_OUTPUTDIR)/bundles/$1/$$($1_SUBDIR) && $(TAR) xf - )$$(NEWLINE) )
          # Unzip any zipped debuginfo files
          ifeq ($$($1_UNZIP_DEBUGINFO), true)
	    for f in `$(FIND) $(SUPPORT_OUTPUTDIR)/bundles/$1/$$($1_SUBDIR) -name "*.diz"`; do \
	      $(CD) $$$${f%/*} && $(UNZIP) -q $$$${f} && $(RM) $$$${f}; \
	    done
          endif
          ifeq ($$($1_TYPE), tar.gz)
	    $(CD) $(SUPPORT_OUTPUTDIR)/bundles/$1 && \
	    ( $(TAR) cf - $(TAR_CREATE_EXTRA_PARAM) \
	        $$(if $$($1_SUBDIR), $$($1_SUBDIR), .) $(TAR_IGNORE_EXIT_VALUE) ) \
	    | $(GZIP) > $$@
          else ifeq ($$($1_TYPE), zip)
	    $(CD) $(SUPPORT_OUTPUTDIR)/bundles/$1 && $(ZIPEXE) -qr $$@ .
          endif
        endif

  $1 += $(BUNDLES_OUTPUTDIR)/$$($1_BUNDLE_NAME)

endef

################################################################################

# On Macosx, we bundle up the macosx specific images which already have the
# correct base directories.
ifeq ($(OPENJDK_TARGET_OS)-$(DEBUG_LEVEL), macosx-release)
  JDK_IMAGE_DIR := $(JDK_MACOSX_BUNDLE_DIR)
  JRE_IMAGE_DIR := $(JRE_MACOSX_BUNDLE_DIR)
  JDK_IMAGE_HOMEDIR := $(JDK_MACOSX_CONTENTS_DIR)/Home
  JRE_IMAGE_HOMEDIR := $(JRE_MACOSX_CONTENTS_DIR)/Home
  JDK_BUNDLE_SUBDIR :=
  JRE_BUNDLE_SUBDIR :=
else
  JDK_IMAGE_HOMEDIR := $(JDK_IMAGE_DIR)
  JRE_IMAGE_HOMEDIR := $(JRE_IMAGE_DIR)
<<<<<<< HEAD
  JDK_BUNDLE_SUBDIR := jdk-$(VERSION_NUMBER)
  JRE_BUNDLE_SUBDIR := jre-$(VERSION_NUMBER)
=======
  JDK_BUNDLE_SUBDIR := sapmachine-jdk-$(VERSION_NUMBER)
  JRE_BUNDLE_SUBDIR := sapmachine-jre-$(VERSION_NUMBER)
  JRE_COMPACT1_BUNDLE_SUBDIR := sapmachine-jre-$(VERSION_NUMBER)-compact1
  JRE_COMPACT2_BUNDLE_SUBDIR := sapmachine-jre-$(VERSION_NUMBER)-compact2
  JRE_COMPACT3_BUNDLE_SUBDIR := sapmachine-jre-$(VERSION_NUMBER)-compact3
>>>>>>> 746f9371
  ifneq ($(DEBUG_LEVEL), release)
    JDK_BUNDLE_SUBDIR := $(JDK_BUNDLE_SUBDIR)/$(DEBUG_LEVEL)
    JRE_BUNDLE_SUBDIR := $(JRE_BUNDLE_SUBDIR)/$(DEBUG_LEVEL)
  endif
endif

################################################################################

ifneq ($(filter product-bundles, $(MAKECMDGOALS)), )
  $(eval $(call FillCacheFind, $(IMAGES_OUTPUTDIR)))

  SYMBOLS_EXCLUDE_PATTERN := %.debuginfo %.diz %.pdb %.map

  ALL_JDK_FILES := $(call CacheFind, $(JDK_IMAGE_DIR))

  # Create special filter rules when dealing with unzipped .dSYM directories on
  # macosx
  ifeq ($(OPENJDK_TARGET_OS), macosx)
    ifeq ($(ZIP_EXTERNAL_DEBUG_SYMBOLS), false)
      JDK_SYMBOLS_EXCLUDE_PATTERN := $(addprefix %, \
          $(call containing, .dSYM/, $(patsubst $(JDK_IMAGE_DIR)/%, %, $(ALL_JDK_FILES))))
    endif
  endif

  JDK_BUNDLE_FILES := \
      $(filter-out \
          $(JDK_SYMBOLS_EXCLUDE_PATTERN) \
          $(JDK_EXTRA_EXCLUDES) \
          $(SYMBOLS_EXCLUDE_PATTERN) \
          $(JDK_IMAGE_HOMEDIR)/demo/% \
          , \
          $(ALL_JDK_FILES) \
      )
  JDK_SYMBOLS_BUNDLE_FILES := \
      $(filter \
          $(JDK_SYMBOLS_EXCLUDE_PATTERN) \
          $(SYMBOLS_EXCLUDE_PATTERN) \
          , \
          $(filter-out \
              $(JDK_IMAGE_HOMEDIR)/demo/% \
              , \
              $(ALL_JDK_FILES) \
          ) \
      ) \
      $(call CacheFind, $(SYMBOLS_IMAGE_DIR))

  TEST_DEMOS_BUNDLE_FILES := $(filter $(JDK_IMAGE_HOMEDIR)/demo/%, $(ALL_JDK_FILES))

  ALL_JRE_FILES := $(call CacheFind, $(JRE_IMAGE_DIR))

  # Create special filter rules when dealing with unzipped .dSYM directories on
  # macosx
  ifeq ($(OPENJDK_TARGET_OS), macosx)
    ifeq ($(ZIP_EXTERNAL_DEBUG_SYMBOLS), false)
      JRE_SYMBOLS_EXCLUDE_PATTERN := $(addprefix %, \
          $(call containing, .dSYM/, $(patsubst $(JRE_IMAGE_DIR)/%, %, $(ALL_JRE_FILES))))
    endif
  endif

  JRE_BUNDLE_FILES := $(filter-out \
      $(JRE_SYMBOLS_EXCLUDE_PATTERN) \
      $(SYMBOLS_EXCLUDE_PATTERN), \
      $(ALL_JRE_FILES))
  JRE_SYMBOLS_BUNDLE_FILES := $(filter \
      $(JRE_SYMBOLS_EXCLUDE_PATTERN) \
      $(SYMBOLS_EXCLUDE_PATTERN), \
      $(ALL_JRE_FILES))

  $(eval $(call SetupBundleFile, BUILD_JDK_BUNDLE, \
      BUNDLE_NAME := $(JDK_BUNDLE_NAME), \
      FILES := $(JDK_BUNDLE_FILES), \
      SPECIAL_INCLUDES := $(JDK_SPECIAL_INCLUDES), \
      BASE_DIRS := $(JDK_IMAGE_DIR), \
      SUBDIR := $(JDK_BUNDLE_SUBDIR), \
  ))

  PRODUCT_TARGETS += $(BUILD_JDK_BUNDLE)

  $(eval $(call SetupBundleFile, BUILD_JRE_BUNDLE, \
      BUNDLE_NAME := $(JRE_BUNDLE_NAME), \
      FILES := $(JRE_BUNDLE_FILES), \
      BASE_DIRS := $(JRE_IMAGE_DIR), \
      SUBDIR := $(JRE_BUNDLE_SUBDIR), \
  ))

  PRODUCT_TARGETS += $(BUILD_JRE_BUNDLE)

  $(eval $(call SetupBundleFile, BUILD_JDK_SYMBOLS_BUNDLE, \
      BUNDLE_NAME := $(JDK_SYMBOLS_BUNDLE_NAME), \
      FILES := $(JDK_SYMBOLS_BUNDLE_FILES), \
      BASE_DIRS := $(JDK_IMAGE_DIR) $(wildcard $(SYMBOLS_IMAGE_DIR)), \
      SUBDIR := $(JDK_BUNDLE_SUBDIR), \
      UNZIP_DEBUGINFO := true, \
  ))

  PRODUCT_TARGETS += $(BUILD_JDK_SYMBOLS_BUNDLE)

  $(eval $(call SetupBundleFile, BUILD_JRE_SYMBOLS_BUNDLE, \
      BUNDLE_NAME := $(JRE_SYMBOLS_BUNDLE_NAME), \
      FILES := $(JRE_SYMBOLS_BUNDLE_FILES), \
      BASE_DIRS := $(JRE_IMAGE_DIR), \
      SUBDIR := $(JRE_BUNDLE_SUBDIR), \
      UNZIP_DEBUGINFO := true, \
  ))

  PRODUCT_TARGETS += $(BUILD_JRE_SYMBOLS_BUNDLE)

  # The demo bundle is only created to support client tests. Ideally it should
  # be built with the main test bundle, but since the prerequisites match
  # better with the product build, it makes more sense to keep it there for now.
  $(eval $(call SetupBundleFile, BUILD_TEST_DEMOS_BUNDLE, \
      BUNDLE_NAME := $(TEST_DEMOS_BUNDLE_NAME), \
      FILES := $(TEST_DEMOS_BUNDLE_FILES), \
      BASE_DIRS := $(JDK_IMAGE_DIR), \
      SUBDIR := $(JDK_BUNDLE_SUBDIR), \
  ))

  PRODUCT_TARGETS += $(BUILD_TEST_DEMOS_BUNDLE)
endif

################################################################################

ifneq ($(filter test-bundles, $(MAKECMDGOALS)), )
  TEST_BUNDLE_FILES := $(call CacheFind, $(TEST_IMAGE_DIR))

  $(eval $(call SetupBundleFile, BUILD_TEST_BUNDLE, \
      BUNDLE_NAME := $(TEST_BUNDLE_NAME), \
      FILES := $(TEST_BUNDLE_FILES), \
      BASE_DIRS := $(TEST_IMAGE_DIR), \
  ))

  TEST_TARGETS += $(BUILD_TEST_BUNDLE)
endif

################################################################################

ifneq ($(filter docs-bundles, $(MAKECMDGOALS)), )
  DOCS_BUNDLE_FILES := $(call CacheFind, $(DOCS_IMAGE_DIR))

  $(eval $(call SetupBundleFile, BUILD_DOCS_BUNDLE, \
      BUNDLE_NAME := $(DOCS_BUNDLE_NAME), \
      FILES := $(DOCS_BUNDLE_FILES), \
      BASE_DIRS := $(DOCS_IMAGE_DIR), \
      SUBDIR := docs, \
  ))

  DOCS_TARGETS += $(BUILD_DOCS_BUNDLE)
endif

################################################################################

# Hook to include the corresponding custom file, if present.
$(eval $(call IncludeCustomExtension, Bundles.gmk))

################################################################################

product-bundles: $(PRODUCT_TARGETS)
test-bundles: $(TEST_TARGETS)
docs-bundles: $(DOCS_TARGETS)

.PHONY: all default product-bundles test-bundles docs-bundles<|MERGE_RESOLUTION|>--- conflicted
+++ resolved
@@ -154,16 +154,10 @@
 else
   JDK_IMAGE_HOMEDIR := $(JDK_IMAGE_DIR)
   JRE_IMAGE_HOMEDIR := $(JRE_IMAGE_DIR)
-<<<<<<< HEAD
-  JDK_BUNDLE_SUBDIR := jdk-$(VERSION_NUMBER)
-  JRE_BUNDLE_SUBDIR := jre-$(VERSION_NUMBER)
-=======
+
   JDK_BUNDLE_SUBDIR := sapmachine-jdk-$(VERSION_NUMBER)
   JRE_BUNDLE_SUBDIR := sapmachine-jre-$(VERSION_NUMBER)
-  JRE_COMPACT1_BUNDLE_SUBDIR := sapmachine-jre-$(VERSION_NUMBER)-compact1
-  JRE_COMPACT2_BUNDLE_SUBDIR := sapmachine-jre-$(VERSION_NUMBER)-compact2
-  JRE_COMPACT3_BUNDLE_SUBDIR := sapmachine-jre-$(VERSION_NUMBER)-compact3
->>>>>>> 746f9371
+  
   ifneq ($(DEBUG_LEVEL), release)
     JDK_BUNDLE_SUBDIR := $(JDK_BUNDLE_SUBDIR)/$(DEBUG_LEVEL)
     JRE_BUNDLE_SUBDIR := $(JRE_BUNDLE_SUBDIR)/$(DEBUG_LEVEL)

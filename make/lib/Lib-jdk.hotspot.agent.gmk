#
# Copyright (c) 2015, 2018, Oracle and/or its affiliates. All rights reserved.
# DO NOT ALTER OR REMOVE COPYRIGHT NOTICES OR THIS FILE HEADER.
#
# This code is free software; you can redistribute it and/or modify it
# under the terms of the GNU General Public License version 2 only, as
# published by the Free Software Foundation.  Oracle designates this
# particular file as subject to the "Classpath" exception as provided
# by Oracle in the LICENSE file that accompanied this code.
#
# This code is distributed in the hope that it will be useful, but WITHOUT
# ANY WARRANTY; without even the implied warranty of MERCHANTABILITY or
# FITNESS FOR A PARTICULAR PURPOSE.  See the GNU General Public License
# version 2 for more details (a copy is included in the LICENSE file that
# accompanied this code).
#
# You should have received a copy of the GNU General Public License version
# 2 along with this work; if not, write to the Free Software Foundation,
# Inc., 51 Franklin St, Fifth Floor, Boston, MA 02110-1301 USA.
#
# Please contact Oracle, 500 Oracle Parkway, Redwood Shores, CA 94065 USA
# or visit www.oracle.com if you need additional information or have any
# questions.
#

include LibCommon.gmk

$(eval $(call IncludeCustomExtension, hotspot/lib/Lib-jdk.hotspot.agent.gmk))

################################################################################

ifneq ($(findstring $(OPENJDK_TARGET_OS), macosx windows), )
  DISABLE_MAPFILES := true
endif

SA_TOPDIR := $(TOPDIR)/src/jdk.hotspot.agent

# Defaults for most platforms
SA_TOOLCHAIN := TOOLCHAIN_DEFAULT
SA_NAME := saproc
SA_SRC += $(SA_TOPDIR)/share/native/libsaproc $(SA_TOPDIR)/$(OPENJDK_TARGET_OS)/native/libsaproc
SA_MAPFILE := $(TOPDIR)/make/mapfiles/libsaproc/mapfile-$(OPENJDK_TARGET_OS)
SA_INCLUDES := \
    $(addprefix -I, $(SA_SRC)) \
    -I$(SUPPORT_OUTPUTDIR)/headers/jdk.hotspot.agent \
    -I$(TOPDIR)/src/hotspot/os/$(OPENJDK_TARGET_OS) \
    #

ifeq ($(OPENJDK_TARGET_OS), linux)
<<<<<<< HEAD
  SA_CFLAGS := $(CFLAGS_JDKLIB) -D_FILE_OFFSET_BITS=64
  ifeq ($(OPENJDK_TARGET_CPU), x86)
    SA_LDFLAGS := -march=i586
  endif

  SA_LIBS := -lthread_db $(LIBDL)
=======
  SA_CFLAGS := $(CFLAGS_JDKLIB) -D_FILE_OFFSET_BITS=64 \
      $(SA_MACHINE_FLAG_linux)
  SA_LDFLAGS := $(LDFLAGS_JDKLIB) $(SA_MACHINE_FLAG_linux)
  SA_LIBS := $(LIBDL)
  ifeq ($(INCLUDE_SA_ATTACH), true)
    SA_LIBS += -lthread_db
  endif
>>>>>>> 1d48cc02

else ifeq ($(OPENJDK_TARGET_OS), solaris)
  SA_TOOLCHAIN := TOOLCHAIN_LINK_CXX
  SA_CFLAGS := $(CFLAGS_JDKLIB)
  SA_CXXFLAGS := $(CXXFLAGS_JDKLIB)
  SA_LDFLAGS := -mt $(LDFLAGS_CXX_JDK)
  SA_LIBS := -ldl -ldemangle -lthread -lproc

else ifeq ($(OPENJDK_TARGET_OS), macosx)
  SA_EXCLUDE_FILES := BsdDebuggerLocal.c ps_proc.c salibelf.c StubDebuggerLocal.c
  SA_CFLAGS := $(CFLAGS_JDKLIB) \
      -Damd64 -D_GNU_SOURCE -mno-omit-leaf-frame-pointer \
      -mstack-alignment=16 -fPIC
  SA_LIBS := -framework Foundation -framework JavaNativeFoundation \
      -framework JavaRuntimeSupport -framework Security -framework CoreFoundation

else ifeq ($(OPENJDK_TARGET_OS), windows)
  SA_NAME := sawindbg
  COMMON_CFLAGS := -D_WINDOWS -D_DEBUG -D_CONSOLE -D_MBCS -EHsc
  SA_CFLAGS := $(subst -DWIN32_LEAN_AND_MEAN,, $(CFLAGS_JDKLIB)) \
      $(COMMON_CFLAGS)
  SA_CXXFLAGS := $(subst -DWIN32_LEAN_AND_MEAN,, $(CXXFLAGS_JDKLIB)) \
      $(COMMON_CFLAGS)
  SA_LDFLAGS := -manifest
  SA_LIBS := dbgeng.lib
  ifeq ($(OPENJDK_TARGET_CPU), x86_64)
    SA_CXXFLAGS += -DWIN64
  else
    SA_CXXFLAGS += -RTC1
  endif
endif

ifeq ($(INCLUDE_SA_ATTACH), true)
  SA_CFLAGS += -DINCLUDE_SA_ATTACH
endif

SA_CFLAGS += -DLIBC=\"$(OPENJDK_TARGET_LIBC)\"

################################################################################

$(eval $(call SetupJdkLibrary, BUILD_LIBSA, \
    NAME := $(SA_NAME), \
    TOOLCHAIN := $(SA_TOOLCHAIN), \
    OPTIMIZATION := NONE, \
    DISABLED_WARNINGS_microsoft := 4267, \
    DISABLED_WARNINGS_gcc := sign-compare, \
    DISABLED_WARNINGS_CXX_solstudio := truncwarn unknownpragma, \
    SRC := $(SA_SRC), \
    EXCLUDE_FILES := test.c saproc_audit.cpp $(SA_EXCLUDE_FILES), \
    CFLAGS := $(SA_INCLUDES) $(SA_CFLAGS) $(SA_CUSTOM_CFLAGS), \
    CXXFLAGS := $(SA_INCLUDES) $(SA_CXXFLAGS) $(SA_CUSTOM_CXXFLAGS), \
    LDFLAGS := $(LDFLAGS_JDKLIB) $(SA_LDFLAGS), \
    LIBS := $(SA_LIBS), \
    MAPFILE := $(SA_MAPFILE), \
))

TARGETS += $(BUILD_LIBSA)

################################################################################<|MERGE_RESOLUTION|>--- conflicted
+++ resolved
@@ -47,22 +47,16 @@
     #
 
 ifeq ($(OPENJDK_TARGET_OS), linux)
-<<<<<<< HEAD
-  SA_CFLAGS := $(CFLAGS_JDKLIB) -D_FILE_OFFSET_BITS=64
+  SA_CFLAGS := $(CFLAGS_JDKLIB) -D_FILE_OFFSET_BITS=64 \
+      $(SA_MACHINE_FLAG_linux)
   ifeq ($(OPENJDK_TARGET_CPU), x86)
     SA_LDFLAGS := -march=i586
   endif
-
-  SA_LIBS := -lthread_db $(LIBDL)
-=======
-  SA_CFLAGS := $(CFLAGS_JDKLIB) -D_FILE_OFFSET_BITS=64 \
-      $(SA_MACHINE_FLAG_linux)
   SA_LDFLAGS := $(LDFLAGS_JDKLIB) $(SA_MACHINE_FLAG_linux)
   SA_LIBS := $(LIBDL)
   ifeq ($(INCLUDE_SA_ATTACH), true)
     SA_LIBS += -lthread_db
   endif
->>>>>>> 1d48cc02
 
 else ifeq ($(OPENJDK_TARGET_OS), solaris)
   SA_TOOLCHAIN := TOOLCHAIN_LINK_CXX

--- conflicted
+++ resolved
@@ -25,10 +25,7 @@
 
 package sun.security.krb5;
 
-<<<<<<< HEAD
-=======
 import javax.security.auth.kerberos.KerberosPrincipal;
->>>>>>> f425ecc6
 import javax.security.auth.kerberos.KerberosTicket;
 import javax.security.auth.kerberos.KeyTab;
 
@@ -43,7 +40,6 @@
     public sun.security.krb5.internal.ktab.KeyTab keyTabTakeSnapshot(
             KeyTab ktab);
 
-<<<<<<< HEAD
     /**
      * Returns the proxy for a KerberosTicket.
      */
@@ -53,7 +49,7 @@
      * Sets the proxy for a KerberosTicket.
      */
     public void kerberosTicketSetProxy(KerberosTicket t, KerberosTicket p);
-=======
+
     public KerberosPrincipal kerberosTicketGetClientAlias(KerberosTicket t);
 
     public void kerberosTicketSetClientAlias(KerberosTicket t, KerberosPrincipal a);
@@ -61,5 +57,4 @@
     public KerberosPrincipal kerberosTicketGetServerAlias(KerberosTicket t);
 
     public void kerberosTicketSetServerAlias(KerberosTicket t, KerberosPrincipal a);
->>>>>>> f425ecc6
 }
/*
 * Copyright (c) 2009, 2023, Oracle and/or its affiliates. All rights reserved.
 * DO NOT ALTER OR REMOVE COPYRIGHT NOTICES OR THIS FILE HEADER.
 *
 * This code is free software; you can redistribute it and/or modify it
 * under the terms of the GNU General Public License version 2 only, as
 * published by the Free Software Foundation.  Oracle designates this
 * particular file as subject to the "Classpath" exception as provided
 * by Oracle in the LICENSE file that accompanied this code.
 *
 * This code is distributed in the hope that it will be useful, but WITHOUT
 * ANY WARRANTY; without even the implied warranty of MERCHANTABILITY or
 * FITNESS FOR A PARTICULAR PURPOSE.  See the GNU General Public License
 * version 2 for more details (a copy is included in the LICENSE file that
 * accompanied this code).
 *
 * You should have received a copy of the GNU General Public License version
 * 2 along with this work; if not, write to the Free Software Foundation,
 * Inc., 51 Franklin St, Fifth Floor, Boston, MA 02110-1301 USA.
 *
 * Please contact Oracle, 500 Oracle Parkway, Redwood Shores, CA 94065 USA
 * or visit www.oracle.com if you need additional information or have any
 * questions.
 */

package jdk.nio.zipfs;

import java.io.BufferedOutputStream;
import java.io.ByteArrayInputStream;
import java.io.ByteArrayOutputStream;
import java.io.EOFException;
import java.io.FilterOutputStream;
import java.io.IOException;
import java.io.InputStream;
import java.io.OutputStream;
import java.nio.ByteBuffer;
import java.nio.MappedByteBuffer;
import java.nio.channels.FileChannel;
import java.nio.channels.FileLock;
import java.nio.channels.ReadableByteChannel;
import java.nio.channels.SeekableByteChannel;
import java.nio.channels.WritableByteChannel;
import java.nio.file.*;
import java.nio.file.attribute.*;
import java.nio.file.spi.FileSystemProvider;
import java.security.AccessController;
import java.security.PrivilegedAction;
import java.security.PrivilegedActionException;
import java.security.PrivilegedExceptionAction;
import java.util.*;
import java.util.concurrent.locks.ReadWriteLock;
import java.util.concurrent.locks.ReentrantReadWriteLock;
import java.util.regex.Pattern;
import java.util.zip.CRC32;
import java.util.zip.Deflater;
import java.util.zip.DeflaterOutputStream;
import java.util.zip.Inflater;
import java.util.zip.InflaterInputStream;
import java.util.zip.ZipException;

import static java.lang.Boolean.TRUE;
import static java.nio.file.StandardCopyOption.COPY_ATTRIBUTES;
import static java.nio.file.StandardCopyOption.REPLACE_EXISTING;
import static java.nio.file.StandardOpenOption.APPEND;
import static java.nio.file.StandardOpenOption.CREATE;
import static java.nio.file.StandardOpenOption.CREATE_NEW;
import static java.nio.file.StandardOpenOption.READ;
import static java.nio.file.StandardOpenOption.TRUNCATE_EXISTING;
import static java.nio.file.StandardOpenOption.WRITE;
import static jdk.nio.zipfs.ZipConstants.*;
import static jdk.nio.zipfs.ZipUtils.*;

/**
 * A FileSystem built on a zip file
 *
 * @author Xueming Shen
 */
class ZipFileSystem extends FileSystem {
    // statics
    private static final byte[] ROOTPATH = new byte[] { '/' };
    private static final String OPT_POSIX = "enablePosixFileAttributes";
    private static final String OPT_DEFAULT_OWNER = "defaultOwner";
    private static final String OPT_DEFAULT_GROUP = "defaultGroup";
    private static final String OPT_DEFAULT_PERMISSIONS = "defaultPermissions";

    private static final Set<PosixFilePermission> DEFAULT_PERMISSIONS =
        PosixFilePermissions.fromString("rwxrwxrwx");

    private final ZipFileSystemProvider provider;
    private final Path zfpath;
    final ZipCoder zc;
    private final ZipPath rootdir;
    private boolean readOnly; // readonly file system, false by default

    // default time stamp for pseudo entries
    private final long zfsDefaultTimeStamp = System.currentTimeMillis();

    // configurable by env map
    private final boolean noExtt;        // see readExtra()
    private final boolean useTempFile;   // use a temp file for newOS, default
                                         // is to use BAOS for better performance
    private static final boolean isWindows = AccessController.doPrivileged(
            (PrivilegedAction<Boolean>)() -> System.getProperty("os.name")
                                                   .startsWith("Windows"));

    // a threshold, in bytes, to decide whether to create a temp file
    // for outputstream of a zip entry
    private final int tempFileCreationThreshold = 10 * 1024 * 1024; // 10 MB

    private final boolean forceEnd64;
    private final int defaultCompressionMethod; // METHOD_STORED if "noCompression=true"
                                                // METHOD_DEFLATED otherwise

    // POSIX support
    final boolean supportPosix;
    private final UserPrincipal defaultOwner;
    private final GroupPrincipal defaultGroup;
    private final Set<PosixFilePermission> defaultPermissions;

    private final Set<String> supportedFileAttributeViews;

    ZipFileSystem(ZipFileSystemProvider provider,
                  Path zfpath,
                  Map<String, ?> env) throws IOException
    {
        // default encoding for name/comment
        String nameEncoding = env.containsKey("encoding") ?
            (String)env.get("encoding") : "UTF-8";
        this.noExtt = "false".equals(env.get("zipinfo-time"));
        this.useTempFile  = isTrue(env, "useTempFile");
        this.forceEnd64 = isTrue(env, "forceZIP64End");
        this.defaultCompressionMethod = isTrue(env, "noCompression") ? METHOD_STORED : METHOD_DEFLATED;
        this.supportPosix = isTrue(env, OPT_POSIX);
        this.defaultOwner = supportPosix ? initOwner(zfpath, env) : null;
        this.defaultGroup = supportPosix ? initGroup(zfpath, env) : null;
        this.defaultPermissions = supportPosix ? initPermissions(env) : null;
        this.supportedFileAttributeViews = supportPosix ?
            Set.of("basic", "posix", "zip") : Set.of("basic", "zip");
        if (Files.notExists(zfpath)) {
            // create a new zip if it doesn't exist
            if (isTrue(env, "create")) {
                try (OutputStream os = Files.newOutputStream(zfpath, CREATE_NEW, WRITE)) {
                    new END().write(os, 0, forceEnd64);
                }
            } else {
                throw new FileSystemNotFoundException(zfpath.toString());
            }
        }
        // sm and existence check
        zfpath.getFileSystem().provider().checkAccess(zfpath, AccessMode.READ);
        boolean writeable = AccessController.doPrivileged(
            (PrivilegedAction<Boolean>)()->Files.isWritable(zfpath));
        this.readOnly = !writeable;
        this.zc = ZipCoder.get(nameEncoding);
        this.rootdir = new ZipPath(this, new byte[]{'/'});
        this.ch = Files.newByteChannel(zfpath, READ);
        try {
            this.cen = initCEN();
        } catch (IOException x) {
            try {
                this.ch.close();
            } catch (IOException xx) {
                x.addSuppressed(xx);
            }
            throw x;
        }
        this.provider = provider;
        this.zfpath = zfpath;
    }

    // returns true if there is a name=true/"true" setting in env
    private static boolean isTrue(Map<String, ?> env, String name) {
        return "true".equals(env.get(name)) || TRUE.equals(env.get(name));
    }

    // Initialize the default owner for files inside the zip archive.
    // If not specified in env, it is the owner of the archive. If no owner can
    // be determined, we try to go with system property "user.name". If that's not
    // accessible, we return "<zipfs_default>".
    private UserPrincipal initOwner(Path zfpath, Map<String, ?> env) throws IOException {
        Object o = env.get(OPT_DEFAULT_OWNER);
        if (o == null) {
            try {
                PrivilegedExceptionAction<UserPrincipal> pa = ()->Files.getOwner(zfpath);
                return AccessController.doPrivileged(pa);
            } catch (UnsupportedOperationException | PrivilegedActionException e) {
                if (e instanceof UnsupportedOperationException ||
                    e.getCause() instanceof NoSuchFileException)
                {
                    PrivilegedAction<String> pa = ()->System.getProperty("user.name");
                    String userName = AccessController.doPrivileged(pa);
                    return ()->userName;
                } else {
                    throw new IOException(e);
                }
            }
        }
        if (o instanceof String) {
            if (((String)o).isEmpty()) {
                throw new IllegalArgumentException("Value for property " +
                    OPT_DEFAULT_OWNER + " must not be empty.");
            }
            return ()->(String)o;
        }
        if (o instanceof UserPrincipal) {
            return (UserPrincipal)o;
        }
        throw new IllegalArgumentException("Value for property " +
            OPT_DEFAULT_OWNER + " must be of type " + String.class +
            " or " + UserPrincipal.class);
    }

    // Initialize the default group for files inside the zip archive.
    // If not specified in env, we try to determine the group of the zip archive itself.
    // If this is not possible/unsupported, we will return a group principal going by
    // the same name as the default owner.
    private GroupPrincipal initGroup(Path zfpath, Map<String, ?> env) throws IOException {
        Object o = env.get(OPT_DEFAULT_GROUP);
        if (o == null) {
            try {
                PosixFileAttributeView zfpv = Files.getFileAttributeView(zfpath, PosixFileAttributeView.class);
                if (zfpv == null) {
                    return defaultOwner::getName;
                }
                PrivilegedExceptionAction<GroupPrincipal> pa = ()->zfpv.readAttributes().group();
                return AccessController.doPrivileged(pa);
            } catch (UnsupportedOperationException | PrivilegedActionException e) {
                if (e instanceof UnsupportedOperationException ||
                    e.getCause() instanceof NoSuchFileException)
                {
                    return defaultOwner::getName;
                } else {
                    throw new IOException(e);
                }
            }
        }
        if (o instanceof String) {
            if (((String)o).isEmpty()) {
                throw new IllegalArgumentException("Value for property " +
                    OPT_DEFAULT_GROUP + " must not be empty.");
            }
            return ()->(String)o;
        }
        if (o instanceof GroupPrincipal) {
            return (GroupPrincipal)o;
        }
        throw new IllegalArgumentException("Value for property " +
            OPT_DEFAULT_GROUP + " must be of type " + String.class +
            " or " + GroupPrincipal.class);
    }

    // Initialize the default permissions for files inside the zip archive.
    // If not specified in env, it will return 777.
    private Set<PosixFilePermission> initPermissions(Map<String, ?> env) {
        Object o = env.get(OPT_DEFAULT_PERMISSIONS);
        if (o == null) {
            return DEFAULT_PERMISSIONS;
        }
        if (o instanceof String) {
            return PosixFilePermissions.fromString((String)o);
        }
        if (!(o instanceof Set)) {
            throw new IllegalArgumentException("Value for property " +
                OPT_DEFAULT_PERMISSIONS + " must be of type " + String.class +
                " or " + Set.class);
        }
        Set<PosixFilePermission> perms = new HashSet<>();
        for (Object o2 : (Set<?>)o) {
            if (o2 instanceof PosixFilePermission) {
                perms.add((PosixFilePermission)o2);
            } else {
                throw new IllegalArgumentException(OPT_DEFAULT_PERMISSIONS +
                    " must only contain objects of type " + PosixFilePermission.class);
            }
        }
        return perms;
    }

    @Override
    public FileSystemProvider provider() {
        return provider;
    }

    @Override
    public String getSeparator() {
        return "/";
    }

    @Override
    public boolean isOpen() {
        return isOpen;
    }

    @Override
    public boolean isReadOnly() {
        return readOnly;
    }

    private void checkWritable() {
        if (readOnly) {
            throw new ReadOnlyFileSystemException();
        }
    }

    void setReadOnly() {
        this.readOnly = true;
    }

    @Override
    public Iterable<Path> getRootDirectories() {
        return List.of(rootdir);
    }

    ZipPath getRootDir() {
        return rootdir;
    }

    @Override
    public ZipPath getPath(String first, String... more) {
        if (more.length == 0) {
            return new ZipPath(this, first);
        }
        StringBuilder sb = new StringBuilder();
        sb.append(first);
        for (String path : more) {
            if (path.length() > 0) {
                if (sb.length() > 0) {
                    sb.append('/');
                }
                sb.append(path);
            }
        }
        return new ZipPath(this, sb.toString());
    }

    @Override
    public UserPrincipalLookupService getUserPrincipalLookupService() {
        throw new UnsupportedOperationException();
    }

    @Override
    public WatchService newWatchService() {
        throw new UnsupportedOperationException();
    }

    FileStore getFileStore(ZipPath path) {
        return new ZipFileStore(path);
    }

    @Override
    public Iterable<FileStore> getFileStores() {
        return List.of(new ZipFileStore(rootdir));
    }

    @Override
    public Set<String> supportedFileAttributeViews() {
        return supportedFileAttributeViews;
    }

    @Override
    public String toString() {
        return zfpath.toString();
    }

    Path getZipFile() {
        return zfpath;
    }

    private static final String GLOB_SYNTAX = "glob";
    private static final String REGEX_SYNTAX = "regex";

    @Override
    public PathMatcher getPathMatcher(String syntaxAndInput) {
        int pos = syntaxAndInput.indexOf(':');
        if (pos <= 0 || pos == syntaxAndInput.length()) {
            throw new IllegalArgumentException();
        }
        String syntax = syntaxAndInput.substring(0, pos);
        String input = syntaxAndInput.substring(pos + 1);
        String expr;
        if (syntax.equalsIgnoreCase(GLOB_SYNTAX)) {
            expr = toRegexPattern(input);
        } else {
            if (syntax.equalsIgnoreCase(REGEX_SYNTAX)) {
                expr = input;
            } else {
                throw new UnsupportedOperationException("Syntax '" + syntax +
                    "' not recognized");
            }
        }
        // return matcher
        final Pattern pattern = Pattern.compile(expr);
        return (path)->pattern.matcher(path.toString()).matches();
    }

    @Override
    public void close() throws IOException {
        beginWrite();
        try {
            if (!isOpen)
                return;
            isOpen = false;          // set closed
        } finally {
            endWrite();
        }
        if (!streams.isEmpty()) {    // unlock and close all remaining streams
            Set<InputStream> copy = new HashSet<>(streams);
            for (InputStream is : copy)
                is.close();
        }
        beginWrite();                // lock and sync
        try {
            AccessController.doPrivileged((PrivilegedExceptionAction<Void>)() -> {
                sync(); return null;
            });
            ch.close();              // close the ch just in case no update
                                     // and sync didn't close the ch
        } catch (PrivilegedActionException e) {
            throw (IOException)e.getException();
        } finally {
            endWrite();
        }

        synchronized (inflaters) {
            for (Inflater inf : inflaters)
                inf.end();
        }
        synchronized (deflaters) {
            for (Deflater def : deflaters)
                def.end();
        }

        beginWrite();                // lock and sync
        try {
            // Clear the map so that its keys & values can be garbage collected
            inodes = null;
        } finally {
            endWrite();
        }

        IOException ioe = null;
        synchronized (tmppaths) {
            for (Path p : tmppaths) {
                try {
                    AccessController.doPrivileged(
                        (PrivilegedExceptionAction<Boolean>)() -> Files.deleteIfExists(p));
                } catch (PrivilegedActionException e) {
                    IOException x = (IOException)e.getException();
                    if (ioe == null)
                        ioe = x;
                    else
                        ioe.addSuppressed(x);
                }
            }
        }
        provider.removeFileSystem(zfpath, this);
        if (ioe != null)
           throw ioe;
    }

    ZipFileAttributes getFileAttributes(byte[] path)
        throws IOException
    {
        beginRead();
        try {
            ensureOpen();
            IndexNode inode = getInode(path);
            if (inode == null) {
                return null;
            } else if (inode instanceof Entry) {
                return (Entry)inode;
            } else if (inode.pos == -1) {
                // pseudo directory, uses METHOD_STORED
                Entry e = supportPosix ?
                    new PosixEntry(inode.name, inode.isdir, METHOD_STORED) :
                    new Entry(inode.name, inode.isdir, METHOD_STORED);
                e.mtime = e.atime = e.ctime = zfsDefaultTimeStamp;
                return e;
            } else {
                return supportPosix ? new PosixEntry(this, inode) : new Entry(this, inode);
            }
        } finally {
            endRead();
        }
    }

    void checkAccess(byte[] path) throws IOException {
        beginRead();
        try {
            ensureOpen();
            // is it necessary to readCEN as a sanity check?
            if (getInode(path) == null) {
                throw new NoSuchFileException(toString());
            }

        } finally {
            endRead();
        }
    }

    void setTimes(byte[] path, FileTime mtime, FileTime atime, FileTime ctime)
        throws IOException
    {
        checkWritable();
        beginWrite();
        try {
            ensureOpen();
            Entry e = getEntry(path);    // ensureOpen checked
            if (e == null)
                throw new NoSuchFileException(getString(path));
            if (e.type == Entry.CEN)
                e.type = Entry.COPY;     // copy e
            if (mtime != null)
                e.mtime = mtime.toMillis();
            if (atime != null)
                e.atime = atime.toMillis();
            if (ctime != null)
                e.ctime = ctime.toMillis();
            update(e);
        } finally {
            endWrite();
        }
    }

    void setOwner(byte[] path, UserPrincipal owner) throws IOException {
        checkWritable();
        beginWrite();
        try {
            ensureOpen();
            Entry e = getEntry(path);    // ensureOpen checked
            if (e == null) {
                throw new NoSuchFileException(getString(path));
            }
            // as the owner information is not persistent, we don't need to
            // change e.type to Entry.COPY
            if (e instanceof PosixEntry) {
                ((PosixEntry)e).owner = owner;
                update(e);
            }
        } finally {
            endWrite();
        }
    }

    void setGroup(byte[] path, GroupPrincipal group) throws IOException {
        checkWritable();
        beginWrite();
        try {
            ensureOpen();
            Entry e = getEntry(path);    // ensureOpen checked
            if (e == null) {
                throw new NoSuchFileException(getString(path));
            }
            // as the group information is not persistent, we don't need to
            // change e.type to Entry.COPY
            if (e instanceof PosixEntry) {
                ((PosixEntry)e).group = group;
                update(e);
            }
        } finally {
            endWrite();
        }
    }

    void setPermissions(byte[] path, Set<PosixFilePermission> perms) throws IOException {
        checkWritable();
        beginWrite();
        try {
            ensureOpen();
            Entry e = getEntry(path);    // ensureOpen checked
            if (e == null) {
                throw new NoSuchFileException(getString(path));
            }
            if (e.type == Entry.CEN) {
                e.type = Entry.COPY;     // copy e
            }
            e.posixPerms = perms == null ? -1 : ZipUtils.permsToFlags(perms);
            update(e);
        } finally {
            endWrite();
        }
    }

    boolean exists(byte[] path) {
        beginRead();
        try {
            ensureOpen();
            return getInode(path) != null;
        } finally {
            endRead();
        }
    }

    boolean isDirectory(byte[] path) {
        beginRead();
        try {
            IndexNode n = getInode(path);
            return n != null && n.isDir();
        } finally {
            endRead();
        }
    }

    // returns the list of child paths of "path"
    Iterator<Path> iteratorOf(ZipPath dir,
                              DirectoryStream.Filter<? super Path> filter)
        throws IOException
    {
        beginWrite();    // iteration of inodes needs exclusive lock
        try {
            ensureOpen();
            byte[] path = dir.getResolvedPath();
            IndexNode inode = getInode(path);
            if (inode == null)
                throw new NotDirectoryException(getString(path));
            List<Path> list = new ArrayList<>();
            IndexNode child = inode.child;
            while (child != null) {
                // (1) Assume each path from the zip file itself is "normalized"
                // (2) IndexNode.name is absolute. see IndexNode(byte[],int,int)
                // (3) If parent "dir" is relative when ZipDirectoryStream
                //     is created, the returned child path needs to be relative
                //     as well.
                byte[] cname = child.name;
                ZipPath childPath = new ZipPath(this, cname, true);
                ZipPath childFileName = childPath.getFileName();
                ZipPath zpath = dir.resolve(childFileName);
                if (filter == null || filter.accept(zpath))
                    list.add(zpath);
                child = child.sibling;
            }
            return list.iterator();
        } finally {
            endWrite();
        }
    }

    void createDirectory(byte[] dir, FileAttribute<?>... attrs) throws IOException {
        checkWritable();
        beginWrite();
        try {
            ensureOpen();
            if (dir.length == 0 || exists(dir))  // root dir, or existing dir
                throw new FileAlreadyExistsException(getString(dir));
            checkParents(dir);
            Entry e = supportPosix ?
                new PosixEntry(dir, Entry.NEW, true, METHOD_STORED, attrs) :
                new Entry(dir, Entry.NEW, true, METHOD_STORED, attrs);
            update(e);
        } finally {
            endWrite();
        }
    }

    void copyFile(boolean deletesrc, byte[]src, byte[] dst, CopyOption... options)
        throws IOException
    {
        checkWritable();
        if (Arrays.equals(src, dst))
            return;    // do nothing, src and dst are the same

        beginWrite();
        try {
            ensureOpen();
            Entry eSrc = getEntry(src);  // ensureOpen checked

            if (eSrc == null)
                throw new NoSuchFileException(getString(src));
            if (eSrc.isDir()) {    // spec says to create dst dir
                createDirectory(dst);
                return;
            }
            boolean hasReplace = false;
            boolean hasCopyAttrs = false;
            for (CopyOption opt : options) {
                if (opt == REPLACE_EXISTING)
                    hasReplace = true;
                else if (opt == COPY_ATTRIBUTES)
                    hasCopyAttrs = true;
            }
            Entry eDst = getEntry(dst);
            if (eDst != null) {
                if (!hasReplace)
                    throw new FileAlreadyExistsException(getString(dst));
            } else {
                checkParents(dst);
            }
            // copy eSrc entry and change name
            Entry u = supportPosix ?
                new PosixEntry((PosixEntry)eSrc, Entry.COPY) :
                new Entry(eSrc, Entry.COPY);
            u.name(dst);
            if (eSrc.type == Entry.NEW || eSrc.type == Entry.FILECH) {
                u.type = eSrc.type;    // make it the same type
                if (deletesrc) {       // if it's a "rename", take the data
                    u.bytes = eSrc.bytes;
                    u.file = eSrc.file;
                } else {               // if it's not "rename", copy the data
                    if (eSrc.bytes != null)
                        u.bytes = Arrays.copyOf(eSrc.bytes, eSrc.bytes.length);
                    else if (eSrc.file != null) {
                        u.file = getTempPathForEntry(null);
                        Files.copy(eSrc.file, u.file, REPLACE_EXISTING);
                    }
                }
            }
            if (!hasCopyAttrs)
                u.mtime = u.atime= u.ctime = System.currentTimeMillis();
            update(u);
            if (deletesrc)
                updateDelete(eSrc);
        } finally {
            endWrite();
        }
    }

    // Returns an output stream for writing the contents into the specified
    // entry.
    OutputStream newOutputStream(byte[] path, OpenOption... options)
        throws IOException
    {
        checkWritable();
        boolean hasCreateNew = false;
        boolean hasCreate = false;
        boolean hasAppend = false;
        boolean hasTruncate = false;
        for (OpenOption opt : options) {
            if (opt == READ)
                throw new IllegalArgumentException("READ not allowed");
            if (opt == CREATE_NEW)
                hasCreateNew = true;
            if (opt == CREATE)
                hasCreate = true;
            if (opt == APPEND)
                hasAppend = true;
            if (opt == TRUNCATE_EXISTING)
                hasTruncate = true;
        }
        if (hasAppend && hasTruncate)
            throw new IllegalArgumentException("APPEND + TRUNCATE_EXISTING not allowed");
        beginRead();                 // only need a readlock, the "update()" will
        try {                        // try to obtain a writelock when the os is
            ensureOpen();            // being closed.
            Entry e = getEntry(path);
            if (e != null) {
                if (e.isDir() || hasCreateNew)
                    throw new FileAlreadyExistsException(getString(path));
                if (hasAppend) {
                    OutputStream os = getOutputStream(new Entry(e, Entry.NEW));
                    try (InputStream is = getInputStream(e)) {
                        is.transferTo(os);
                    }
                    return os;
                }
                return getOutputStream(supportPosix ?
                    new PosixEntry((PosixEntry)e, Entry.NEW) : new Entry(e, Entry.NEW));
            } else {
                if (!hasCreate && !hasCreateNew)
                    throw new NoSuchFileException(getString(path));
                checkParents(path);
                return getOutputStream(supportPosix ?
                    new PosixEntry(path, Entry.NEW, false, defaultCompressionMethod) :
                    new Entry(path, Entry.NEW, false, defaultCompressionMethod));
            }
        } finally {
            endRead();
        }
    }

    // Returns an input stream for reading the contents of the specified
    // file entry.
    InputStream newInputStream(byte[] path) throws IOException {
        beginRead();
        try {
            ensureOpen();
            Entry e = getEntry(path);
            if (e == null)
                throw new NoSuchFileException(getString(path));
            if (e.isDir())
                throw new FileSystemException(getString(path), "is a directory", null);
            return getInputStream(e);
        } finally {
            endRead();
        }
    }

    private void checkOptions(Set<? extends OpenOption> options) {
        // check for options of null type and option is an intance of StandardOpenOption
        for (OpenOption option : options) {
            if (option == null)
                throw new NullPointerException();
            if (!(option instanceof StandardOpenOption))
                throw new IllegalArgumentException();
        }
        if (options.contains(APPEND) && options.contains(TRUNCATE_EXISTING))
            throw new IllegalArgumentException("APPEND + TRUNCATE_EXISTING not allowed");
    }

    // Returns an output SeekableByteChannel for either
    // (1) writing the contents of a new entry, if the entry doesn't exist, or
    // (2) updating/replacing the contents of an existing entry.
    // Note: The content of the channel is not compressed until the
    // channel is closed
    private class EntryOutputChannel extends ByteArrayChannel {
        final Entry e;

        EntryOutputChannel(Entry e) {
            super(e.size > 0? (int)e.size : 8192, false);
            this.e = e;
            if (e.mtime == -1)
                e.mtime = System.currentTimeMillis();
            if (e.method == -1)
                e.method = defaultCompressionMethod;
            // store size, compressed size, and crc-32 in datadescriptor
            e.flag = FLAG_DATADESCR;
            if (zc.isUTF8())
                e.flag |= FLAG_USE_UTF8;
        }

        @Override
        public void close() throws IOException {
            // will update the entry
            try (OutputStream os = getOutputStream(e)) {
                os.write(toByteArray());
            }
            super.close();
        }
    }

    // Returns a Writable/ReadByteChannel for now. Might consider to use
    // newFileChannel() instead, which dump the entry data into a regular
    // file on the default file system and create a FileChannel on top of it.
    SeekableByteChannel newByteChannel(byte[] path,
                                       Set<? extends OpenOption> options,
                                       FileAttribute<?>... attrs)
        throws IOException
    {
        checkOptions(options);
        if (options.contains(StandardOpenOption.WRITE) ||
            options.contains(StandardOpenOption.APPEND)) {
            checkWritable();
            beginRead();    // only need a read lock, the "update()" will obtain
                            // the write lock when the channel is closed
            try {
                Entry e = getEntry(path);
                if (e != null) {
                    if (e.isDir() || options.contains(CREATE_NEW))
                        throw new FileAlreadyExistsException(getString(path));
                    SeekableByteChannel sbc =
                            new EntryOutputChannel(supportPosix ?
                                new PosixEntry((PosixEntry)e, Entry.NEW) :
                                new Entry(e, Entry.NEW));
                    if (options.contains(APPEND)) {
                        try (InputStream is = getInputStream(e)) {  // copyover
                            byte[] buf = new byte[8192];
                            ByteBuffer bb = ByteBuffer.wrap(buf);
                            int n;
                            while ((n = is.read(buf)) != -1) {
                                bb.position(0);
                                bb.limit(n);
                                sbc.write(bb);
                            }
                        }
                    }
                    return sbc;
                }
                if (!options.contains(CREATE) && !options.contains(CREATE_NEW))
                    throw new NoSuchFileException(getString(path));
                checkParents(path);
                return new EntryOutputChannel(
                    supportPosix ?
                        new PosixEntry(path, Entry.NEW, false, defaultCompressionMethod, attrs) :
                        new Entry(path, Entry.NEW, false, defaultCompressionMethod, attrs));
            } finally {
                endRead();
            }
        } else {
            beginRead();
            try {
                ensureOpen();
                Entry e = getEntry(path);
                if (e == null || e.isDir())
                    throw new NoSuchFileException(getString(path));
                try (InputStream is = getInputStream(e)) {
                    // TBD: if (e.size < NNNNN);
                    return new ByteArrayChannel(is.readAllBytes(), true);
                }
            } finally {
                endRead();
            }
        }
    }

    // Returns a FileChannel of the specified entry.
    //
    // This implementation creates a temporary file on the default file system,
    // copy the entry data into it if the entry exists, and then create a
    // FileChannel on top of it.
    FileChannel newFileChannel(byte[] path,
                               Set<? extends OpenOption> options,
                               FileAttribute<?>... attrs)
        throws IOException
    {
        checkOptions(options);
        final  boolean forWrite = (options.contains(StandardOpenOption.WRITE) ||
                                   options.contains(StandardOpenOption.APPEND));
        beginRead();
        try {
            ensureOpen();
            Entry e = getEntry(path);
            if (forWrite) {
                checkWritable();
                if (e == null) {
                    if (!options.contains(StandardOpenOption.CREATE) &&
                        !options.contains(StandardOpenOption.CREATE_NEW)) {
                        throw new NoSuchFileException(getString(path));
                    }
                } else {
                    if (options.contains(StandardOpenOption.CREATE_NEW)) {
                        throw new FileAlreadyExistsException(getString(path));
                    }
                    if (e.isDir())
                        throw new FileAlreadyExistsException("directory <"
                            + getString(path) + "> exists");
                }
                options = new HashSet<>(options);
                options.remove(StandardOpenOption.CREATE_NEW); // for tmpfile
            } else if (e == null || e.isDir()) {
                throw new NoSuchFileException(getString(path));
            }

            final boolean isFCH = (e != null && e.type == Entry.FILECH);
            final Path tmpfile = isFCH ? e.file : getTempPathForEntry(path);
            final FileChannel fch = tmpfile.getFileSystem()
                                           .provider()
                                           .newFileChannel(tmpfile, options, attrs);
            final Entry u = isFCH ? e : (
                supportPosix ?
                new PosixEntry(path, tmpfile, Entry.FILECH, attrs) :
                new Entry(path, tmpfile, Entry.FILECH, attrs));
            if (forWrite) {
                u.flag = FLAG_DATADESCR;
                u.method = defaultCompressionMethod;
            }
            // is there a better way to hook into the FileChannel's close method?
            return new FileChannel() {
                public int write(ByteBuffer src) throws IOException {
                    return fch.write(src);
                }
                public long write(ByteBuffer[] srcs, int offset, int length)
                    throws IOException
                {
                    return fch.write(srcs, offset, length);
                }
                public long position() throws IOException {
                    return fch.position();
                }
                public FileChannel position(long newPosition)
                    throws IOException
                {
                    fch.position(newPosition);
                    return this;
                }
                public long size() throws IOException {
                    return fch.size();
                }
                public FileChannel truncate(long size)
                    throws IOException
                {
                    fch.truncate(size);
                    return this;
                }
                public void force(boolean metaData)
                    throws IOException
                {
                    fch.force(metaData);
                }
                public long transferTo(long position, long count,
                                       WritableByteChannel target)
                    throws IOException
                {
                    return fch.transferTo(position, count, target);
                }
                public long transferFrom(ReadableByteChannel src,
                                         long position, long count)
                    throws IOException
                {
                    return fch.transferFrom(src, position, count);
                }
                public int read(ByteBuffer dst) throws IOException {
                    return fch.read(dst);
                }
                public int read(ByteBuffer dst, long position)
                    throws IOException
                {
                    return fch.read(dst, position);
                }
                public long read(ByteBuffer[] dsts, int offset, int length)
                    throws IOException
                {
                    return fch.read(dsts, offset, length);
                }
                public int write(ByteBuffer src, long position)
                    throws IOException
                    {
                   return fch.write(src, position);
                }
                public MappedByteBuffer map(MapMode mode,
                                            long position, long size)
                {
                    throw new UnsupportedOperationException();
                }
                public FileLock lock(long position, long size, boolean shared)
                    throws IOException
                {
                    return fch.lock(position, size, shared);
                }
                public FileLock tryLock(long position, long size, boolean shared)
                    throws IOException
                {
                    return fch.tryLock(position, size, shared);
                }
                protected void implCloseChannel() throws IOException {
                    fch.close();
                    if (forWrite) {
                        u.mtime = System.currentTimeMillis();
                        u.size = Files.size(u.file);
                        update(u);
                    } else {
                        if (!isFCH)    // if this is a new fch for reading
                            removeTempPathForEntry(tmpfile);
                    }
               }
            };
        } finally {
            endRead();
        }
    }

    // the outstanding input streams that need to be closed
    private Set<InputStream> streams =
        Collections.synchronizedSet(new HashSet<>());

    // the ex-channel and ex-path that need to close when their outstanding
    // input streams are all closed by the obtainers.
    private final Set<ExistingChannelCloser> exChClosers = new HashSet<>();

    private final Set<Path> tmppaths = Collections.synchronizedSet(new HashSet<>());
    private Path getTempPathForEntry(byte[] path) throws IOException {
        Path tmpPath = createTempFileInSameDirectoryAs(zfpath);
        if (path != null) {
            Entry e = getEntry(path);
            if (e != null) {
                try (InputStream is = newInputStream(path)) {
                    Files.copy(is, tmpPath, REPLACE_EXISTING);
                }
            }
        }
        return tmpPath;
    }

    private void removeTempPathForEntry(Path path) throws IOException {
        Files.delete(path);
        tmppaths.remove(path);
    }

    // check if all parents really exist. ZIP spec does not require
    // the existence of any "parent directory".
    private void checkParents(byte[] path) throws IOException {
        beginRead();
        try {
            while ((path = getParent(path)) != null &&
                    path != ROOTPATH) {
                if (!inodes.containsKey(IndexNode.keyOf(path))) {
                    throw new NoSuchFileException(getString(path));
                }
            }
        } finally {
            endRead();
        }
    }

    static byte[] getParent(byte[] path) {
        int off = getParentOff(path);
        if (off <= 1)
            return ROOTPATH;
        return Arrays.copyOf(path, off);
    }

    private static int getParentOff(byte[] path) {
        int off = path.length - 1;
        if (off > 0 && path[off] == '/')  // isDirectory
            off--;
        while (off > 0 && path[off] != '/') { off--; }
        return off;
    }

    final void beginWrite() {
        rwlock.writeLock().lock();
    }

    final void endWrite() {
        rwlock.writeLock().unlock();
    }

    private void beginRead() {
        rwlock.readLock().lock();
    }

    private void endRead() {
        rwlock.readLock().unlock();
    }

    ///////////////////////////////////////////////////////////////////

    private volatile boolean isOpen = true;
    private final SeekableByteChannel ch; // channel to the zipfile
    final byte[]  cen;     // CEN & ENDHDR
    private END  end;
    private long locpos;   // position of first LOC header (usually 0)

    private final ReadWriteLock rwlock = new ReentrantReadWriteLock();

    // name -> pos (in cen), IndexNode itself can be used as a "key"
    LinkedHashMap<IndexNode, IndexNode> inodes;

    final byte[] getBytes(String name) {
        return zc.getBytes(name);
    }

    final String getString(byte[] name) {
        return zc.toString(name);
    }

    @SuppressWarnings("deprecation")
    protected void finalize() throws IOException {
        close();
    }

    // Reads len bytes of data from the specified offset into buf.
    // Returns the total number of bytes read.
    // Each/every byte read from here (except the cen, which is mapped).
    final long readFullyAt(byte[] buf, int off, long len, long pos)
        throws IOException
    {
        ByteBuffer bb = ByteBuffer.wrap(buf);
        bb.position(off);
        bb.limit((int)(off + len));
        return readFullyAt(bb, pos);
    }

    private long readFullyAt(ByteBuffer bb, long pos) throws IOException {
        synchronized(ch) {
            return ch.position(pos).read(bb);
        }
    }

    // Searches for end of central directory (END) header. The contents of
    // the END header will be read and placed in endbuf. Returns the file
    // position of the END header, otherwise returns -1 if the END header
    // was not found or an error occurred.
    private END findEND() throws IOException {
        byte[] buf = new byte[READBLOCKSZ];
        long ziplen = ch.size();
        long minHDR = (ziplen - END_MAXLEN) > 0 ? ziplen - END_MAXLEN : 0;
        long minPos = minHDR - (buf.length - ENDHDR);

        for (long pos = ziplen - buf.length; pos >= minPos; pos -= (buf.length - ENDHDR)) {
            int off = 0;
            if (pos < 0) {
                // Pretend there are some NUL bytes before start of file
                off = (int)-pos;
                Arrays.fill(buf, 0, off, (byte)0);
            }
            int len = buf.length - off;
            if (readFullyAt(buf, off, len, pos + off) != len)
                throw new ZipException("zip END header not found");

            // Now scan the block backwards for END header signature
            for (int i = buf.length - ENDHDR; i >= 0; i--) {
                if (buf[i]   == (byte)'P'    &&
                    buf[i+1] == (byte)'K'    &&
                    buf[i+2] == (byte)'\005' &&
                    buf[i+3] == (byte)'\006' &&
                    (pos + i + ENDHDR + ENDCOM(buf, i) == ziplen)) {
                    // Found END header
                    buf = Arrays.copyOfRange(buf, i, i + ENDHDR);
                    END end = new END();
                    // end.endsub = ENDSUB(buf); // not used
                    end.centot = ENDTOT(buf);
                    end.cenlen = ENDSIZ(buf);
                    end.cenoff = ENDOFF(buf);
                    // end.comlen = ENDCOM(buf); // not used
                    end.endpos = pos + i;
                    // try if there is zip64 end;
                    byte[] loc64 = new byte[ZIP64_LOCHDR];
                    if (end.endpos < ZIP64_LOCHDR ||
                        readFullyAt(loc64, 0, loc64.length, end.endpos - ZIP64_LOCHDR)
                        != loc64.length ||
                        !locator64SigAt(loc64, 0)) {
                        return end;
                    }
                    long end64pos = ZIP64_LOCOFF(loc64);
                    byte[] end64buf = new byte[ZIP64_ENDHDR];
                    if (readFullyAt(end64buf, 0, end64buf.length, end64pos)
                        != end64buf.length ||
                        !end64SigAt(end64buf, 0)) {
                        return end;
                    }
                    // end64 found,
                    long cenlen64 = ZIP64_ENDSIZ(end64buf);
                    long cenoff64 = ZIP64_ENDOFF(end64buf);
                    long centot64 = ZIP64_ENDTOT(end64buf);
                    // double-check
                    if (cenlen64 != end.cenlen && end.cenlen != ZIP64_MINVAL ||
                        cenoff64 != end.cenoff && end.cenoff != ZIP64_MINVAL ||
                        centot64 != end.centot && end.centot != ZIP64_MINVAL32) {
                        return end;
                    }
                    // to use the end64 values
                    end.cenlen = cenlen64;
                    end.cenoff = cenoff64;
                    end.centot = (int)centot64; // assume total < 2g
                    end.endpos = end64pos;
                    return end;
                }
            }
        }
        throw new ZipException("zip END header not found");
    }

    private void makeParentDirs(IndexNode node, IndexNode root) {
        IndexNode parent;
        ParentLookup lookup = new ParentLookup();
        while (true) {
            int off = getParentOff(node.name);
            // parent is root
            if (off <= 1) {
                node.sibling = root.child;
                root.child = node;
                break;
            }
            // parent exists
            lookup = lookup.as(node.name, off);
            if (inodes.containsKey(lookup)) {
                parent = inodes.get(lookup);
                node.sibling = parent.child;
                parent.child = node;
                break;
            }
            // parent does not exist, add new pseudo directory entry
            parent = new IndexNode(Arrays.copyOf(node.name, off), true);
            inodes.put(parent, parent);
            node.sibling = parent.child;
            parent.child = node;
            node = parent;
        }
    }

    // ZIP directory has two issues:
    // (1) ZIP spec does not require the ZIP file to include
    //     directory entry
    // (2) all entries are not stored/organized in a "tree"
    //     structure.
    // A possible solution is to build the node tree ourself as
    // implemented below.
    private void buildNodeTree() {
        beginWrite();
        try {
            IndexNode root = inodes.remove(LOOKUPKEY.as(ROOTPATH));
            if (root == null) {
                root = new IndexNode(ROOTPATH, true);
            }
            IndexNode[] nodes = inodes.values().toArray(new IndexNode[0]);
            inodes.put(root, root);
            for (IndexNode node : nodes) {
                makeParentDirs(node, root);
            }
        } finally {
            endWrite();
        }
    }

    private void removeFromTree(IndexNode inode) {
        IndexNode parent = inodes.get(LOOKUPKEY.as(getParent(inode.name)));
        IndexNode child = parent.child;
        if (child.equals(inode)) {
            parent.child = child.sibling;
        } else {
            IndexNode last = child;
            while ((child = child.sibling) != null) {
                if (child.equals(inode)) {
                    last.sibling = child.sibling;
                    break;
                } else {
                    last = child;
                }
            }
        }
    }

    // Reads zip file central directory. Returns the file position of first
    // CEN header, otherwise returns -1 if an error occurred. If zip->msg != NULL
    // then the error was a zip format error and zip->msg has the error text.
    // Always pass in -1 for knownTotal; it's used for a recursive call.
    private byte[] initCEN() throws IOException {
        end = findEND();
        if (end.endpos == 0) {
            inodes = new LinkedHashMap<>(10);
            locpos = 0;
            buildNodeTree();
            return null;         // only END header present
        }
        if (end.cenlen > end.endpos)
            throw new ZipException("invalid END header (bad central directory size)");
        long cenpos = end.endpos - end.cenlen;     // position of CEN table

        // Get position of first local file (LOC) header, taking into
        // account that there may be a stub prefixed to the zip file.
        locpos = cenpos - end.cenoff;
        if (locpos < 0)
            throw new ZipException("invalid END header (bad central directory offset)");

        // read in the CEN and END
        byte[] cen = new byte[(int)(end.cenlen + ENDHDR)];
        if (readFullyAt(cen, 0, cen.length, cenpos) != end.cenlen + ENDHDR) {
            throw new ZipException("read CEN tables failed");
        }
        // Iterate through the entries in the central directory
        inodes = new LinkedHashMap<>(end.centot + 1);
        int pos = 0;
        int limit = cen.length - ENDHDR;
        while (pos < limit) {
            if (!cenSigAt(cen, pos))
                throw new ZipException("invalid CEN header (bad signature)");
            int method = CENHOW(cen, pos);
            int nlen   = CENNAM(cen, pos);
            int elen   = CENEXT(cen, pos);
            int clen   = CENCOM(cen, pos);
            int flag   = CENFLG(cen, pos);
            if ((flag & 1) != 0) {
                throw new ZipException("invalid CEN header (encrypted entry)");
            }
            if (method != METHOD_STORED && method != METHOD_DEFLATED) {
                throw new ZipException("invalid CEN header (unsupported compression method: " + method + ")");
            }
            if (pos + CENHDR + nlen > limit) {
                throw new ZipException("invalid CEN header (bad header size)");
            }
            IndexNode inode = new IndexNode(cen, pos, nlen);
            if (inode.pathHasDotOrDotDot()) {
                throw new ZipException("ZIP file can't be opened as a file system " +
                        "because entry \"" + inode.nameAsString() + "\" has a '.' or '..' element in its name");
            }
            inodes.put(inode, inode);
            if (zc.isUTF8() || (flag & FLAG_USE_UTF8) != 0) {
                checkUTF8(inode.name);
            } else {
                checkEncoding(inode.name);
            }
            // skip ext and comment
            pos += (CENHDR + nlen + elen + clen);
        }
        if (pos + ENDHDR != cen.length) {
            throw new ZipException("invalid CEN header (bad header size)");
        }
        buildNodeTree();
        return cen;
    }

    private  final void checkUTF8(byte[] a) throws ZipException {
        try {
            int end = a.length;
            int pos = 0;
            while (pos < end) {
                // ASCII fast-path: When checking that a range of bytes is
                // valid UTF-8, we can avoid some allocation by skipping
                // past bytes in the 0-127 range
                if (a[pos] < 0) {
                    zc.toString(Arrays.copyOfRange(a, pos, a.length));
                    break;
                }
                pos++;
            }
        } catch(Exception e) {
            throw new ZipException("invalid CEN header (bad entry name)");
        }
    }

    private final void checkEncoding( byte[] a) throws ZipException {
        try {
            zc.toString(a);
        } catch(Exception e) {
            throw new ZipException("invalid CEN header (bad entry name)");
        }
    }


    private void ensureOpen() {
        if (!isOpen)
            throw new ClosedFileSystemException();
    }

    // Creates a new empty temporary file in the same directory as the
    // specified file.  A variant of Files.createTempFile.
    private Path createTempFileInSameDirectoryAs(Path path) throws IOException {
        Path parent = path.toAbsolutePath().getParent();
        Path dir = (parent == null) ? path.getFileSystem().getPath(".") : parent;
        Path tmpPath = Files.createTempFile(dir, "zipfstmp", null);
        tmppaths.add(tmpPath);
        return tmpPath;
    }

    ////////////////////update & sync //////////////////////////////////////

    private boolean hasUpdate = false;

    // shared key. consumer guarantees the "writeLock" before use it.
    private final IndexNode LOOKUPKEY = new IndexNode(null, -1);

    private void updateDelete(IndexNode inode) {
        beginWrite();
        try {
            removeFromTree(inode);
            inodes.remove(inode);
            hasUpdate = true;
        } finally {
             endWrite();
        }
    }

    private void update(Entry e) {
        beginWrite();
        try {
            IndexNode old = inodes.put(e, e);
            if (old != null) {
                removeFromTree(old);
            }
            if (e.type == Entry.NEW || e.type == Entry.FILECH || e.type == Entry.COPY) {
                IndexNode parent = inodes.get(LOOKUPKEY.as(getParent(e.name)));
                e.sibling = parent.child;
                parent.child = e;
            }
            hasUpdate = true;
        } finally {
            endWrite();
        }
    }

    // copy over the whole LOC entry (header if necessary, data and ext) from
    // old zip to the new one.
    private long copyLOCEntry(Entry e, boolean updateHeader,
                              OutputStream os,
                              long written, byte[] buf)
        throws IOException
    {
        long locoff = e.locoff;  // where to read
        e.locoff = written;      // update the e.locoff with new value

        // calculate the size need to write out
        long size = 0;
        //  if there is A ext
        if ((e.flag & FLAG_DATADESCR) != 0) {
            if (e.size >= ZIP64_MINVAL || e.csize >= ZIP64_MINVAL)
                size = 24;
            else
                size = 16;
        }
        // read loc, use the original loc.elen/nlen
        //
        // an extra byte after loc is read, which should be the first byte of the
        // 'name' field of the loc. if this byte is '/', which means the original
        // entry has an absolute path in original zip/jar file, the e.writeLOC()
        // is used to output the loc, in which the leading "/" will be removed
        if (readFullyAt(buf, 0, LOCHDR + 1 , locoff) != LOCHDR + 1)
            throw new ZipException("loc: reading failed");

        if (updateHeader || LOCNAM(buf) > 0 && buf[LOCHDR] == '/') {
            locoff += LOCHDR + LOCNAM(buf) + LOCEXT(buf);  // skip header
            size += e.csize;
            written = e.writeLOC(os) + size;
        } else {
            os.write(buf, 0, LOCHDR);    // write out the loc header
            locoff += LOCHDR;
            // use e.csize,  LOCSIZ(buf) is zero if FLAG_DATADESCR is on
            // size += LOCNAM(buf) + LOCEXT(buf) + LOCSIZ(buf);
            size += LOCNAM(buf) + LOCEXT(buf) + e.csize;
            written = LOCHDR + size;
        }
        int n;
        while (size > 0 &&
            (n = (int)readFullyAt(buf, 0, buf.length, locoff)) != -1)
        {
            if (size < n)
                n = (int)size;
            os.write(buf, 0, n);
            size -= n;
            locoff += n;
        }
        return written;
    }

    private long writeEntry(Entry e, OutputStream os)
        throws IOException {

        if (e.bytes == null && e.file == null)    // dir, 0-length data
            return 0;

        long written = 0;
        if (e.method != METHOD_STORED && e.csize > 0 && (e.crc != 0 || e.size == 0)) {
            // pre-compressed entry, write directly to output stream
            writeTo(e, os);
        } else {
            try (OutputStream os2 = (e.method == METHOD_STORED) ?
                    new EntryOutputStreamCRC32(e, os) : new EntryOutputStreamDef(e, os)) {
                writeTo(e, os2);
            }
        }
        written += e.csize;
        if ((e.flag & FLAG_DATADESCR) != 0) {
            written += e.writeEXT(os);
        }
        return written;
    }

    private void writeTo(Entry e, OutputStream os) throws IOException {
        if (e.bytes != null) {
            os.write(e.bytes, 0, e.bytes.length);
        } else if (e.file != null) {
            if (e.type == Entry.NEW || e.type == Entry.FILECH) {
                try (InputStream is = Files.newInputStream(e.file)) {
                    is.transferTo(os);
                }
            }
            Files.delete(e.file);
            tmppaths.remove(e.file);
        }
    }

    // sync the zip file system, if there is any update
    private void sync() throws IOException {
        // check ex-closer
        if (!exChClosers.isEmpty()) {
            for (ExistingChannelCloser ecc : exChClosers) {
                if (ecc.closeAndDeleteIfDone()) {
                    exChClosers.remove(ecc);
                }
            }
        }
        if (!hasUpdate)
            return;
        PosixFileAttributes attrs = getPosixAttributes(zfpath);
        Path tmpFile = createTempFileInSameDirectoryAs(zfpath);
        try (OutputStream os = new BufferedOutputStream(Files.newOutputStream(tmpFile, WRITE))) {
            ArrayList<Entry> elist = new ArrayList<>(inodes.size());
            long written = 0;
            byte[] buf = null;
            Entry e;

            // write loc
            for (IndexNode inode : inodes.values()) {
                if (inode instanceof Entry) {    // an updated inode
                    e = (Entry)inode;
                    try {
                        if (e.type == Entry.COPY) {
                            // entry copy: the only thing changed is the "name"
                            // and "nlen" in LOC header, so we update/rewrite the
                            // LOC in new file and simply copy the rest (data and
                            // ext) without enflating/deflating from the old zip
                            // file LOC entry.
                            if (buf == null)
                                buf = new byte[8192];
                            written += copyLOCEntry(e, true, os, written, buf);
                        } else {                          // NEW, FILECH or CEN
                            e.locoff = written;
                            written += e.writeLOC(os);    // write loc header
                            written += writeEntry(e, os);
                        }
                        elist.add(e);
                    } catch (IOException x) {
                        x.printStackTrace();    // skip any in-accurate entry
                    }
                } else {                        // unchanged inode
                    if (inode.pos == -1) {
                        continue;               // pseudo directory node
                    }
                    if (inode.name.length == 1 && inode.name[0] == '/') {
                        continue;               // no root '/' directory even if it
                                                // exists in original zip/jar file.
                    }
                    e = supportPosix ? new PosixEntry(this, inode) : new Entry(this, inode);
                    try {
                        if (buf == null)
                            buf = new byte[8192];
                        written += copyLOCEntry(e, false, os, written, buf);
                        elist.add(e);
                    } catch (IOException x) {
                        x.printStackTrace();    // skip any wrong entry
                    }
                }
            }

            // now write back the cen and end table
            end.cenoff = written;
            for (Entry entry : elist) {
                written += entry.writeCEN(os);
            }
            end.centot = elist.size();
            end.cenlen = written - end.cenoff;
            end.write(os, written, forceEnd64);
        }
        if (!streams.isEmpty()) {
            //
            // There are outstanding input streams open on existing "ch",
            // so, don't close the "cha" and delete the "file for now, let
            // the "ex-channel-closer" to handle them
            Path path = createTempFileInSameDirectoryAs(zfpath);
            ExistingChannelCloser ecc = new ExistingChannelCloser(path,
                                                                  ch,
                                                                  streams);
            Files.move(zfpath, path, REPLACE_EXISTING);
            exChClosers.add(ecc);
            streams = Collections.synchronizedSet(new HashSet<>());
        } else {
            ch.close();
            Files.delete(zfpath);
        }

        // Set the POSIX permissions of the original Zip File if available
        // before moving the temp file
        if (attrs != null) {
            Files.setPosixFilePermissions(tmpFile, attrs.permissions());
        }
        Files.move(tmpFile, zfpath, REPLACE_EXISTING);
        hasUpdate = false;    // clear
    }

    /**
     * Returns a file's POSIX file attributes.
     * @param path The path to the file
     * @return The POSIX file attributes for the specified file or
     *         null if the POSIX attribute view is not available
     * @throws IOException If an error occurs obtaining the POSIX attributes for
     *                    the specified file
     */
    private PosixFileAttributes getPosixAttributes(Path path) throws IOException {
        try {
            PosixFileAttributeView view =
                    Files.getFileAttributeView(path, PosixFileAttributeView.class);
            // Return if the attribute view is not supported
            if (view == null) {
                return null;
            }
            return view.readAttributes();
        } catch (UnsupportedOperationException e) {
            // PosixFileAttributes not available
            return null;
        }
    }

    IndexNode getInode(byte[] path) {
        return inodes.get(IndexNode.keyOf(Objects.requireNonNull(path, "path")));
    }

    /**
     * Return the IndexNode from the root tree. If it doesn't exist,
     * it gets created along with all parent directory IndexNodes.
     */
    IndexNode getOrCreateInode(byte[] path, boolean isdir) {
        IndexNode node = getInode(path);
        // if node exists, return it
        if (node != null) {
            return node;
        }

        // otherwise create new pseudo node and parent directory hierarchy
        node = new IndexNode(path, isdir);
        beginWrite();
        try {
            makeParentDirs(node, Objects.requireNonNull(inodes.get(IndexNode.keyOf(ROOTPATH)), "no root node found"));
            return node;
        } finally {
            endWrite();
        }
    }

    private Entry getEntry(byte[] path) throws IOException {
        IndexNode inode = getInode(path);
        if (inode instanceof Entry)
            return (Entry)inode;
        if (inode == null || inode.pos == -1)
            return null;
        return supportPosix ? new PosixEntry(this, inode): new Entry(this, inode);
    }

    public void deleteFile(byte[] path, boolean failIfNotExists)
        throws IOException
    {
        checkWritable();
        IndexNode inode = getInode(path);
        if (inode == null) {
            if (path != null && path.length == 0)
                throw new ZipException("root directory </> can't not be delete");
            if (failIfNotExists)
                throw new NoSuchFileException(getString(path));
        } else {
            if (inode.isDir() && inode.child != null)
                throw new DirectoryNotEmptyException(getString(path));
            updateDelete(inode);
        }
    }

    // Returns an out stream for either
    // (1) writing the contents of a new entry, if the entry exists, or
    // (2) updating/replacing the contents of the specified existing entry.
    private OutputStream getOutputStream(Entry e) throws IOException {
        if (e.mtime == -1)
            e.mtime = System.currentTimeMillis();
        if (e.method == -1)
            e.method = defaultCompressionMethod;
        // store size, compressed size, and crc-32 in datadescr
        e.flag = FLAG_DATADESCR;
        if (zc.isUTF8())
            e.flag |= FLAG_USE_UTF8;
        OutputStream os;
        if (useTempFile || e.size >= tempFileCreationThreshold) {
            e.file = getTempPathForEntry(null);
            os = Files.newOutputStream(e.file, WRITE);
        } else {
            os = new FileRolloverOutputStream(e);
        }
        if (e.method == METHOD_DEFLATED) {
            return new DeflatingEntryOutputStream(e, os);
        } else {
            return new EntryOutputStream(e, os);
        }
    }

    private class EntryOutputStream extends FilterOutputStream {
        private final Entry e;
        private long written;
        private boolean isClosed;

        EntryOutputStream(Entry e, OutputStream os) {
            super(os);
            this.e =  Objects.requireNonNull(e, "Zip entry is null");
            // this.written = 0;
        }

        @Override
        public synchronized void write(int b) throws IOException {
            out.write(b);
            written += 1;
        }

        @Override
        public synchronized void write(byte[] b, int off, int len)
                throws IOException {
            out.write(b, off, len);
            written += len;
        }

        @Override
        public synchronized void close() throws IOException {
            if (isClosed) {
                return;
            }
            isClosed = true;
            e.size = written;
            if (out instanceof FileRolloverOutputStream) {
                FileRolloverOutputStream fros = (FileRolloverOutputStream) out;
                if (fros.tmpFileOS == null) {
                    e.bytes = fros.toByteArray();
                }
            }
            super.close();
            update(e);
        }
    }

    // Output stream returned when writing "deflated" entries into memory,
    // to enable eager (possibly parallel) deflation and reduce memory required.
    private class DeflatingEntryOutputStream extends DeflaterOutputStream {
        private final CRC32 crc;
        private final Entry e;
        private boolean isClosed;

        DeflatingEntryOutputStream(Entry e, OutputStream os) {
            super(os, getDeflater());
            this.e = Objects.requireNonNull(e, "Zip entry is null");
            this.crc = new CRC32();
        }

        @Override
        public synchronized void write(byte[] b, int off, int len)
                throws IOException {
            super.write(b, off, len);
            crc.update(b, off, len);
        }

        @Override
        public synchronized void close() throws IOException {
            if (isClosed)
                return;
            isClosed = true;
            finish();
            e.size  = def.getBytesRead();
            e.csize = def.getBytesWritten();
            e.crc = crc.getValue();
            if (out instanceof FileRolloverOutputStream) {
                FileRolloverOutputStream fros = (FileRolloverOutputStream) out;
                if (fros.tmpFileOS == null) {
                    e.bytes = fros.toByteArray();
                }
            }
            super.close();
            update(e);
            releaseDeflater(def);
        }
    }

    // Wrapper output stream class to write out a "stored" entry.
    // (1) this class does not close the underlying out stream when
    //     being closed.
    // (2) no need to be "synchronized", only used by sync()
    private class EntryOutputStreamCRC32 extends FilterOutputStream {
        private final CRC32 crc;
        private final Entry e;
        private long written;
        private boolean isClosed;

        EntryOutputStreamCRC32(Entry e, OutputStream os) {
            super(os);
            this.e =  Objects.requireNonNull(e, "Zip entry is null");
            this.crc = new CRC32();
        }

        @Override
        public void write(int b) throws IOException {
            out.write(b);
            crc.update(b);
            written += 1;
        }

        @Override
        public void write(byte[] b, int off, int len)
                throws IOException {
            out.write(b, off, len);
            crc.update(b, off, len);
            written += len;
        }

        @Override
        public void close() {
            if (isClosed)
                return;
            isClosed = true;
            e.size = e.csize = written;
            e.crc = crc.getValue();
        }
    }

    // Wrapper output stream class to write out a "deflated" entry.
    // (1) this class does not close the underlying out stream when
    //     being closed.
    // (2) no need to be "synchronized", only used by sync()
    private class EntryOutputStreamDef extends DeflaterOutputStream {
        private final CRC32 crc;
        private final Entry e;
        private boolean isClosed;

        EntryOutputStreamDef(Entry e, OutputStream os) {
            super(os, getDeflater());
            this.e = Objects.requireNonNull(e, "Zip entry is null");
            this.crc = new CRC32();
        }

        @Override
        public void write(byte[] b, int off, int len) throws IOException {
            super.write(b, off, len);
            crc.update(b, off, len);
        }

        @Override
        public void close() throws IOException {
            if (isClosed)
                return;
            isClosed = true;
            finish();
            e.size = def.getBytesRead();
            e.csize = def.getBytesWritten();
            e.crc = crc.getValue();
            releaseDeflater(def);
        }
    }

    // A wrapper around the ByteArrayOutputStream. This FileRolloverOutputStream
    // uses a threshold size to decide if the contents being written need to be
    // rolled over into a temporary file. Until the threshold is reached, writes
    // on this outputstream just write it to the internal in-memory byte array
    // held by the ByteArrayOutputStream. Once the threshold is reached, the
    // write operation on this outputstream first (and only once) creates a temporary file
    // and transfers the data that has so far been written in the internal
    // byte array, to that newly created file. The temp file is then opened
    // in append mode and any subsequent writes, including the one which triggered
    // the temporary file creation, will be written to the file.
    // Implementation note: the "write" and the "close" methods of this implementation
    // aren't "synchronized" because this FileRolloverOutputStream gets called
    // only from either DeflatingEntryOutputStream or EntryOutputStream, both of which
    // already have the necessary "synchronized" before calling these methods.
    private class FileRolloverOutputStream extends OutputStream {
        private ByteArrayOutputStream baos = new ByteArrayOutputStream(8192);
        private final Entry entry;
        private OutputStream tmpFileOS;
        private long totalWritten = 0;

        private FileRolloverOutputStream(final Entry e) {
            this.entry = e;
        }

        @Override
        public void write(final int b) throws IOException {
            if (tmpFileOS != null) {
                // already rolled over, write to the file that has been created previously
                writeToFile(b);
                return;
            }
            if (totalWritten + 1 < tempFileCreationThreshold) {
                // write to our in-memory byte array
                baos.write(b);
                totalWritten++;
                return;
            }
            // rollover into a file
            transferToFile();
            writeToFile(b);
        }

        @Override
        public void write(final byte[] b) throws IOException {
            write(b, 0, b.length);
        }

        @Override
        public void write(final byte[] b, final int off, final int len) throws IOException {
            if (tmpFileOS != null) {
                // already rolled over, write to the file that has been created previously
                writeToFile(b, off, len);
                return;
            }
            if (totalWritten + len < tempFileCreationThreshold) {
                // write to our in-memory byte array
                baos.write(b, off, len);
                totalWritten += len;
                return;
            }
            // rollover into a file
            transferToFile();
            writeToFile(b, off, len);
        }

        @Override
        public void flush() throws IOException {
            if (tmpFileOS != null) {
                tmpFileOS.flush();
            }
        }

        @Override
        public void close() throws IOException {
            baos = null;
            if (tmpFileOS != null) {
                tmpFileOS.close();
            }
        }

        private void writeToFile(int b) throws IOException {
            tmpFileOS.write(b);
            totalWritten++;
        }

        private void writeToFile(byte[] b, int off, int len) throws IOException {
            tmpFileOS.write(b, off, len);
            totalWritten += len;
        }

        private void transferToFile() throws IOException {
            // create a tempfile
            entry.file = getTempPathForEntry(null);
            tmpFileOS = new BufferedOutputStream(Files.newOutputStream(entry.file));
            // transfer the already written data from the byte array buffer into this tempfile
            baos.writeTo(tmpFileOS);
            // release the underlying byte array
            baos = null;
        }

        private byte[] toByteArray() {
            return baos == null ? null : baos.toByteArray();
        }
    }

    private InputStream getInputStream(Entry e)
        throws IOException
    {
        InputStream eis;
        if (e.type == Entry.NEW) {
            if (e.bytes != null)
                eis = new ByteArrayInputStream(e.bytes);
            else if (e.file != null)
                eis = Files.newInputStream(e.file);
            else
                throw new ZipException("update entry data is missing");
        } else if (e.type == Entry.FILECH) {
            // FILECH result is un-compressed.
            eis = Files.newInputStream(e.file);
            // TBD: wrap to hook close()
            // streams.add(eis);
            return eis;
        } else {  // untouched CEN or COPY
            eis = new EntryInputStream(e, ch);
        }
        if (e.method == METHOD_DEFLATED) {
            // MORE: Compute good size for inflater stream:
            long bufSize = e.size + 2; // Inflater likes a bit of slack
            if (bufSize > 65536)
                bufSize = 8192;
            final long size = e.size;
            eis = new InflaterInputStream(eis, getInflater(), (int)bufSize) {
                private boolean isClosed = false;
                public void close() throws IOException {
                    if (!isClosed) {
                        releaseInflater(inf);
                        this.in.close();
                        isClosed = true;
                        streams.remove(this);
                    }
                }
                // Override fill() method to provide an extra "dummy" byte
                // at the end of the input stream. This is required when
                // using the "nowrap" Inflater option. (it appears the new
                // zlib in 7 does not need it, but keep it for now)
                protected void fill() throws IOException {
                    if (eof) {
                        throw new EOFException(
                            "Unexpected end of ZLIB input stream");
                    }
                    len = this.in.read(buf, 0, buf.length);
                    if (len == -1) {
                        buf[0] = 0;
                        len = 1;
                        eof = true;
                    }
                    inf.setInput(buf, 0, len);
                }
                private boolean eof;

                public int available() {
                    if (isClosed)
                        return 0;
                    long avail = size - inf.getBytesWritten();
                    return avail > (long) Integer.MAX_VALUE ?
                        Integer.MAX_VALUE : (int) avail;
                }
            };
        } else if (e.method == METHOD_STORED) {
            // TBD: wrap/ it does not seem necessary
        } else {
            throw new ZipException("invalid compression method");
        }
        streams.add(eis);
        return eis;
    }

    // Inner class implementing the input stream used to read
    // a (possibly compressed) zip file entry.
    private class EntryInputStream extends InputStream {
        private final SeekableByteChannel zfch; // local ref to zipfs's "ch". zipfs.ch might
                                                // point to a new channel after sync()
        private long pos;                       // current position within entry data
        private long rem;                       // number of remaining bytes within entry

        EntryInputStream(Entry e, SeekableByteChannel zfch)
            throws IOException
        {
            this.zfch = zfch;
            rem = e.csize;
            pos = e.locoff;
            if (pos == -1) {
                Entry e2 = getEntry(e.name);
                if (e2 == null) {
                    throw new ZipException("invalid loc for entry <" + getString(e.name) + ">");
                }
                pos = e2.locoff;
            }
            pos = -pos;  // lazy initialize the real data offset
        }

        public int read(byte[] b, int off, int len) throws IOException {
            ensureOpen();
            initDataPos();
            if (rem == 0) {
                return -1;
            }
            if (len <= 0) {
                return 0;
            }
            if (len > rem) {
                len = (int) rem;
            }
            // readFullyAt()
            long n;
            ByteBuffer bb = ByteBuffer.wrap(b);
            bb.position(off);
            bb.limit(off + len);
            synchronized(zfch) {
                n = zfch.position(pos).read(bb);
            }
            if (n > 0) {
                pos += n;
                rem -= n;
            }
            if (rem == 0) {
                close();
            }
            return (int)n;
        }

        public int read() throws IOException {
            byte[] b = new byte[1];
            if (read(b, 0, 1) == 1) {
                return b[0] & 0xff;
            } else {
                return -1;
            }
        }

        public long skip(long n) {
            ensureOpen();
            if (n > rem)
                n = rem;
            pos += n;
            rem -= n;
            if (rem == 0) {
                close();
            }
            return n;
        }

        public int available() {
            return rem > Integer.MAX_VALUE ? Integer.MAX_VALUE : (int) rem;
        }

        public void close() {
            rem = 0;
            streams.remove(this);
        }

        private void initDataPos() throws IOException {
            if (pos <= 0) {
                pos = -pos + locpos;
                byte[] buf = new byte[LOCHDR];
                if (readFullyAt(buf, 0, buf.length, pos) != LOCHDR) {
                    throw new ZipException("invalid loc " + pos + " for entry reading");
                }
                pos += LOCHDR + LOCNAM(buf) + LOCEXT(buf);
            }
        }
    }

    // Maxmum number of de/inflater we cache
    private final int MAX_FLATER = 20;
    // List of available Inflater objects for decompression
    private final List<Inflater> inflaters = new ArrayList<>();

    // Gets an inflater from the list of available inflaters or allocates
    // a new one.
    private Inflater getInflater() {
        synchronized (inflaters) {
            int size = inflaters.size();
            if (size > 0) {
                return inflaters.remove(size - 1);
            } else {
                return new Inflater(true);
            }
        }
    }

    // Releases the specified inflater to the list of available inflaters.
    private void releaseInflater(Inflater inf) {
        synchronized (inflaters) {
            if (inflaters.size() < MAX_FLATER) {
                inf.reset();
                inflaters.add(inf);
            } else {
                inf.end();
            }
        }
    }

    // List of available Deflater objects for compression
    private final List<Deflater> deflaters = new ArrayList<>();

    // Gets a deflater from the list of available deflaters or allocates
    // a new one.
    private Deflater getDeflater() {
        synchronized (deflaters) {
            int size = deflaters.size();
            if (size > 0) {
                return deflaters.remove(size - 1);
            } else {
                return new Deflater(Deflater.DEFAULT_COMPRESSION, true);
            }
        }
    }

    // Releases the specified inflater to the list of available inflaters.
    private void releaseDeflater(Deflater def) {
        synchronized (deflaters) {
            if (deflaters.size() < MAX_FLATER) {
               def.reset();
               deflaters.add(def);
            } else {
               def.end();
            }
        }
    }

    // End of central directory record
    static class END {
        // The fields that are commented out below are not used by anyone and write() uses "0"
        // int  disknum;
        // int  sdisknum;
        // int  endsub;
        int  centot;        // 4 bytes
        long cenlen;        // 4 bytes
        long cenoff;        // 4 bytes
        // int  comlen;     // comment length
        // byte[] comment;

        // members of Zip64 end of central directory locator
        // int diskNum;
        long endpos;
        // int disktot;

        void write(OutputStream os, long offset, boolean forceEnd64) throws IOException {
            boolean hasZip64 = forceEnd64; // false;
            long xlen = cenlen;
            long xoff = cenoff;
            if (xlen >= ZIP64_MINVAL) {
                xlen = ZIP64_MINVAL;
                hasZip64 = true;
            }
            if (xoff >= ZIP64_MINVAL) {
                xoff = ZIP64_MINVAL;
                hasZip64 = true;
            }
            int count = centot;
            if (count >= ZIP64_MINVAL32) {
                count = ZIP64_MINVAL32;
                hasZip64 = true;
            }
            if (hasZip64) {
                //zip64 end of central directory record
                writeInt(os, ZIP64_ENDSIG);       // zip64 END record signature
                writeLong(os, ZIP64_ENDHDR - 12); // size of zip64 end
                writeShort(os, 45);               // version made by
                writeShort(os, 45);               // version needed to extract
                writeInt(os, 0);                  // number of this disk
                writeInt(os, 0);                  // central directory start disk
                writeLong(os, centot);            // number of directory entries on disk
                writeLong(os, centot);            // number of directory entries
                writeLong(os, cenlen);            // length of central directory
                writeLong(os, cenoff);            // offset of central directory

                //zip64 end of central directory locator
                writeInt(os, ZIP64_LOCSIG);       // zip64 END locator signature
                writeInt(os, 0);                  // zip64 END start disk
                writeLong(os, offset);            // offset of zip64 END
                writeInt(os, 1);                  // total number of disks (?)
            }
            writeInt(os, ENDSIG);                 // END record signature
            writeShort(os, 0);                    // number of this disk
            writeShort(os, 0);                    // central directory start disk
            writeShort(os, count);                // number of directory entries on disk
            writeShort(os, count);                // total number of directory entries
            writeInt(os, xlen);                   // length of central directory
            writeInt(os, xoff);                   // offset of central directory
            writeShort(os, 0);                    // zip file comment, not used
        }
    }

    // Internal node that links a "name" to its pos in cen table.
    // The node itself can be used as a "key" to lookup itself in
    // the HashMap inodes.
    static class IndexNode {
        byte[]  name;
        int     hashcode;    // node is hashable/hashed by its name
        boolean isdir;
        int     pos = -1;    // position in cen table, -1 means the
                             // entry does not exist in zip file
        IndexNode child;     // first child
        IndexNode sibling;   // next sibling

        IndexNode() {}

        IndexNode(byte[] name, boolean isdir) {
            name(name);
            this.isdir = isdir;
            this.pos = -1;
        }

        IndexNode(byte[] name, int pos) {
            name(name);
            this.pos = pos;
        }

        // constructor for initCEN() (1) remove trailing '/' (2) pad leading '/'
        IndexNode(byte[] cen, int pos, int nlen) {
            int noff = pos + CENHDR;
            if (cen[noff + nlen - 1] == '/') {
                isdir = true;
                nlen--;
            }
            if (nlen > 0 && cen[noff] == '/') {
                name = Arrays.copyOfRange(cen, noff, noff + nlen);
            } else {
                name = new byte[nlen + 1];
                System.arraycopy(cen, noff, name, 1, nlen);
                name[0] = '/';
            }
            name(normalize(name));
            this.pos = pos;
        }

        // Normalize the IndexNode.name field.
        private byte[] normalize(byte[] path) {
            int len = path.length;
            if (len == 0)
                return path;
            byte prevC = 0;
            for (int pathPos = 0; pathPos < len; pathPos++) {
                byte c = path[pathPos];
                if (c == '/' && prevC == '/')
                    return normalize(path, pathPos - 1);
                prevC = c;
            }
            if (len > 1 && prevC == '/') {
                return Arrays.copyOf(path, len - 1);
            }
            return path;
        }

        private byte[] normalize(byte[] path, int off) {
            // As we know we have at least one / to trim, we can reduce
            // the size of the resulting array
            byte[] to = new byte[path.length - 1];
            int pathPos = 0;
            while (pathPos < off) {
                to[pathPos] = path[pathPos];
                pathPos++;
            }
            int toPos = pathPos;
            byte prevC = 0;
            while (pathPos < path.length) {
                byte c = path[pathPos++];
                if (c == '/' && prevC == '/')
                    continue;
                to[toPos++] = c;
                prevC = c;
            }
            if (toPos > 1 && to[toPos - 1] == '/')
                toPos--;
            return (toPos == to.length) ? to : Arrays.copyOf(to, toPos);
        }

        private static final ThreadLocal<IndexNode> cachedKey = new ThreadLocal<>();

        final static IndexNode keyOf(byte[] name) { // get a lookup key;
            IndexNode key = cachedKey.get();
            if (key == null) {
                key = new IndexNode(name, -1);
                cachedKey.set(key);
            }
            return key.as(name);
        }

        final void name(byte[] name) {
            this.name = name;
            this.hashcode = Arrays.hashCode(name);
        }

        final IndexNode as(byte[] name) {           // reuse the node, mostly
            name(name);                             // as a lookup "key"
            return this;
        }

        boolean isDir() {
            return isdir;
        }

        /**
         * Check name if it contains a "." or ".." path element
         * @return true if the path contains a "." or ".." entry; false otherwise
         */
        private boolean pathHasDotOrDotDot() {
            // name always includes "/" in path[0]
            assert name[0] == '/';
            if (name.length == 1) {
                return false;
            }
            int index = 1;
            while (index < name.length) {
                int start = index;
                while (index < name.length && name[index] != '/') {
                    index++;
                }
                if (name[start] == '.') {
                    int len = index - start;
                    if (len == 1 || (name[start + 1] == '.' && len == 2)) {
                        return true;
                    }
                }
                index++;
            }
            return false;
        }

        protected String nameAsString() {
            return new String(name);
        }

        @Override
        public boolean equals(Object other) {
            if (!(other instanceof IndexNode)) {
                return false;
            }
            if (other instanceof ParentLookup) {
                return ((ParentLookup)other).equals(this);
            }
            return Arrays.equals(name, ((IndexNode)other).name);
        }

        @Override
        public int hashCode() {
            return hashcode;
        }

        @Override
        public String toString() {
            return nameAsString() + (isdir ? " (dir)" : " ") + ", index: " + pos;
        }
    }

    static class Entry extends IndexNode implements ZipFileAttributes {
        static final int CEN    = 1;  // entry read from cen
        static final int NEW    = 2;  // updated contents in bytes or file
        static final int FILECH = 3;  // fch update in "file"
        static final int COPY   = 4;  // copy of a CEN entry

        byte[] bytes;                 // updated content bytes
        Path   file;                  // use tmp file to store bytes;
        int    type = CEN;            // default is the entry read from cen

        // entry attributes
        int    version;
        int    flag;
        int    posixPerms = -1; // posix permissions
        int    method = -1;    // compression method
        long   mtime  = -1;    // last modification time (in DOS time)
        long   atime  = -1;    // last access time
        long   ctime  = -1;    // create time
        long   crc    = -1;    // crc-32 of entry data
        long   csize  = -1;    // compressed size of entry data
        long   size   = -1;    // uncompressed size of entry data
        byte[] extra;

        // CEN
        // The fields that are commented out below are not used by anyone and write() uses "0"
        // int    versionMade;
        // int    disk;
        // int    attrs;
        // long   attrsEx;
        long   locoff;
        byte[] comment;

        Entry(byte[] name, boolean isdir, int method) {
            name(name);
            this.isdir = isdir;
            this.mtime  = this.ctime = this.atime = System.currentTimeMillis();
            this.crc    = 0;
            this.size   = 0;
            this.csize  = 0;
            this.method = method;
        }

        @SuppressWarnings("unchecked")
        Entry(byte[] name, int type, boolean isdir, int method, FileAttribute<?>... attrs) {
            this(name, isdir, method);
            this.type = type;
            for (FileAttribute<?> attr : attrs) {
                String attrName = attr.name();
                if (attrName.equals("posix:permissions")) {
                    posixPerms = ZipUtils.permsToFlags((Set<PosixFilePermission>)attr.value());
                }
            }
        }

        Entry(byte[] name, Path file, int type, FileAttribute<?>... attrs) {
            this(name, type, false, METHOD_STORED, attrs);
            this.file = file;
        }

        Entry(Entry e, int type) {
            name(e.name);
            this.isdir     = e.isdir;
            this.version   = e.version;
            this.ctime     = e.ctime;
            this.atime     = e.atime;
            this.mtime     = e.mtime;
            this.crc       = e.crc;
            this.size      = e.size;
            this.csize     = e.csize;
            this.method    = e.method;
            this.extra     = e.extra;
            /*
            this.versionMade = e.versionMade;
            this.disk      = e.disk;
            this.attrs     = e.attrs;
            this.attrsEx   = e.attrsEx;
            */
            this.locoff    = e.locoff;
            this.comment   = e.comment;
            this.posixPerms = e.posixPerms;
            this.type      = type;
        }

        Entry(ZipFileSystem zipfs, IndexNode inode) throws IOException {
            readCEN(zipfs, inode);
        }

        // Calculates a suitable base for the version number to
        // be used for fields version made by/version needed to extract.
        // The lower bytes of these 2 byte fields hold the version number
        // (value/10 = major; value%10 = minor)
        // For different features certain minimum versions apply:
        // stored = 10 (1.0), deflated = 20 (2.0), zip64 = 45 (4.5)
        private int version(boolean zip64) throws ZipException {
            if (zip64) {
                return 45;
            }
            if (method == METHOD_DEFLATED)
                return 20;
            else if (method == METHOD_STORED)
                return 10;
            throw new ZipException("unsupported compression method");
        }

        /**
         * Adds information about compatibility of file attribute information
         * to a version value.
         */
        private int versionMadeBy(int version) {
            return (posixPerms < 0) ? version :
                VERSION_MADE_BY_BASE_UNIX | (version & 0xff);
        }

        ///////////////////// CEN //////////////////////
        private void readCEN(ZipFileSystem zipfs, IndexNode inode) throws IOException {
            byte[] cen = zipfs.cen;
            int pos = inode.pos;
            if (!cenSigAt(cen, pos))
                throw new ZipException("invalid CEN header (bad signature)");
            version     = CENVER(cen, pos);
            flag        = CENFLG(cen, pos);
            method      = CENHOW(cen, pos);
            mtime       = dosToJavaTime(CENTIM(cen, pos));
            crc         = CENCRC(cen, pos);
            csize       = CENSIZ(cen, pos);
            size        = CENLEN(cen, pos);
            int nlen    = CENNAM(cen, pos);
            int elen    = CENEXT(cen, pos);
            int clen    = CENCOM(cen, pos);
            /*
            versionMade = CENVEM(cen, pos);
            disk        = CENDSK(cen, pos);
            attrs       = CENATT(cen, pos);
            attrsEx     = CENATX(cen, pos);
            */
            if (CENVEM_FA(cen, pos) == FILE_ATTRIBUTES_UNIX) {
                posixPerms = CENATX_PERMS(cen, pos) & 0xFFF; // 12 bits for setuid, setgid, sticky + perms
            }
            locoff      = CENOFF(cen, pos);
            pos += CENHDR;
            this.name = inode.name;
            this.isdir = inode.isdir;
            this.hashcode = inode.hashcode;

            pos += nlen;
            if (elen > 0) {
                extra = Arrays.copyOfRange(cen, pos, pos + elen);
                pos += elen;
                readExtra(zipfs);
            }
            if (clen > 0) {
                comment = Arrays.copyOfRange(cen, pos, pos + clen);
            }
        }

        private int writeCEN(OutputStream os) throws IOException {
            long csize0  = csize;
            long size0   = size;
            long locoff0 = locoff;
            int elen64   = 0;                // extra for ZIP64
            int elenNTFS = 0;                // extra for NTFS (a/c/mtime)
            int elenEXTT = 0;                // extra for Extended Timestamp
            boolean foundExtraTime = false;  // if time stamp NTFS, EXTT present

            byte[] zname = isdir ? toDirectoryPath(name) : name;

            // confirm size/length
            int nlen = (zname != null) ? zname.length - 1 : 0;  // name has [0] as "slash"
            int elen = (extra != null) ? extra.length : 0;
            int eoff = 0;
            int clen = (comment != null) ? comment.length : 0;
            if (csize >= ZIP64_MINVAL) {
                csize0 = ZIP64_MINVAL;
                elen64 += 8;                 // csize(8)
            }
            if (size >= ZIP64_MINVAL) {
                size0 = ZIP64_MINVAL;        // size(8)
                elen64 += 8;
            }
            if (locoff >= ZIP64_MINVAL) {
                locoff0 = ZIP64_MINVAL;
                elen64 += 8;                 // offset(8)
            }
            if (elen64 != 0) {
                elen64 += 4;                 // header and data sz 4 bytes
            }
            boolean zip64 = (elen64 != 0);
            int version0 = version(zip64);
            while (eoff + 4 < elen) {
                int tag = SH(extra, eoff);
                int sz = SH(extra, eoff + 2);
                if (tag == EXTID_EXTT || tag == EXTID_NTFS) {
                    foundExtraTime = true;
                }
                eoff += (4 + sz);
            }
            if (!foundExtraTime) {
                if (isWindows) {             // use NTFS
                    elenNTFS = 36;           // total 36 bytes
                } else {                     // Extended Timestamp otherwise
                    elenEXTT = 9;            // only mtime in cen
                }
            }
            writeInt(os, CENSIG);            // CEN header signature
            writeShort(os, versionMadeBy(version0)); // version made by
            writeShort(os, version0);        // version needed to extract
            writeShort(os, flag);            // general purpose bit flag
            writeShort(os, method);          // compression method
                                             // last modification time
            writeInt(os, (int)javaToDosTime(mtime));
            writeInt(os, crc);               // crc-32
            writeInt(os, csize0);            // compressed size
            writeInt(os, size0);             // uncompressed size
            writeShort(os, nlen);
            writeShort(os, elen + elen64 + elenNTFS + elenEXTT);

            if (comment != null) {
                writeShort(os, Math.min(clen, 0xffff));
            } else {
                writeShort(os, 0);
            }
            writeShort(os, 0);              // starting disk number
            writeShort(os, 0);              // internal file attributes (unused)
            writeInt(os, posixPerms > 0 ? posixPerms << 16 : 0); // external file
                                            // attributes, used for storing posix
                                            // permissions
            writeInt(os, locoff0);          // relative offset of local header
            writeBytes(os, zname, 1, nlen);
            if (zip64) {
                writeShort(os, EXTID_ZIP64);// Zip64 extra
                writeShort(os, elen64 - 4); // size of "this" extra block
                if (size0 == ZIP64_MINVAL)
                    writeLong(os, size);
                if (csize0 == ZIP64_MINVAL)
                    writeLong(os, csize);
                if (locoff0 == ZIP64_MINVAL)
                    writeLong(os, locoff);
            }
            if (elenNTFS != 0) {
                writeShort(os, EXTID_NTFS);
                writeShort(os, elenNTFS - 4);
                writeInt(os, 0);            // reserved
                writeShort(os, 0x0001);     // NTFS attr tag
                writeShort(os, 24);
                writeLong(os, javaToWinTime(mtime));
                writeLong(os, javaToWinTime(atime));
                writeLong(os, javaToWinTime(ctime));
            }
            if (elenEXTT != 0) {
                writeShort(os, EXTID_EXTT);
                writeShort(os, elenEXTT - 4);
                if (ctime == -1)
                    os.write(0x3);          // mtime and atime
                else
                    os.write(0x7);          // mtime, atime and ctime
                writeInt(os, javaToUnixTime(mtime));
            }
            if (extra != null)              // whatever not recognized
                writeBytes(os, extra);
            if (comment != null)            //TBD: 0, Math.min(commentBytes.length, 0xffff));
                writeBytes(os, comment);
            return CENHDR + nlen + elen + clen + elen64 + elenNTFS + elenEXTT;
        }

        ///////////////////// LOC //////////////////////

        private int writeLOC(OutputStream os) throws IOException {
            byte[] zname = isdir ? toDirectoryPath(name) : name;
            int nlen = (zname != null) ? zname.length - 1 : 0; // [0] is slash
            int elen = (extra != null) ? extra.length : 0;
            boolean foundExtraTime = false;     // if extra timestamp present
            int eoff = 0;
            int elen64 = 0;
            boolean zip64 = false;
            int elenEXTT = 0;
            int elenNTFS = 0;
            writeInt(os, LOCSIG);               // LOC header signature
            if ((flag & FLAG_DATADESCR) != 0) {
                writeShort(os, version(zip64)); // version needed to extract
                writeShort(os, flag);           // general purpose bit flag
                writeShort(os, method);         // compression method
                // last modification time
                writeInt(os, (int)javaToDosTime(mtime));
                // store size, uncompressed size, and crc-32 in data descriptor
                // immediately following compressed entry data
                writeInt(os, 0);
                writeInt(os, 0);
                writeInt(os, 0);
            } else {
                if (csize >= ZIP64_MINVAL || size >= ZIP64_MINVAL) {
                    elen64 = 20;    //headid(2) + size(2) + size(8) + csize(8)
                    zip64 = true;
                }
                writeShort(os, version(zip64)); // version needed to extract
                writeShort(os, flag);           // general purpose bit flag
                writeShort(os, method);         // compression method
                                                // last modification time
                writeInt(os, (int)javaToDosTime(mtime));
                writeInt(os, crc);              // crc-32
                if (zip64) {
                    writeInt(os, ZIP64_MINVAL);
                    writeInt(os, ZIP64_MINVAL);
                } else {
                    writeInt(os, csize);        // compressed size
                    writeInt(os, size);         // uncompressed size
                }
            }
            while (eoff + 4 < elen) {
                int tag = SH(extra, eoff);
                int sz = SH(extra, eoff + 2);
                if (tag == EXTID_EXTT || tag == EXTID_NTFS) {
                    foundExtraTime = true;
                }
                eoff += (4 + sz);
            }
            if (!foundExtraTime) {
                if (isWindows) {
                    elenNTFS = 36;              // NTFS, total 36 bytes
                } else {                        // on unix use "ext time"
                    elenEXTT = 9;
                    if (atime != -1)
                        elenEXTT += 4;
                    if (ctime != -1)
                        elenEXTT += 4;
                }
            }
            writeShort(os, nlen);
            writeShort(os, elen + elen64 + elenNTFS + elenEXTT);
            writeBytes(os, zname, 1, nlen);
            if (zip64) {
                writeShort(os, EXTID_ZIP64);
                writeShort(os, 16);
                writeLong(os, size);
                writeLong(os, csize);
            }
            if (elenNTFS != 0) {
                writeShort(os, EXTID_NTFS);
                writeShort(os, elenNTFS - 4);
                writeInt(os, 0);            // reserved
                writeShort(os, 0x0001);     // NTFS attr tag
                writeShort(os, 24);
                writeLong(os, javaToWinTime(mtime));
                writeLong(os, javaToWinTime(atime));
                writeLong(os, javaToWinTime(ctime));
            }
            if (elenEXTT != 0) {
                writeShort(os, EXTID_EXTT);
                writeShort(os, elenEXTT - 4);// size for the folowing data block
                int fbyte = 0x1;
                if (atime != -1)           // mtime and atime
                    fbyte |= 0x2;
                if (ctime != -1)           // mtime, atime and ctime
                    fbyte |= 0x4;
                os.write(fbyte);           // flags byte
                writeInt(os, javaToUnixTime(mtime));
                if (atime != -1)
                    writeInt(os, javaToUnixTime(atime));
                if (ctime != -1)
                    writeInt(os, javaToUnixTime(ctime));
            }
            if (extra != null) {
                writeBytes(os, extra);
            }
            return LOCHDR + nlen + elen + elen64 + elenNTFS + elenEXTT;
        }

        // Data Descriptor
        private int writeEXT(OutputStream os) throws IOException {
            writeInt(os, EXTSIG);           // EXT header signature
            writeInt(os, crc);              // crc-32
            if (csize >= ZIP64_MINVAL || size >= ZIP64_MINVAL) {
                writeLong(os, csize);
                writeLong(os, size);
                return 24;
            } else {
                writeInt(os, csize);        // compressed size
                writeInt(os, size);         // uncompressed size
                return 16;
            }
        }

        // read NTFS, UNIX and ZIP64 data from cen.extra
        private void readExtra(ZipFileSystem zipfs) throws IOException {
            if (extra == null)
                return;
            int elen = extra.length;
            // Extra field Length cannot exceed 65,535 bytes per the PKWare
            // APP.note 4.4.11
            if (elen > 0xFFFF) {
                throw new ZipException("invalid extra field length");
            }
            int off = 0;
            int newOff = 0;
            while (off + 4 < elen) {
                // extra spec: HeaderID+DataSize+Data
                int pos = off;
                int tag = SH(extra, pos);
                int sz = SH(extra, pos + 2);
                pos += 4;
                if (pos + sz > elen) {       // invalid data
                    throw new ZipException("Invalid CEN header (invalid zip64 extra data field size)");
                }
                switch (tag) {
                case EXTID_ZIP64 :
                    // Check to see if we have a valid block size
                    if (!isZip64ExtBlockSizeValid(sz)) {
                        throw new ZipException("Invalid CEN header (invalid zip64 extra data field size)");
                    }
                    if (size == ZIP64_MINVAL) {
                        if (pos + 8 > elen)  // invalid zip64 extra
                            break;           // fields, just skip
                        size = LL(extra, pos);
                        if (size < 0) {
                            throw new ZipException("Invalid zip64 extra block size value");
                        }
                        pos += 8;
                    }
                    if (csize == ZIP64_MINVAL) {
                        if (pos + 8 > elen)
                            break;
                        csize = LL(extra, pos);
                        if (csize < 0) {
                            throw new ZipException("Invalid zip64 extra block compressed size value");
                        }
                        pos += 8;
                    }
                    if (locoff == ZIP64_MINVAL) {
                        if (pos + 8 > elen)
                            break;
                        locoff = LL(extra, pos);
<<<<<<< HEAD
=======
                        pos += 8;
                        if (locoff < 0) {
                            throw new ZipException("Invalid zip64 extra block LOC offset value");
                        }
>>>>>>> a829804d
                    }
                    break;
                case EXTID_NTFS:
                    if (sz < 32)
                        break;
                    pos += 4;    // reserved 4 bytes
                    if (SH(extra, pos) !=  0x0001)
                        break;
                    if (SH(extra, pos + 2) != 24)
                        break;
                    // override the loc field, datatime here is
                    // more "accurate"
                    mtime  = winToJavaTime(LL(extra, pos + 4));
                    atime  = winToJavaTime(LL(extra, pos + 12));
                    ctime  = winToJavaTime(LL(extra, pos + 20));
                    break;
                case EXTID_EXTT:
                    // spec says the Extened timestamp in cen only has mtime
                    // need to read the loc to get the extra a/ctime, if flag
                    // "zipinfo-time" is not specified to false;
                    // there is performance cost (move up to loc and read) to
                    // access the loc table foreach entry;
                    if (zipfs.noExtt) {
                        if (sz == 5)
                            mtime = unixToJavaTime(LG(extra, pos + 1));
                         break;
                    }
                    byte[] buf = new byte[LOCHDR];
                    if (zipfs.readFullyAt(buf, 0, buf.length , locoff)
                        != buf.length)
                        throw new ZipException("loc: reading failed");
                    if (!locSigAt(buf, 0))
                        throw new ZipException("loc: wrong sig ->"
                                           + Long.toString(getSig(buf, 0), 16));
                    int locElen = LOCEXT(buf);
                    if (locElen < 9)    // EXTT is at least 9 bytes
                        break;
                    int locNlen = LOCNAM(buf);
                    buf = new byte[locElen];
                    if (zipfs.readFullyAt(buf, 0, buf.length , locoff + LOCHDR + locNlen)
                        != buf.length)
                        throw new ZipException("loc extra: reading failed");
                    int locPos = 0;
                    while (locPos + 4 < buf.length) {
                        int locTag = SH(buf, locPos);
                        int locSZ  = SH(buf, locPos + 2);
                        locPos += 4;
                        if (locTag  != EXTID_EXTT) {
                            locPos += locSZ;
                             continue;
                        }
                        int end = locPos + locSZ - 4;
                        int flag = CH(buf, locPos++);
                        if ((flag & 0x1) != 0 && locPos <= end) {
                            mtime = unixToJavaTime(LG(buf, locPos));
                            locPos += 4;
                        }
                        if ((flag & 0x2) != 0 && locPos <= end) {
                            atime = unixToJavaTime(LG(buf, locPos));
                            locPos += 4;
                        }
                        if ((flag & 0x4) != 0 && locPos <= end) {
                            ctime = unixToJavaTime(LG(buf, locPos));
                        }
                        break;
                    }
                    break;
                default:    // unknown tag
                    System.arraycopy(extra, off, extra, newOff, sz + 4);
                    newOff += (sz + 4);
                }
                off += (sz + 4);
            }
            if (newOff != 0 && newOff != extra.length)
                extra = Arrays.copyOf(extra, newOff);
            else
                extra = null;
        }

<<<<<<< HEAD
        @Override
        public String toString() {
            StringBuilder sb = new StringBuilder(1024);
            Formatter fm = new Formatter(sb);
            fm.format("    name            : %s%n", nameAsString());
            fm.format("    creationTime    : %tc%n", creationTime().toMillis());
            fm.format("    lastAccessTime  : %tc%n", lastAccessTime().toMillis());
            fm.format("    lastModifiedTime: %tc%n", lastModifiedTime().toMillis());
            fm.format("    isRegularFile   : %b%n", isRegularFile());
            fm.format("    isDirectory     : %b%n", isDirectory());
            fm.format("    isSymbolicLink  : %b%n", isSymbolicLink());
            fm.format("    isOther         : %b%n", isOther());
            fm.format("    fileKey         : %s%n", fileKey());
            fm.format("    size            : %d%n", size());
            fm.format("    compressedSize  : %d%n", compressedSize());
            fm.format("    crc             : %x%n", crc());
            fm.format("    method          : %d%n", method());
            Set<PosixFilePermission> permissions = storedPermissions().orElse(null);
            if (permissions != null) {
                fm.format("    permissions     : %s%n", permissions);
            }
            fm.close();
            return sb.toString();
=======
        /**
         * Validate the size and contents of a Zip64 extended information field
         * The order of the Zip64 fields is fixed, but the fields MUST
         * only appear if the corresponding LOC or CEN field is set to 0xFFFF:
         * or 0xFFFFFFFF:
         * Uncompressed Size - 8 bytes
         * Compressed Size   - 8 bytes
         * LOC Header offset - 8 bytes
         * Disk Start Number - 4 bytes
         * See PKWare APP.Note Section 4.5.3 for more details
         *
         * @param blockSize the Zip64 Extended Information Extra Field size
         * @return true if the extra block size is valid; false otherwise
         */
        private static boolean isZip64ExtBlockSizeValid(int blockSize) {
            /*
             * As the fields must appear in order, the block size indicates which
             * fields to expect:
             *  8 - uncompressed size
             * 16 - uncompressed size, compressed size
             * 24 - uncompressed size, compressed sise, LOC Header offset
             * 28 - uncompressed size, compressed sise, LOC Header offset,
             * and Disk start number
             */
            int i = blockSize;
            return i == 8 || i == 16 || i == 24 || i == 28 ? true : false;
>>>>>>> a829804d
        }

        ///////// basic file attributes ///////////
        @Override
        public FileTime creationTime() {
            return FileTime.fromMillis(ctime == -1 ? mtime : ctime);
        }

        @Override
        public boolean isDirectory() {
            return isDir();
        }

        @Override
        public boolean isOther() {
            return false;
        }

        @Override
        public boolean isRegularFile() {
            return !isDir();
        }

        @Override
        public FileTime lastAccessTime() {
            return FileTime.fromMillis(atime == -1 ? mtime : atime);
        }

        @Override
        public FileTime lastModifiedTime() {
            return FileTime.fromMillis(mtime);
        }

        @Override
        public long size() {
            return size;
        }

        @Override
        public boolean isSymbolicLink() {
            return false;
        }

        @Override
        public Object fileKey() {
            return null;
        }

        ///////// zip file attributes ///////////

        @Override
        public long compressedSize() {
            return csize;
        }

        @Override
        public long crc() {
            return crc;
        }

        @Override
        public int method() {
            return method;
        }

        @Override
        public byte[] extra() {
            if (extra != null)
                return Arrays.copyOf(extra, extra.length);
            return null;
        }

        @Override
        public byte[] comment() {
            if (comment != null)
                return Arrays.copyOf(comment, comment.length);
            return null;
        }

        @Override
        public Optional<Set<PosixFilePermission>> storedPermissions() {
            Set<PosixFilePermission> perms = null;
            if (posixPerms != -1) {
                perms = new HashSet<>(PosixFilePermission.values().length);
                for (PosixFilePermission perm : PosixFilePermission.values()) {
                    if ((posixPerms & ZipUtils.permToFlag(perm)) != 0) {
                        perms.add(perm);
                    }
                }
            }
            return Optional.ofNullable(perms);
        }
    }

    final class PosixEntry extends Entry implements PosixFileAttributes {
        private UserPrincipal owner = defaultOwner;
        private GroupPrincipal group = defaultGroup;

        PosixEntry(byte[] name, boolean isdir, int method) {
            super(name, isdir, method);
        }

        PosixEntry(byte[] name, int type, boolean isdir, int method, FileAttribute<?>... attrs) {
            super(name, type, isdir, method, attrs);
        }

        PosixEntry(byte[] name, Path file, int type, FileAttribute<?>... attrs) {
            super(name, file, type, attrs);
        }

        PosixEntry(PosixEntry e, int type) {
            super(e, type);
            this.owner = e.owner;
            this.group = e.group;
        }

        PosixEntry(ZipFileSystem zipfs, IndexNode inode) throws IOException {
            super(zipfs, inode);
        }

        @Override
        public UserPrincipal owner() {
            return owner;
        }

        @Override
        public GroupPrincipal group() {
            return group;
        }

        @Override
        public Set<PosixFilePermission> permissions() {
            return storedPermissions().orElse(Set.copyOf(defaultPermissions));
        }
    }

    private static class ExistingChannelCloser {
        private final Path path;
        private final SeekableByteChannel ch;
        private final Set<InputStream> streams;
        ExistingChannelCloser(Path path,
                              SeekableByteChannel ch,
                              Set<InputStream> streams) {
            this.path = path;
            this.ch = ch;
            this.streams = streams;
        }

        /**
         * If there are no more outstanding streams, close the channel and
         * delete the backing file
         *
         * @return true if we're done and closed the backing file,
         *         otherwise false
         * @throws IOException
         */
        private boolean closeAndDeleteIfDone() throws IOException {
            if (streams.isEmpty()) {
                ch.close();
                Files.delete(path);
                return true;
            }
            return false;
        }
    }

    // purely for parent lookup, so we don't have to copy the parent
    // name every time
    static class ParentLookup extends IndexNode {
        int len;
        ParentLookup() {}

        final ParentLookup as(byte[] name, int len) { // as a lookup "key"
            name(name, len);
            return this;
        }

        void name(byte[] name, int len) {
            this.name = name;
            this.len = len;
            // calculate the hashcode the same way as Arrays.hashCode() does
            int result = 1;
            for (int i = 0; i < len; i++)
                result = 31 * result + name[i];
            this.hashcode = result;
        }

        @Override
        public boolean equals(Object other) {
            if (!(other instanceof IndexNode)) {
                return false;
            }
            byte[] oname = ((IndexNode)other).name;
            return Arrays.equals(name, 0, len,
                                 oname, 0, oname.length);
        }
    }
}<|MERGE_RESOLUTION|>--- conflicted
+++ resolved
@@ -2881,13 +2881,9 @@
                         if (pos + 8 > elen)
                             break;
                         locoff = LL(extra, pos);
-<<<<<<< HEAD
-=======
-                        pos += 8;
                         if (locoff < 0) {
                             throw new ZipException("Invalid zip64 extra block LOC offset value");
                         }
->>>>>>> a829804d
                     }
                     break;
                 case EXTID_NTFS:
@@ -2967,7 +2963,6 @@
                 extra = null;
         }
 
-<<<<<<< HEAD
         @Override
         public String toString() {
             StringBuilder sb = new StringBuilder(1024);
@@ -2991,7 +2986,8 @@
             }
             fm.close();
             return sb.toString();
-=======
+        }
+
         /**
          * Validate the size and contents of a Zip64 extended information field
          * The order of the Zip64 fields is fixed, but the fields MUST
@@ -3018,7 +3014,6 @@
              */
             int i = blockSize;
             return i == 8 || i == 16 || i == 24 || i == 28 ? true : false;
->>>>>>> a829804d
         }
 
         ///////// basic file attributes ///////////

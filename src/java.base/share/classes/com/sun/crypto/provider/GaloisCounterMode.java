/*
 * Copyright (c) 2013, 2019, Oracle and/or its affiliates. All rights reserved.
 * DO NOT ALTER OR REMOVE COPYRIGHT NOTICES OR THIS FILE HEADER.
 *
 * This code is free software; you can redistribute it and/or modify it
 * under the terms of the GNU General Public License version 2 only, as
 * published by the Free Software Foundation.  Oracle designates this
 * particular file as subject to the "Classpath" exception as provided
 * by Oracle in the LICENSE file that accompanied this code.
 *
 * This code is distributed in the hope that it will be useful, but WITHOUT
 * ANY WARRANTY; without even the implied warranty of MERCHANTABILITY or
 * FITNESS FOR A PARTICULAR PURPOSE.  See the GNU General Public License
 * version 2 for more details (a copy is included in the LICENSE file that
 * accompanied this code).
 *
 * You should have received a copy of the GNU General Public License version
 * 2 along with this work; if not, write to the Free Software Foundation,
 * Inc., 51 Franklin St, Fifth Floor, Boston, MA 02110-1301 USA.
 *
 * Please contact Oracle, 500 Oracle Parkway, Redwood Shores, CA 94065 USA
 * or visit www.oracle.com if you need additional information or have any
 * questions.
 */

package com.sun.crypto.provider;

import java.util.Arrays;
import java.io.*;
import java.security.*;
import javax.crypto.*;
import static com.sun.crypto.provider.AESConstants.AES_BLOCK_SIZE;
import sun.security.util.ArrayUtil;


/**
 * This class represents ciphers in GaloisCounter (GCM) mode.
 *
 * <p>This mode currently should only be used w/ AES cipher.
 * Although no checking is done, caller should only pass AES
 * Cipher to the constructor.
 *
 * <p>NOTE: Unlike other modes, when used for decryption, this class
 * will buffer all processed outputs internally and won't return them
 * until the tag has been successfully verified.
 *
 * @since 1.8
 */
final class GaloisCounterMode extends FeedbackCipher {

    static int DEFAULT_TAG_LEN = AES_BLOCK_SIZE;
    static int DEFAULT_IV_LEN = 12; // in bytes

    // In NIST SP 800-38D, GCM input size is limited to be no longer
    // than (2^36 - 32) bytes. Otherwise, the counter will wrap
    // around and lead to a leak of plaintext.
    // However, given the current GCM spec requirement that recovered
    // text can only be returned after successful tag verification,
    // we are bound by limiting the data size to the size limit of
    // java byte array, e.g. Integer.MAX_VALUE, since all data
    // can only be returned by the doFinal(...) call.
    private static final int MAX_BUF_SIZE = Integer.MAX_VALUE;

    // data size when buffer is divided up to aid in intrinsics
    private static final int TRIGGERLEN = 65536;  // 64k

    // buffer for AAD data; if null, meaning update has been called
    private ByteArrayOutputStream aadBuffer = new ByteArrayOutputStream();
    private int sizeOfAAD = 0;

    // buffer for storing input in decryption, not used for encryption
    private ByteArrayOutputStream ibuffer = null;

    // in bytes; need to convert to bits (default value 128) when needed
    private int tagLenBytes = DEFAULT_TAG_LEN;

    // these following 2 fields can only be initialized after init() is
    // called, e.g. after cipher key k is set, and STAY UNCHANGED
    private byte[] subkeyH = null;
    private byte[] preCounterBlock = null;

    private GCTR gctrPAndC = null;
    private GHASH ghashAllToS = null;

    // length of total data, i.e. len(C)
    private int processed = 0;

    // additional variables for save/restore calls
    private byte[] aadBufferSave = null;
    private int sizeOfAADSave = 0;
    private byte[] ibufferSave = null;
    private int processedSave = 0;

    // value must be 16-byte long; used by GCTR and GHASH as well
    static void increment32(byte[] value) {
        if (value.length != AES_BLOCK_SIZE) {
            // should never happen
            throw new ProviderException("Illegal counter block length");
        }
        // start from last byte and only go over 4 bytes, i.e. total 32 bits
        int n = value.length - 1;
        while ((n >= value.length - 4) && (++value[n] == 0)) {
            n--;
        }
    }

    private static byte[] getLengthBlock(int ivLenInBytes) {
        long ivLen = ((long)ivLenInBytes) << 3;
        byte[] out = new byte[AES_BLOCK_SIZE];
        out[8] = (byte)(ivLen >>> 56);
        out[9] = (byte)(ivLen >>> 48);
        out[10] = (byte)(ivLen >>> 40);
        out[11] = (byte)(ivLen >>> 32);
        out[12] = (byte)(ivLen >>> 24);
        out[13] = (byte)(ivLen >>> 16);
        out[14] = (byte)(ivLen >>> 8);
        out[15] = (byte)ivLen;
        return out;
    }

    private static byte[] getLengthBlock(int aLenInBytes, int cLenInBytes) {
        long aLen = ((long)aLenInBytes) << 3;
        long cLen = ((long)cLenInBytes) << 3;
        byte[] out = new byte[AES_BLOCK_SIZE];
        out[0] = (byte)(aLen >>> 56);
        out[1] = (byte)(aLen >>> 48);
        out[2] = (byte)(aLen >>> 40);
        out[3] = (byte)(aLen >>> 32);
        out[4] = (byte)(aLen >>> 24);
        out[5] = (byte)(aLen >>> 16);
        out[6] = (byte)(aLen >>> 8);
        out[7] = (byte)aLen;
        out[8] = (byte)(cLen >>> 56);
        out[9] = (byte)(cLen >>> 48);
        out[10] = (byte)(cLen >>> 40);
        out[11] = (byte)(cLen >>> 32);
        out[12] = (byte)(cLen >>> 24);
        out[13] = (byte)(cLen >>> 16);
        out[14] = (byte)(cLen >>> 8);
        out[15] = (byte)cLen;
        return out;
    }

    private static byte[] expandToOneBlock(byte[] in, int inOfs, int len) {
        if (len > AES_BLOCK_SIZE) {
            throw new ProviderException("input " + len + " too long");
        }
        if (len == AES_BLOCK_SIZE && inOfs == 0) {
            return in;
        } else {
            byte[] paddedIn = new byte[AES_BLOCK_SIZE];
            System.arraycopy(in, inOfs, paddedIn, 0, len);
            return paddedIn;
        }
    }

    private static byte[] getJ0(byte[] iv, byte[] subkeyH) {
        byte[] j0;
        if (iv.length == 12) { // 96 bits
            j0 = expandToOneBlock(iv, 0, iv.length);
            j0[AES_BLOCK_SIZE - 1] = 1;
        } else {
            GHASH g = new GHASH(subkeyH);
            int lastLen = iv.length % AES_BLOCK_SIZE;
            if (lastLen != 0) {
                g.update(iv, 0, iv.length - lastLen);
                byte[] padded =
                    expandToOneBlock(iv, iv.length - lastLen, lastLen);
                g.update(padded);
            } else {
                g.update(iv);
            }
            byte[] lengthBlock = getLengthBlock(iv.length);
            g.update(lengthBlock);
            j0 = g.digest();
        }
        return j0;
    }

    private static void checkDataLength(int processed, int len) {
        if (processed > MAX_BUF_SIZE - len) {
            throw new ProviderException("SunJCE provider only supports " +
                "input size up to " + MAX_BUF_SIZE + " bytes");
        }
    }

    GaloisCounterMode(SymmetricCipher embeddedCipher) {
        super(embeddedCipher);
        aadBuffer = new ByteArrayOutputStream();
    }

    /**
     * Gets the name of the feedback mechanism
     *
     * @return the name of the feedback mechanism
     */
    String getFeedback() {
        return "GCM";
    }

    /**
     * Resets the cipher object to its original state.
     * This is used when doFinal is called in the Cipher class, so that the
     * cipher can be reused (with its original key and iv).
     */
    void reset() {
        if (aadBuffer == null) {
            aadBuffer = new ByteArrayOutputStream();
        } else {
            aadBuffer.reset();
        }
        if (gctrPAndC != null) gctrPAndC.reset();
        if (ghashAllToS != null) ghashAllToS.reset();
        processed = 0;
        sizeOfAAD = 0;
        if (ibuffer != null) {
            ibuffer.reset();
        }
    }

    /**
     * Save the current content of this cipher.
     */
    void save() {
        processedSave = processed;
        sizeOfAADSave = sizeOfAAD;
        aadBufferSave =
            ((aadBuffer == null || aadBuffer.size() == 0)?
             null : aadBuffer.toByteArray());
        if (gctrPAndC != null) gctrPAndC.save();
        if (ghashAllToS != null) ghashAllToS.save();
        if (ibuffer != null) {
            ibufferSave = ibuffer.toByteArray();
        }
    }

    /**
     * Restores the content of this cipher to the previous saved one.
     */
    void restore() {
        processed = processedSave;
        sizeOfAAD = sizeOfAADSave;
        if (aadBuffer != null) {
            aadBuffer.reset();
            if (aadBufferSave != null) {
                aadBuffer.write(aadBufferSave, 0, aadBufferSave.length);
            }
        }
        if (gctrPAndC != null) gctrPAndC.restore();
        if (ghashAllToS != null) ghashAllToS.restore();
        if (ibuffer != null) {
            ibuffer.reset();
            ibuffer.write(ibufferSave, 0, ibufferSave.length);
        }
    }

    /**
     * Initializes the cipher in the specified mode with the given key
     * and iv.
     *
     * @param decrypting flag indicating encryption or decryption
     * @param algorithm the algorithm name
     * @param key the key
     * @param iv the iv
     * @param tagLenBytes the length of tag in bytes
     *
     * @exception InvalidKeyException if the given key is inappropriate for
     * initializing this cipher
     */
    @Override
    void init(boolean decrypting, String algorithm, byte[] key, byte[] iv)
            throws InvalidKeyException, InvalidAlgorithmParameterException {
        init(decrypting, algorithm, key, iv, DEFAULT_TAG_LEN);
    }

    /**
     * Initializes the cipher in the specified mode with the given key
     * and iv.
     *
     * @param decrypting flag indicating encryption or decryption
     * @param algorithm the algorithm name
     * @param key the key
     * @param iv the iv
     * @param tagLenBytes the length of tag in bytes
     *
     * @exception InvalidKeyException if the given key is inappropriate for
     * initializing this cipher
     */
    void init(boolean decrypting, String algorithm, byte[] keyValue,
              byte[] ivValue, int tagLenBytes)
              throws InvalidKeyException, InvalidAlgorithmParameterException {
        if (keyValue == null) {
            throw new InvalidKeyException("Internal error");
        }
        if (ivValue == null) {
            throw new InvalidAlgorithmParameterException("Internal error");
        }
        if (ivValue.length == 0) {
            throw new InvalidAlgorithmParameterException("IV is empty");
        }

        // always encrypt mode for embedded cipher
        this.embeddedCipher.init(false, algorithm, keyValue);
        this.subkeyH = new byte[AES_BLOCK_SIZE];
        this.embeddedCipher.encryptBlock(new byte[AES_BLOCK_SIZE], 0,
                this.subkeyH, 0);

        this.iv = ivValue.clone();
        preCounterBlock = getJ0(iv, subkeyH);
        byte[] j0Plus1 = preCounterBlock.clone();
        increment32(j0Plus1);
        gctrPAndC = new GCTR(embeddedCipher, j0Plus1);
        ghashAllToS = new GHASH(subkeyH);

        this.tagLenBytes = tagLenBytes;
        if (aadBuffer == null) {
            aadBuffer = new ByteArrayOutputStream();
        } else {
            aadBuffer.reset();
        }
        processed = 0;
        sizeOfAAD = 0;
        if (decrypting) {
            ibuffer = new ByteArrayOutputStream();
        }
    }

    /**
     * Continues a multi-part update of the Additional Authentication
     * Data (AAD), using a subset of the provided buffer. If this
     * cipher is operating in either GCM or CCM mode, all AAD must be
     * supplied before beginning operations on the ciphertext (via the
     * {@code update} and {@code doFinal} methods).
     * <p>
     * NOTE: Given most modes do not accept AAD, default impl for this
     * method throws IllegalStateException.
     *
     * @param src the buffer containing the AAD
     * @param offset the offset in {@code src} where the AAD input starts
     * @param len the number of AAD bytes
     *
     * @throws IllegalStateException if this cipher is in a wrong state
     * (e.g., has not been initialized), does not accept AAD, or if
     * operating in either GCM or CCM mode and one of the {@code update}
     * methods has already been called for the active
     * encryption/decryption operation
     * @throws UnsupportedOperationException if this method
     * has not been overridden by an implementation
     *
     * @since 1.8
     */
    void updateAAD(byte[] src, int offset, int len) {
        if (aadBuffer != null) {
            aadBuffer.write(src, offset, len);
        } else {
            // update has already been called
            throw new IllegalStateException
                ("Update has been called; no more AAD data");
        }
    }

    // Feed the AAD data to GHASH, pad if necessary
    void processAAD() {
        if (aadBuffer != null) {
            if (aadBuffer.size() > 0) {
                byte[] aad = aadBuffer.toByteArray();
                sizeOfAAD = aad.length;

                int lastLen = aad.length % AES_BLOCK_SIZE;
                if (lastLen != 0) {
                    ghashAllToS.update(aad, 0, aad.length - lastLen);
                    byte[] padded = expandToOneBlock(aad, aad.length - lastLen,
                                                     lastLen);
                    ghashAllToS.update(padded);
                } else {
                    ghashAllToS.update(aad);
                }
            }
            aadBuffer = null;
        }
    }

    // Utility to process the last block; used by encryptFinal and decryptFinal
    void doLastBlock(byte[] in, int inOfs, int len, byte[] out, int outOfs,
                     boolean isEncrypt) throws IllegalBlockSizeException {
        byte[] ct;
        int ctOfs;
        int ilen = len;  // internal length

        if (isEncrypt) {
            ct = out;
            ctOfs = outOfs;
        } else {
            ct = in;
            ctOfs = inOfs;
        }

        // Divide up larger data sizes to trigger CTR & GHASH intrinsic quicker
        if (len > TRIGGERLEN) {
            int i = 0;
            int tlen;  // incremental lengths
<<<<<<< HEAD
            // 96bit CTR x86 intrinsic
=======
>>>>>>> 9b3c9109
            final int plen = AES_BLOCK_SIZE * 6;
            // arbitrary formula to aid intrinsic without reaching buffer end
            final int count = len / 1024;

            while (count > i) {
                tlen = gctrPAndC.update(in, inOfs, plen, out, outOfs);
                ghashAllToS.update(ct, ctOfs, tlen);
                inOfs += tlen;
                outOfs += tlen;
                ctOfs += tlen;
                i++;
            }
            ilen -= count * plen;
            processed += count * plen;
        }

        gctrPAndC.doFinal(in, inOfs, ilen, out, outOfs);
        processed += ilen;

<<<<<<< HEAD
        int lastLen = len  % AES_BLOCK_SIZE;
        if (lastLen != 0) {
            ghashAllToS.update(ct, ctOfs, len - lastLen);
            ghashAllToS.update(
                    expandToOneBlock(ct, (ctOfs + len - lastLen), lastLen));
=======
        int lastLen = ilen % AES_BLOCK_SIZE;
        if (lastLen != 0) {
            ghashAllToS.update(ct, ctOfs, ilen - lastLen);
            ghashAllToS.update(
                    expandToOneBlock(ct, (ctOfs + ilen - lastLen), lastLen));
>>>>>>> 9b3c9109
        } else {
            ghashAllToS.update(ct, ctOfs, ilen);
        }
    }


    /**
     * Performs encryption operation.
     *
     * <p>The input plain text <code>in</code>, starting at <code>inOfs</code>
     * and ending at <code>(inOfs + len - 1)</code>, is encrypted. The result
     * is stored in <code>out</code>, starting at <code>outOfs</code>.
     *
     * @param in the buffer with the input data to be encrypted
     * @param inOfs the offset in <code>in</code>
     * @param len the length of the input data
     * @param out the buffer for the result
     * @param outOfs the offset in <code>out</code>
     * @exception ProviderException if <code>len</code> is not
     * a multiple of the block size
     * @return the number of bytes placed into the <code>out</code> buffer
     */
    int encrypt(byte[] in, int inOfs, int len, byte[] out, int outOfs) {
        ArrayUtil.blockSizeCheck(len, blockSize);

        checkDataLength(processed, len);

        processAAD();

        if (len > 0) {
            ArrayUtil.nullAndBoundsCheck(in, inOfs, len);
            ArrayUtil.nullAndBoundsCheck(out, outOfs, len);

            gctrPAndC.update(in, inOfs, len, out, outOfs);
            processed += len;
            ghashAllToS.update(out, outOfs, len);
        }

        return len;
    }

    /**
     * Performs encryption operation for the last time.
     *
     * @param in the input buffer with the data to be encrypted
     * @param inOfs the offset in <code>in</code>
     * @param len the length of the input data
     * @param out the buffer for the encryption result
     * @param outOfs the offset in <code>out</code>
     * @return the number of bytes placed into the <code>out</code> buffer
     */
    int encryptFinal(byte[] in, int inOfs, int len, byte[] out, int outOfs)
        throws IllegalBlockSizeException, ShortBufferException {
        if (len > MAX_BUF_SIZE - tagLenBytes) {
            throw new ShortBufferException
                ("Can't fit both data and tag into one buffer");
        }
        try {
            ArrayUtil.nullAndBoundsCheck(out, outOfs,
                (len + tagLenBytes));
        } catch (ArrayIndexOutOfBoundsException aiobe) {
            throw new ShortBufferException("Output buffer too small");
        }

        checkDataLength(processed, len);

        processAAD();
        if (len > 0) {
            ArrayUtil.nullAndBoundsCheck(in, inOfs, len);

            doLastBlock(in, inOfs, len, out, outOfs, true);
        }

        byte[] lengthBlock =
            getLengthBlock(sizeOfAAD, processed);
        ghashAllToS.update(lengthBlock);
        byte[] s = ghashAllToS.digest();
        byte[] sOut = new byte[s.length];
        GCTR gctrForSToTag = new GCTR(embeddedCipher, this.preCounterBlock);
        gctrForSToTag.doFinal(s, 0, s.length, sOut, 0);

        System.arraycopy(sOut, 0, out, (outOfs + len), tagLenBytes);
        return (len + tagLenBytes);
    }

    /**
     * Performs decryption operation.
     *
     * <p>The input cipher text <code>in</code>, starting at
     * <code>inOfs</code> and ending at <code>(inOfs + len - 1)</code>,
     * is decrypted. The result is stored in <code>out</code>, starting at
     * <code>outOfs</code>.
     *
     * @param in the buffer with the input data to be decrypted
     * @param inOfs the offset in <code>in</code>
     * @param len the length of the input data
     * @param out the buffer for the result
     * @param outOfs the offset in <code>out</code>
     * @exception ProviderException if <code>len</code> is not
     * a multiple of the block size
     * @return the number of bytes placed into the <code>out</code> buffer
     */
    int decrypt(byte[] in, int inOfs, int len, byte[] out, int outOfs) {
        ArrayUtil.blockSizeCheck(len, blockSize);

        checkDataLength(ibuffer.size(), len);

        processAAD();

        if (len > 0) {
            // store internally until decryptFinal is called because
            // spec mentioned that only return recovered data after tag
            // is successfully verified
            ArrayUtil.nullAndBoundsCheck(in, inOfs, len);
            ibuffer.write(in, inOfs, len);
        }
        return 0;
    }

    /**
     * Performs decryption operation for the last time.
     *
     * <p>NOTE: For cipher feedback modes which does not perform
     * special handling for the last few blocks, this is essentially
     * the same as <code>encrypt(...)</code>. Given most modes do
     * not do special handling, the default impl for this method is
     * to simply call <code>decrypt(...)</code>.
     *
     * @param in the input buffer with the data to be decrypted
     * @param inOfs the offset in <code>cipher</code>
     * @param len the length of the input data
     * @param out the buffer for the decryption result
     * @param outOfs the offset in <code>plain</code>
     * @return the number of bytes placed into the <code>out</code> buffer
     */
    int decryptFinal(byte[] in, int inOfs, int len,
                     byte[] out, int outOfs)
        throws IllegalBlockSizeException, AEADBadTagException,
        ShortBufferException {
        if (len < tagLenBytes) {
            throw new AEADBadTagException("Input too short - need tag");
        }

        // do this check here can also catch the potential integer overflow
        // scenario for the subsequent output buffer capacity check.
        checkDataLength(ibuffer.size(), (len - tagLenBytes));

        try {
            ArrayUtil.nullAndBoundsCheck(out, outOfs,
                (ibuffer.size() + len) - tagLenBytes);
        } catch (ArrayIndexOutOfBoundsException aiobe) {
            throw new ShortBufferException("Output buffer too small");
        }

        processAAD();

        ArrayUtil.nullAndBoundsCheck(in, inOfs, len);

        // get the trailing tag bytes from 'in'
        byte[] tag = new byte[tagLenBytes];
        System.arraycopy(in, inOfs + len - tagLenBytes, tag, 0, tagLenBytes);
        len -= tagLenBytes;

        // If decryption is in-place or there is buffered "ibuffer" data, copy
        // the "in" byte array into the ibuffer before proceeding.
        if (in == out || ibuffer.size() > 0) {
            if (len > 0) {
                ibuffer.write(in, inOfs, len);
            }

            // refresh 'in' to all buffered-up bytes
            in = ibuffer.toByteArray();
            inOfs = 0;
            len = in.length;
            ibuffer.reset();
        }

        if (len > 0) {
            doLastBlock(in, inOfs, len, out, outOfs, false);
        }

        byte[] lengthBlock =
            getLengthBlock(sizeOfAAD, processed);
        ghashAllToS.update(lengthBlock);

        byte[] s = ghashAllToS.digest();
        byte[] sOut = new byte[s.length];
        GCTR gctrForSToTag = new GCTR(embeddedCipher, this.preCounterBlock);
        gctrForSToTag.doFinal(s, 0, s.length, sOut, 0);

        // check entire authentication tag for time-consistency
        int mismatch = 0;
        for (int i = 0; i < tagLenBytes; i++) {
            mismatch |= tag[i] ^ sOut[i];
        }

        if (mismatch != 0) {
            throw new AEADBadTagException("Tag mismatch!");
        }

        return len;
    }

    // return tag length in bytes
    int getTagLen() {
        return this.tagLenBytes;
    }

    int getBufferedLength() {
        if (ibuffer == null) {
            return 0;
        } else {
            return ibuffer.size();
        }
    }
}<|MERGE_RESOLUTION|>--- conflicted
+++ resolved
@@ -399,10 +399,6 @@
         if (len > TRIGGERLEN) {
             int i = 0;
             int tlen;  // incremental lengths
-<<<<<<< HEAD
-            // 96bit CTR x86 intrinsic
-=======
->>>>>>> 9b3c9109
             final int plen = AES_BLOCK_SIZE * 6;
             // arbitrary formula to aid intrinsic without reaching buffer end
             final int count = len / 1024;
@@ -422,19 +418,11 @@
         gctrPAndC.doFinal(in, inOfs, ilen, out, outOfs);
         processed += ilen;
 
-<<<<<<< HEAD
-        int lastLen = len  % AES_BLOCK_SIZE;
-        if (lastLen != 0) {
-            ghashAllToS.update(ct, ctOfs, len - lastLen);
-            ghashAllToS.update(
-                    expandToOneBlock(ct, (ctOfs + len - lastLen), lastLen));
-=======
         int lastLen = ilen % AES_BLOCK_SIZE;
         if (lastLen != 0) {
             ghashAllToS.update(ct, ctOfs, ilen - lastLen);
             ghashAllToS.update(
                     expandToOneBlock(ct, (ctOfs + ilen - lastLen), lastLen));
->>>>>>> 9b3c9109
         } else {
             ghashAllToS.update(ct, ctOfs, ilen);
         }

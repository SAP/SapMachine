/*
 * Copyright (c) 1997, 2024, Oracle and/or its affiliates. All rights reserved.
 * DO NOT ALTER OR REMOVE COPYRIGHT NOTICES OR THIS FILE HEADER.
 *
 * This code is free software; you can redistribute it and/or modify it
 * under the terms of the GNU General Public License version 2 only, as
 * published by the Free Software Foundation.
 *
 * This code is distributed in the hope that it will be useful, but WITHOUT
 * ANY WARRANTY; without even the implied warranty of MERCHANTABILITY or
 * FITNESS FOR A PARTICULAR PURPOSE.  See the GNU General Public License
 * version 2 for more details (a copy is included in the LICENSE file that
 * accompanied this code).
 *
 * You should have received a copy of the GNU General Public License version
 * 2 along with this work; if not, write to the Free Software Foundation,
 * Inc., 51 Franklin St, Fifth Floor, Boston, MA 02110-1301 USA.
 *
 * Please contact Oracle, 500 Oracle Parkway, Redwood Shores, CA 94065 USA
 * or visit www.oracle.com if you need additional information or have any
 * questions.
 *
 */

#ifndef SHARE_RUNTIME_GLOBALS_HPP
#define SHARE_RUNTIME_GLOBALS_HPP

#include "compiler/compiler_globals_pd.hpp"
#include "runtime/globals_shared.hpp"
#include "utilities/align.hpp"
#include "utilities/globalDefinitions.hpp"
#include "utilities/macros.hpp"
#include CPU_HEADER(globals)
#include OS_HEADER(globals)
#include OS_CPU_HEADER(globals)

// develop flags are settable / visible only during development and are constant in the PRODUCT version
// product flags are always settable / visible
// develop_pd/product_pd flags are the same as develop/product, except that their default values
// are specified in platform-dependent header files.

// Flags must be declared with the following number of parameters:
// non-pd flags:
//    (type, name, default_value, doc), or
//    (type, name, default_value, extra_attrs, doc)
// pd flags:
//    (type, name, doc), or
//    (type, name, extra_attrs, doc)

// A flag must be declared with one of the following types:
// bool, int, uint, intx, uintx, size_t, ccstr, ccstrlist, double, or uint64_t.
// The type "ccstr" and "ccstrlist" are an alias for "const char*" and is used
// only in this file, because the macrology requires single-token type names.

// The optional extra_attrs parameter may have one of the following values:
// DIAGNOSTIC, EXPERIMENTAL, or MANAGEABLE. Currently extra_attrs can be used
// only with product/product_pd flags.
//
// DIAGNOSTIC options are not meant for VM tuning or for product modes.
//    They are to be used for VM quality assurance or field diagnosis
//    of VM bugs.  They are hidden so that users will not be encouraged to
//    try them as if they were VM ordinary execution options.  However, they
//    are available in the product version of the VM.  Under instruction
//    from support engineers, VM customers can turn them on to collect
//    diagnostic information about VM problems.  To use a VM diagnostic
//    option, you must first specify +UnlockDiagnosticVMOptions.
//    (This master switch also affects the behavior of -Xprintflags.)
//
// EXPERIMENTAL flags are in support of features that may not be
//    an officially supported part of a product, but may be available
//    for experimenting with. They could, for example, be performance
//    features that may not have undergone full or rigorous QA, but which may
//    help performance in some cases and released for experimentation
//    by the community of users and developers. This flag also allows one to
//    be able to build a fully supported product that nonetheless also
//    ships with some unsupported, lightly tested, experimental features.
//    Refer to the documentation of any products using this code for details
//    on support and fitness for production.
//    Like the UnlockDiagnosticVMOptions flag above, there is a corresponding
//    UnlockExperimentalVMOptions flag, which allows the control and
//    modification of the experimental flags.
//
// Nota bene: neither diagnostic nor experimental options should be used casually,
//    Refer to the documentation of any products using this code for details.
//
// MANAGEABLE flags are writeable external product flags.
//    They are dynamically writeable through the JDK management interface
//    (com.sun.management.HotSpotDiagnosticMXBean API) and also through JConsole.
//    These flags are external exported interface (see CSR).  The list of
//    manageable flags can be queried programmatically through the management
//    interface.
//
//    A flag can be made as "manageable" only if
//    - the flag is defined in a CSR request as an external exported interface.
//    - the VM implementation supports dynamic setting of the flag.
//      This implies that the VM must *always* query the flag variable
//      and not reuse state related to the flag state at any given time.
//    - you want the flag to be queried programmatically by the customers.
//

//
// range is a macro that will expand to min and max arguments for range
//    checking code if provided - see jvmFlagLimit.hpp
//
// constraint is a macro that will expand to custom function call
//    for constraint checking if provided - see jvmFlagLimit.hpp

// Default and minimum StringTable and SymbolTable size values
// Must be powers of 2
const size_t defaultStringTableSize = NOT_LP64(1024) LP64_ONLY(65536);
const size_t minimumStringTableSize = 128;
const size_t defaultSymbolTableSize = 32768; // 2^15
const size_t minimumSymbolTableSize = 1024;

#ifdef _LP64
#define LP64_RUNTIME_FLAGS(develop,                                         \
                           develop_pd,                                      \
                           product,                                         \
                           product_pd,                                      \
                           range,                                           \
                           constraint)                                      \
                                                                            \
  product(bool, UseCompressedOops, false,                                   \
          "Use 32-bit object references in 64-bit VM. "                     \
          "lp64_product means flag is always constant in 32 bit VM")        \
                                                                            \
  product(bool, UseCompressedClassPointers, true,                           \
          "Use 32-bit class pointers in 64-bit VM. "                        \
          "lp64_product means flag is always constant in 32 bit VM")        \
                                                                            \
  product(int, ObjectAlignmentInBytes, 8,                                   \
          "Default object alignment in bytes, 8 is minimum")                \
          range(8, 256)                                                     \
          constraint(ObjectAlignmentInBytesConstraintFunc, AtParse)

#else
// !_LP64

#define LP64_RUNTIME_FLAGS(develop,                                         \
                           develop_pd,                                      \
                           product,                                         \
                           product_pd,                                      \
                           range,                                           \
                           constraint)
const bool UseCompressedOops = false;
const bool UseCompressedClassPointers = false;
const int ObjectAlignmentInBytes = 8;

#endif // _LP64

#define RUNTIME_FLAGS(develop,                                              \
                      develop_pd,                                           \
                      product,                                              \
                      product_pd,                                           \
                      range,                                                \
                      constraint)                                           \
                                                                            \
  develop(bool, CheckCompressedOops, true,                                  \
          "Generate checks in encoding/decoding code in debug VM")          \
                                                                            \
  product(uintx, HeapSearchSteps, 3 PPC64_ONLY(+17),                        \
          "Heap allocation steps through preferred address regions to find" \
          " where it can allocate the heap. Number of steps to take per "   \
          "region.")                                                        \
          range(1, max_uintx)                                               \
                                                                            \
  product(uint, HandshakeTimeout, 0, DIAGNOSTIC,                            \
          "If nonzero set a timeout in milliseconds for handshakes")        \
                                                                            \
  product(bool, AlwaysSafeConstructors, false, EXPERIMENTAL,                \
          "Force safe construction, as if all fields are final.")           \
                                                                            \
  product(bool, UnlockDiagnosticVMOptions, trueInDebug, DIAGNOSTIC,         \
          "Enable normal processing of flags relating to field diagnostics")\
                                                                            \
  product(bool, UnlockExperimentalVMOptions, false, EXPERIMENTAL,           \
          "Enable normal processing of flags relating to experimental "     \
          "features")                                                       \
                                                                            \
  product(bool, JavaMonitorsInStackTrace, true,                             \
          "Print information about Java monitor locks when the stacks are " \
          "dumped")                                                         \
                                                                            \
  product_pd(bool, UseLargePages,                                           \
          "Use large page memory")                                          \
                                                                            \
  product_pd(bool, UseLargePagesIndividualAllocation,                       \
          "Allocate large pages individually for better affinity")          \
                                                                            \
  develop(bool, LargePagesIndividualAllocationInjectError, false,           \
          "Fail large pages individual allocation")                         \
                                                                            \
  product(bool, UseNUMA, false,                                             \
          "Use NUMA if available")                                          \
                                                                            \
  product(bool, UseNUMAInterleaving, false,                                 \
          "Interleave memory across NUMA nodes if available")               \
                                                                            \
  product(size_t, NUMAInterleaveGranularity, 2*M,                           \
          "Granularity to use for NUMA interleaving on Windows OS")         \
          constraint(NUMAInterleaveGranularityConstraintFunc, AtParse)      \
                                                                            \
  product(uintx, NUMAChunkResizeWeight, 20,                                 \
          "Percentage (0-100) used to weight the current sample when "      \
          "computing exponentially decaying average for "                   \
          "AdaptiveNUMAChunkSizing")                                        \
          range(0, 100)                                                     \
                                                                            \
  product(size_t, NUMASpaceResizeRate, 1*G,                                 \
          "Do not reallocate more than this amount per collection")         \
          range(0, max_uintx)                                               \
                                                                            \
  product(bool, UseAdaptiveNUMAChunkSizing, true,                           \
          "Enable adaptive chunk sizing for NUMA")                          \
                                                                            \
  product(bool, NUMAStats, false,                                           \
          "Print NUMA stats in detailed heap information")                  \
                                                                            \
  product(bool, UseAES, false,                                              \
          "Control whether AES instructions are used when available")       \
                                                                            \
  product(bool, UseFMA, false,                                              \
          "Control whether FMA instructions are used when available")       \
                                                                            \
  product(bool, UseSHA, false,                                              \
          "Control whether SHA instructions are used when available")       \
                                                                            \
  product(bool, UseGHASHIntrinsics, false, DIAGNOSTIC,                      \
          "Use intrinsics for GHASH versions of crypto")                    \
                                                                            \
  product(bool, UseBASE64Intrinsics, false,                                 \
          "Use intrinsics for java.util.Base64")                            \
                                                                            \
  product(bool, UsePoly1305Intrinsics, false, DIAGNOSTIC,                   \
          "Use intrinsics for sun.security.util.math.intpoly")              \
  product(bool, UseIntPolyIntrinsics, false, DIAGNOSTIC,                   \
          "Use intrinsics for sun.security.util.math.intpoly.MontgomeryIntegerPolynomialP256") \
                                                                            \
  product(size_t, LargePageSizeInBytes, 0,                                  \
          "Maximum large page size used (0 will use the default large "     \
          "page size for the environment as the maximum)")                  \
          range(0, max_uintx)                                               \
                                                                            \
  product(size_t, LargePageHeapSizeThreshold, 128*M,                        \
          "Use large pages if maximum heap is at least this big")           \
          range(0, max_uintx)                                               \
                                                                            \
  product(bool, ForceTimeHighResolution, false,                             \
          "Using high time resolution (for Win32 only)")                    \
                                                                            \
  develop(bool, TracePcPatching, false,                                     \
          "Trace usage of frame::patch_pc")                                 \
                                                                            \
  develop(bool, TraceRelocator, false,                                      \
          "Trace the bytecode relocator")                                   \
                                                                            \
                                                                            \
  product(bool, SafepointALot, false, DIAGNOSTIC,                           \
          "Generate a lot of safepoints. This works with "                  \
          "GuaranteedSafepointInterval")                                    \
                                                                            \
  product(bool, HandshakeALot, false, DIAGNOSTIC,                           \
          "Generate a lot of handshakes. This works with "                  \
          "GuaranteedSafepointInterval")                                    \
                                                                            \
  product_pd(bool, BackgroundCompilation,                                   \
          "A thread requesting compilation is not blocked during "          \
          "compilation")                                                    \
                                                                            \
  product(bool, MethodFlushing, true,                                       \
          "Reclamation of compiled methods")                                \
                                                                            \
  develop(bool, VerifyStack, false,                                         \
          "Verify stack of each thread when it is entering a runtime call") \
                                                                            \
  product(bool, ForceUnreachable, false, DIAGNOSTIC,                        \
          "Make all non code cache addresses to be unreachable by "         \
          "forcing use of 64bit literal fixups")                            \
                                                                            \
  develop(bool, TraceDerivedPointers, false,                                \
          "Trace traversal of derived pointers on stack")                   \
                                                                            \
  develop(bool, TraceCodeBlobStacks, false,                                 \
          "Trace stack-walk of codeblobs")                                  \
                                                                            \
  develop(bool, PrintRewrites, false,                                       \
          "Print methods that are being rewritten")                         \
                                                                            \
  product(bool, UseInlineCaches, true,                                      \
          "Use Inline Caches for virtual calls ")                           \
                                                                            \
  product(size_t, InlineCacheBufferSize, 10*K, EXPERIMENTAL,                \
          "InlineCacheBuffer size")                                         \
                                                                            \
  product(bool, InlineArrayCopy, true, DIAGNOSTIC,                          \
          "Inline arraycopy native that is known to be part of "            \
          "base library DLL")                                               \
                                                                            \
  product(bool, InlineObjectHash, true, DIAGNOSTIC,                         \
          "Inline Object::hashCode() native that is known to be part "      \
          "of base library DLL")                                            \
                                                                            \
  product(bool, InlineNatives, true, DIAGNOSTIC,                            \
          "Inline natives that are known to be part of base library DLL")   \
                                                                            \
  product(bool, InlineMathNatives, true, DIAGNOSTIC,                        \
          "Inline SinD, CosD, etc.")                                        \
                                                                            \
  product(bool, InlineClassNatives, true, DIAGNOSTIC,                       \
          "Inline Class.isInstance, etc")                                   \
                                                                            \
  product(bool, InlineThreadNatives, true, DIAGNOSTIC,                      \
          "Inline Thread.currentThread, etc")                               \
                                                                            \
  product(bool, InlineUnsafeOps, true, DIAGNOSTIC,                          \
          "Inline memory ops (native methods) from Unsafe")                 \
                                                                            \
  product(bool, UseAESIntrinsics, false, DIAGNOSTIC,                        \
          "Use intrinsics for AES versions of crypto")                      \
                                                                            \
  product(bool, UseAESCTRIntrinsics, false, DIAGNOSTIC,                     \
          "Use intrinsics for the paralleled version of AES/CTR crypto")    \
                                                                            \
  product(bool, UseChaCha20Intrinsics, false, DIAGNOSTIC,                   \
          "Use intrinsics for the vectorized version of ChaCha20")          \
                                                                            \
  product(bool, UseMD5Intrinsics, false, DIAGNOSTIC,                        \
          "Use intrinsics for MD5 crypto hash function")                    \
                                                                            \
  product(bool, UseSHA1Intrinsics, false, DIAGNOSTIC,                       \
          "Use intrinsics for SHA-1 crypto hash function. "                 \
          "Requires that UseSHA is enabled.")                               \
                                                                            \
  product(bool, UseSHA256Intrinsics, false, DIAGNOSTIC,                     \
          "Use intrinsics for SHA-224 and SHA-256 crypto hash functions. "  \
          "Requires that UseSHA is enabled.")                               \
                                                                            \
  product(bool, UseSHA512Intrinsics, false, DIAGNOSTIC,                     \
          "Use intrinsics for SHA-384 and SHA-512 crypto hash functions. "  \
          "Requires that UseSHA is enabled.")                               \
                                                                            \
  product(bool, UseSHA3Intrinsics, false, DIAGNOSTIC,                       \
          "Use intrinsics for SHA3 crypto hash function. "                  \
          "Requires that UseSHA is enabled.")                               \
                                                                            \
  product(bool, UseCRC32Intrinsics, false, DIAGNOSTIC,                      \
          "use intrinsics for java.util.zip.CRC32")                         \
                                                                            \
  product(bool, UseCRC32CIntrinsics, false, DIAGNOSTIC,                     \
          "use intrinsics for java.util.zip.CRC32C")                        \
                                                                            \
  product(bool, UseAdler32Intrinsics, false, DIAGNOSTIC,                    \
          "use intrinsics for java.util.zip.Adler32")                       \
                                                                            \
  product(bool, UseVectorizedMismatchIntrinsic, false, DIAGNOSTIC,          \
          "Enables intrinsification of ArraysSupport.vectorizedMismatch()") \
                                                                            \
  product(bool, UseVectorizedHashCodeIntrinsic, false, DIAGNOSTIC,          \
          "Enables intrinsification of ArraysSupport.vectorizedHashCode()") \
                                                                            \
  product(bool, UseCopySignIntrinsic, false, DIAGNOSTIC,                    \
          "Enables intrinsification of Math.copySign")                      \
                                                                            \
  product(bool, UseSignumIntrinsic, false, DIAGNOSTIC,                      \
          "Enables intrinsification of Math.signum")                        \
                                                                            \
  product_pd(bool, DelayCompilerStubsGeneration, DIAGNOSTIC,                \
          "Use Compiler thread for compiler's stubs generation")            \
                                                                            \
  product(ccstrlist, DisableIntrinsic, "", DIAGNOSTIC,                      \
         "do not expand intrinsics whose (internal) names appear here")     \
         constraint(DisableIntrinsicConstraintFunc,AfterErgo)               \
                                                                            \
  product(ccstrlist, ControlIntrinsic, "", DIAGNOSTIC,                      \
         "Control intrinsics using a list of +/- (internal) names, "        \
         "separated by commas")                                             \
         constraint(ControlIntrinsicConstraintFunc,AfterErgo)               \
                                                                            \
  develop(bool, TraceCallFixup, false,                                      \
          "Trace all call fixups")                                          \
                                                                            \
  develop(bool, DeoptimizeALot, false,                                      \
          "Deoptimize at every exit from the runtime system")               \
                                                                            \
  develop(ccstrlist, DeoptimizeOnlyAt, "",                                  \
          "A comma separated list of bcis to deoptimize at")                \
                                                                            \
  develop(bool, DeoptimizeRandom, false,                                    \
          "Deoptimize random frames on random exit from the runtime system")\
                                                                            \
  develop(bool, ZombieALot, false,                                          \
          "Create non-entrant nmethods at exit from the runtime system")    \
                                                                            \
  develop(bool, WalkStackALot, false,                                       \
          "Trace stack (no print) at every exit from the runtime system")   \
                                                                            \
  develop(bool, DeoptimizeObjectsALot, false,                               \
          "For testing purposes concurrent threads revert optimizations "   \
          "based on escape analysis at intervals given with "               \
          "DeoptimizeObjectsALotInterval=n. The thread count is given "     \
          "with DeoptimizeObjectsALotThreadCountSingle and "                \
          "DeoptimizeObjectsALotThreadCountAll.")                           \
                                                                            \
  develop(uint64_t, DeoptimizeObjectsALotInterval, 5,                       \
          "Interval for DeoptimizeObjectsALot.")                            \
          range(0, max_jlong)                                               \
                                                                            \
  develop(int, DeoptimizeObjectsALotThreadCountSingle, 1,                   \
          "The number of threads that revert optimizations based on "       \
          "escape analysis for a single thread if DeoptimizeObjectsALot "   \
          "is enabled. The target thread is selected round robin." )        \
          range(0, max_jint)                                                \
                                                                            \
  develop(int, DeoptimizeObjectsALotThreadCountAll, 1,                      \
          "The number of threads that revert optimizations based on "       \
          "escape analysis for all threads if DeoptimizeObjectsALot "       \
          "is enabled." )                                                   \
          range(0, max_jint)                                                \
                                                                            \
  develop(bool, VerifyLastFrame, false,                                     \
          "Verify oops on last frame on entry to VM")                       \
                                                                            \
  product(bool, SafepointTimeout, false,                                    \
          "Time out and warn or fail after SafepointTimeoutDelay "          \
          "milliseconds if failed to reach safepoint")                      \
                                                                            \
  product(bool, AbortVMOnSafepointTimeout, false, DIAGNOSTIC,               \
          "Abort upon failure to reach safepoint (see SafepointTimeout)")   \
                                                                            \
  product(uint64_t, AbortVMOnSafepointTimeoutDelay, 0, DIAGNOSTIC,          \
          "Delay in milliseconds for option AbortVMOnSafepointTimeout")     \
          range(0, max_jlong)                                               \
                                                                            \
  product(bool, AbortVMOnVMOperationTimeout, false, DIAGNOSTIC,             \
          "Abort upon failure to complete VM operation promptly")           \
                                                                            \
  product(intx, AbortVMOnVMOperationTimeoutDelay, 1000, DIAGNOSTIC,         \
          "Delay in milliseconds for option AbortVMOnVMOperationTimeout")   \
          range(0, max_intx)                                                \
                                                                            \
  product(bool, MaxFDLimit, true,                                           \
          "Bump the number of file descriptors to maximum (Unix only)")     \
                                                                            \
  product(bool, LogEvents, true, DIAGNOSTIC,                                \
          "Enable the various ring buffer event logs")                      \
                                                                            \
  /* SapMachine 2019-05-28: More events */                                  \
  product(int, LogEventsBufferEntries, 75, DIAGNOSTIC,                      \
          "Number of ring buffer event logs")                               \
          range(1, NOT_LP64(1*K) LP64_ONLY(1*M))                            \
                                                                            \
  product(bool, BytecodeVerificationRemote, true, DIAGNOSTIC,               \
          "Enable the Java bytecode verifier for remote classes")           \
                                                                            \
  product(bool, BytecodeVerificationLocal, false, DIAGNOSTIC,               \
          "Enable the Java bytecode verifier for local classes")            \
                                                                            \
  develop(bool, VerifyStackAtCalls, false,                                  \
          "Verify that the stack pointer is unchanged after calls")         \
                                                                            \
  develop(bool, TraceJavaAssertions, false,                                 \
          "Trace java language assertions")                                 \
                                                                            \
  develop(bool, VerifyCodeCache, false,                                     \
          "Verify code cache on memory allocation/deallocation")            \
                                                                            \
  develop(bool, ZapResourceArea, trueInDebug,                               \
          "Zap freed resource/arena space")                                 \
                                                                            \
  develop(bool, ZapVMHandleArea, trueInDebug,                               \
          "Zap freed VM handle space")                                      \
                                                                            \
  develop(bool, ZapStackSegments, trueInDebug,                              \
          "Zap allocated/freed stack segments")                             \
                                                                            \
  develop(bool, ZapUnusedHeapArea, trueInDebug,                             \
          "Zap unused heap space")                                          \
                                                                            \
  develop(bool, ZapFillerObjects, trueInDebug,                              \
          "Zap filler objects")                                             \
                                                                            \
  develop(bool, ZapTLAB, trueInDebug,                                       \
          "Zap allocated TLABs")                                            \
                                                                            \
  product(bool, ExecutingUnitTests, false,                                  \
          "Whether the JVM is running unit tests or not")                   \
                                                                            \
  develop(uint, ErrorHandlerTest, 0,                                        \
          "If > 0, provokes an error after VM initialization; the value "   \
          "determines which error to provoke. See controlled_crash() "      \
          "in vmError.cpp.")                                                \
          range(0, 17)                                                      \
                                                                            \
  develop(uint, TestCrashInErrorHandler, 0,                                 \
          "If > 0, provokes an error inside VM error handler (a secondary " \
          "crash). see controlled_crash() in vmError.cpp")                  \
          range(0, 17)                                                      \
                                                                            \
  develop(bool, TestSafeFetchInErrorHandler, false   ,                      \
          "If true, tests SafeFetch inside error handler.")                 \
                                                                            \
  develop(bool, TestUnresponsiveErrorHandler, false,                        \
          "If true, simulates an unresponsive error handler.")              \
                                                                            \
  develop(bool, Verbose, false,                                             \
          "Print additional debugging information from other modes")        \
                                                                            \
  /* SapMachine 2019-02-20: Vitals */                                       \
  product(bool, EnableVitals, true,                                         \
          "Enable sampling of vitals: memory, cpu utilization and various " \
          "VM core statistics; display via jcmd \"VM.vitals\".")            \
                                                                            \
  product(uintx, VitalsSampleInterval, 10,                                  \
          "Vitals sample rate interval in seconds (default 10)")            \
          range(1, 24 * 3600)                                               \
                                                                            \
  product(uintx, VitalsShortTermTableHours, 1,                              \
          "The size of the short term vitals table in hours")               \
          range(1, 365 * 24)                                                \
                                                                            \
  product(uintx, VitalsLongTermSampleIntervalMinutes, 60,                   \
          "Vitals sample rate interval in minutes for the long term table " \
          "(default 60)")                                                   \
          range(1, 365 * 24 * 60)                                           \
                                                                            \
  product(uintx, VitalsLongTermTableDays, 14,                               \
          "The size of the long term vitals table in days")                 \
          range(1, 10 * 365)                                                \
                                                                            \
  product(bool, VitalsLockFreeSampling, false, DIAGNOSTIC,                  \
          "When sampling vitals, omit any actions which require locking.")  \
                                                                            \
  product(bool, DumpVitalsAtExit, false,                                    \
          "Dump vitals at VM exit into two files, by default called "       \
          "sapmachine_vitals_<pid>.txt and sapmachine_vitals_<pid>.csv. "   \
          "Use -XX:VitalsFile option to change the file names.")            \
                                                                            \
  product(bool, PrintVitalsAtExit, false,                                   \
          "Prints vitals at VM exit to tty.")                               \
                                                                            \
  product(bool, StoreVitalsExtremas, true,                                  \
          "If enabled we store the samples for extremum values of "         \
          "selected types.")                                                \
                                                                            \
  product(ccstr, VitalsFile, NULL,                                          \
          "When DumpVitalsAtExit is set, the file name prefix for the "     \
          "output files (default is sapmachine_vitals_<pid>).")             \
                                                                            \
  /* SapMachine 2023-09-18: malloc trace */                                 \
  product(bool, UseMallocHooks, false,                                      \
          "Preloads the malloc hooks library needed for the malloc trace. " \
          "This flag only works when using a JDK launcher. Otherwise the "  \
          "library has to be preloaded by hand.")                           \
                                                                            \
  product(bool, MallocTraceAtStartup, false,                                \
          "If set the malloc trace is enabled at startup.")                 \
                                                                            \
  product(bool, MallocTraceExitIfFail, true,                                \
          "If set and enabling the malloc trace at startup fails, we "      \
          "print an error message and exit. Otherwise the error is "        \
          "silently ignored.")                                              \
                                                                            \
  product(bool, MallocTraceTrackFree, true,                                 \
          "If set the malloc trace also tracks deallocation of memory "     \
          "if enabled at startup.")                                         \
                                                                            \
  product(ccstr, MallocTraceEnableDelay, "0s",                              \
          "If > 0 seconds and MallocTraceAtStartup is enabled, we delay "   \
          "the startup of tracking by the given amount of time. Can use "   \
          "s, m, h or d to specify the delay.")                             \
                                                                            \
  product(uintx, MallocTraceStackDepth, 12,                                 \
          "The maximum depth of stack traces for the malloc trace if "      \
          "enabled at startup.")                                            \
                                                                            \
  product(uintx, MallocTraceOnlyNth, 1,                                     \
          "if > 1 we only track about every n'th allocation for the "       \
          "malloc trace if enabled at startup.")                            \
          range(1, 1000)                                                    \
                                                                            \
  product(bool, MallocTraceUseBacktrace, true,                              \
          "If set we use the backtrace() call to sample the stacks of "     \
          "the malloc trace if enabled at startup. Note that while this "   \
          "creates better stack traces, it is also slower and not "         \
          "supported on every system. If not supported, this option is "    \
          "silently ignored.")                                              \
                                                                            \
  product(ccstr, MallocTraceUnwindLibName, "libunwind.so.8",                \
          "The path of the libunwind to load if it should be used to "      \
          "create the stack traces and the backtrace() function cannot "    \
          "be found. If libunwind is not on the library path, an "          \
          "absolute path should be used.")                                  \
                                                                            \
  product(bool, MallocTraceDetailedStats, false,                            \
          "If enabled we collect more detailed statistics for the malloc "  \
          "trace if enabled at startup. This costs some performance.")      \
                                                                            \
  product(bool, MallocTraceDumpOnError, false,                              \
          "If enabled and the malloc trace is enabled too we do an "        \
          "emergency dump on native out-of-memory errors.")                 \
                                                                            \
  product(uintx, MallocTraceRainyDayFund, 1* M,                             \
          "The size of the rainy day fund to use when doing an emergency "  \
          "dump.")                                                          \
                                                                            \
  product(ccstr, MallocTraceDumpFilter, "",                                 \
          "If set, we only print stacks which contains functions which "    \
          "match the given string.")                                        \
                                                                            \
  product(bool, MallocTraceDumpInternalStats, false,                        \
          "If enabled we include internal statistics in the dump. ")        \
                                                                            \
  product(uintx, MallocTraceDumpCount, 0,                                   \
          "The number of dumps to perform.")                                \
                                                                            \
  product(ccstr, MallocTraceDumpDelay, "1h",                                \
          "The delay after the trace was enabled at which to start the "    \
          "regular dumps. The format supports seconds, minutes, hours "     \
          "and days, e.g. '1s 2m 3h 4d' or '20s'.")                         \
                                                                            \
  product(ccstr, MallocTraceDumpInterval, "1h",                             \
          "The interval for the dump for the dumps. The format supports "   \
          "seconds, minutes, hours and days, e.g. '1s 2m 3h 4d' or '20s'.") \
                                                                            \
  product(bool, MallocTraceDumpSortByCount, false,                          \
          "If given we sort the output by allocation count instead of "     \
          "allocation size.")                                               \
                                                                            \
  product(uintx, MallocTraceDumpMaxEntries, 10,                             \
          "If > 0 it limits the number of entries printed. If no sort "     \
          "is specified via -XX:MallocTraceDumpSort, we sort by "           \
          "size.")                                                          \
                                                                            \
  product(uintx, MallocTraceDumpPercentage, 0,                              \
          "If > 0 we dump the given percentage of allocated bytes "         \
          "(or allocated objects if sorted by count). In that case the "    \
          "-XX:MallocTraceDumpMaxEntries option is ignored.")               \
                                                                            \
  product(bool, MallocTraceDumpHideDumpAllocs, true,                        \
          "If enabled we don't track the allocation done for the dump.")    \
                                                                            \
  product(ccstr, MallocTraceDumpOutput, "stderr",                           \
          "If set the dump is appended to the given file. 'stderr' and "    \
          "'stdout' can be used for dumping to stderr or stdout. "          \
          "Otherwise the dump is written to the given file name ( "         \
          "the first occurrance of '@pid' is replaced by the pid of the "   \
          "process).")                                                      \
                                                                            \
  develop(bool, PrintMiscellaneous, false,                                  \
          "Print uncategorized debugging information (requires +Verbose)")  \
                                                                            \
  develop(bool, WizardMode, false,                                          \
          "Print much more debugging information")                          \
                                                                            \
  product(bool, ShowMessageBoxOnError, false,                               \
          "Keep process alive on VM fatal error")                           \
                                                                            \
  product(bool, CreateCoredumpOnCrash, true,                                \
          "Create core/mini dump on VM fatal error")                        \
                                                                            \
  product(uint64_t, ErrorLogTimeout, 2 * 60,                                \
          "Timeout, in seconds, to limit the time spent on writing an "     \
          "error log in case of a crash.")                                  \
          range(0, (uint64_t)max_jlong/1000)                                \
                                                                            \
  product(bool, ErrorLogSecondaryErrorDetails, false, DIAGNOSTIC,           \
          "If enabled, show details on secondary crashes in the error log") \
                                                                            \
  develop(intx, TraceDwarfLevel, 0,                                         \
          "Debug levels for the dwarf parser")                              \
          range(0, 4)                                                       \
                                                                            \
  product(bool, SuppressFatalErrorMessage, false,                           \
          "Report NO fatal error message (avoid deadlock)")                 \
                                                                            \
  product(ccstrlist, OnError, "",                                           \
          "Run user-defined commands on fatal error; see VMError.cpp "      \
          "for examples")                                                   \
                                                                            \
  product(ccstrlist, OnOutOfMemoryError, "",                                \
          "Run user-defined commands on first java.lang.OutOfMemoryError "  \
          "thrown from JVM")                                                \
                                                                            \
  product(bool, HeapDumpBeforeFullGC, false, MANAGEABLE,                    \
          "Dump heap to file before any major stop-the-world GC "           \
          "(also see FullGCHeapDumpLimit, HeapDumpPath, HeapDumpGzipLevel)")\
                                                                            \
  product(bool, HeapDumpAfterFullGC, false, MANAGEABLE,                     \
          "Dump heap to file after any major stop-the-world GC "            \
          "(also see FullGCHeapDumpLimit, HeapDumpPath, HeapDumpGzipLevel)")\
                                                                            \
  product(uint, FullGCHeapDumpLimit, 0, MANAGEABLE,                         \
          "Limit the number of heap dumps triggered by "                    \
          "HeapDumpBeforeFullGC or HeapDumpAfterFullGC "                    \
          "(0 means no limit)")                                             \
                                                                            \
  product(bool, HeapDumpOnOutOfMemoryError, false, MANAGEABLE,              \
          "Dump heap to file when java.lang.OutOfMemoryError is thrown "    \
          "from JVM "                                                       \
          "(also see HeapDumpPath, HeapDumpGzipLevel)")                     \
                                                                            \
  /* SapMachine 2024-05-10: HeapDumpPath for jcmd */                        \
  product(ccstr, HeapDumpPath, nullptr, MANAGEABLE,                         \
<<<<<<< HEAD
          "When HeapDumpOnOutOfMemoryError is enabled, or a heap dump is "  \
          "triggered by jcmd GC.heap_dump without specifying a path, "      \
          "the path (filename or directory) of the dump file. "             \
          "(in case of HeapDumpOnOutOfMemoryError only: "                   \
          "defaults to java_pid<pid>.hprof in the working directory)")      \
=======
          "When HeapDumpOnOutOfMemoryError, HeapDumpBeforeFullGC "          \
          "or HeapDumpAfterFullGC is on, the path (filename or "            \
          "directory) of the dump file (defaults to java_pid<pid>.hprof "   \
          "in the working directory)")                                      \
>>>>>>> 7e1d4d1c
                                                                            \
  product(int, HeapDumpGzipLevel, 0, MANAGEABLE,                            \
          "When HeapDumpOnOutOfMemoryError, HeapDumpBeforeFullGC "          \
          "or HeapDumpAfterFullGC is on, the gzip compression "             \
          "level of the dump file. 0 (the default) disables gzip "          \
          "compression. Otherwise the level must be between 1 and 9.")      \
          range(0, 9)                                                       \
                                                                            \
  product(ccstr, NativeMemoryTracking, DEBUG_ONLY("summary") NOT_DEBUG("off"), \
          "Native memory tracking options")                                 \
                                                                            \
  product(bool, PrintNMTStatistics, false, DIAGNOSTIC,                      \
          "Print native memory tracking summary data if it is on")          \
                                                                            \
  product(bool, LogCompilation, false, DIAGNOSTIC,                          \
          "Log compilation activity in detail to LogFile")                  \
                                                                            \
  product(bool, PrintCompilation, false,                                    \
          "Print compilations")                                             \
                                                                            \
  product(intx, RepeatCompilation, 0, DIAGNOSTIC,                           \
          "Repeat compilation without installing code (number of times)")   \
          range(0, max_jint)                                                \
                                                                            \
  /* SapMachine 2018-08-29: Enable this per default */                      \
  product(bool, PrintExtendedThreadInfo, true,                              \
          "Print more information in thread dump")                          \
                                                                            \
  product(intx, ScavengeRootsInCode, 2, DIAGNOSTIC,                         \
          "0: do not allow scavengable oops in the code cache; "            \
          "1: allow scavenging from the code cache; "                       \
          "2: emit as many constants as the compiler can see")              \
          range(0, 2)                                                       \
                                                                            \
  product(bool, AlwaysRestoreFPU, false,                                    \
          "Restore the FPU control word after every JNI call (expensive)")  \
                                                                            \
  product(bool, PrintCompilation2, false, DIAGNOSTIC,                       \
          "Print additional statistics per compilation")                    \
                                                                            \
  product(bool, PrintAdapterHandlers, false, DIAGNOSTIC,                    \
          "Print code generated for i2c/c2i adapters")                      \
                                                                            \
  product(bool, VerifyAdapterCalls, trueInDebug, DIAGNOSTIC,                \
          "Verify that i2c/c2i adapters are called properly")               \
                                                                            \
  develop(bool, VerifyAdapterSharing, false,                                \
          "Verify that the code for shared adapters is the equivalent")     \
                                                                            \
  product(bool, PrintAssembly, false, DIAGNOSTIC,                           \
          "Print assembly code (using external disassembler.so)")           \
                                                                            \
  product(ccstr, PrintAssemblyOptions, nullptr, DIAGNOSTIC,                 \
          "Print options string passed to disassembler.so")                 \
                                                                            \
  develop(bool, PrintNMethodStatistics, false,                              \
          "Print a summary statistic for the generated nmethods")           \
                                                                            \
  product(bool, PrintNMethods, false, DIAGNOSTIC,                           \
          "Print assembly code for nmethods when generated")                \
                                                                            \
  product(bool, PrintNativeNMethods, false, DIAGNOSTIC,                     \
          "Print assembly code for native nmethods when generated")         \
                                                                            \
  develop(bool, PrintDebugInfo, false,                                      \
          "Print debug information for all nmethods when generated")        \
                                                                            \
  develop(bool, PrintRelocations, false,                                    \
          "Print relocation information for all nmethods when generated")   \
                                                                            \
  develop(bool, PrintDependencies, false,                                   \
          "Print dependency information for all nmethods when generated")   \
                                                                            \
  develop(bool, PrintExceptionHandlers, false,                              \
          "Print exception handler tables for all nmethods when generated") \
                                                                            \
  develop(bool, StressCompiledExceptionHandlers, false,                     \
          "Exercise compiled exception handlers")                           \
                                                                            \
  develop(bool, InterceptOSException, false,                                \
          "Start debugger when an implicit OS (e.g. null pointer) "         \
          "exception happens")                                              \
                                                                            \
  product(bool, PrintCodeCache, false,                                      \
          "Print the code cache memory usage when exiting")                 \
                                                                            \
  develop(bool, PrintCodeCache2, false,                                     \
          "Print detailed usage information on the code cache when exiting")\
                                                                            \
  product(bool, PrintCodeCacheOnCompilation, false,                         \
          "Print the code cache memory usage each time a method is "        \
          "compiled")                                                       \
                                                                            \
  product(bool, PrintCodeHeapAnalytics, false, DIAGNOSTIC,                  \
          "Print code heap usage statistics on exit and on full condition") \
                                                                            \
  product(bool, PrintStubCode, false, DIAGNOSTIC,                           \
          "Print generated stub code")                                      \
                                                                            \
  product(bool, StackTraceInThrowable, true,                                \
          "Collect backtrace in throwable when exception happens")          \
                                                                            \
  product(bool, OmitStackTraceInFastThrow, true,                            \
          "Omit backtraces for some 'hot' exceptions in optimized code")    \
                                                                            \
  product(bool, ShowCodeDetailsInExceptionMessages, true, MANAGEABLE,       \
          "Show exception messages from RuntimeExceptions that contain "    \
          "snippets of the failing code. Disable this to improve privacy.") \
                                                                            \
  product(bool, PrintWarnings, true,                                        \
          "Print JVM warnings to output stream")                            \
                                                                            \
  develop(bool, RegisterReferences, true,                                   \
          "Tell whether the VM should register soft/weak/final/phantom "    \
          "references")                                                     \
                                                                            \
  develop(bool, PrintCodeCacheExtension, false,                             \
          "Print extension of code cache")                                  \
                                                                            \
  develop(bool, UsePrivilegedStack, true,                                   \
          "Enable the security JVM functions")                              \
                                                                            \
  product(bool, ClassUnloading, true,                                       \
          "Do unloading of classes")                                        \
                                                                            \
  product(bool, ClassUnloadingWithConcurrentMark, true,                     \
          "Do unloading of classes with a concurrent marking cycle")        \
                                                                            \
  develop(bool, PrintSystemDictionaryAtExit, false,                         \
          "Print the system dictionary at exit")                            \
                                                                            \
  develop(bool, PrintClassLoaderDataGraphAtExit, false,                     \
          "Print the class loader data graph at exit")                      \
                                                                            \
  product(bool, AllowParallelDefineClass, false,                            \
          "Allow parallel defineClass requests for class loaders "          \
          "registering as parallel capable")                                \
                                                                            \
  product_pd(bool, DontYieldALot,                                           \
             "(Deprecated) Throw away obvious excess yield calls")          \
                                                                            \
  product(bool, DisablePrimordialThreadGuardPages, false, EXPERIMENTAL,     \
               "Disable the use of stack guard pages if the JVM is loaded " \
               "on the primordial process thread")                          \
                                                                            \
  product(bool, DoJVMTIVirtualThreadTransitions, true, EXPERIMENTAL,        \
               "Do JVMTI virtual thread mount/unmount transitions "         \
               "(disabling this flag implies no JVMTI events are posted)")  \
                                                                            \
  /* notice: the max range value here is max_jint, not max_intx  */         \
  /* because of overflow issue                                   */         \
  product(intx, AsyncDeflationInterval, 250, DIAGNOSTIC,                    \
          "Async deflate idle monitors every so many milliseconds when "    \
          "MonitorUsedDeflationThreshold is exceeded (0 is off).")          \
          range(0, max_jint)                                                \
                                                                            \
  /* notice: the max range value here is max_jint, not max_intx  */         \
  /* because of overflow issue                                   */         \
  product(intx, GuaranteedAsyncDeflationInterval, 60000, DIAGNOSTIC,        \
          "Async deflate idle monitors every so many milliseconds even "    \
          "when MonitorUsedDeflationThreshold is NOT exceeded (0 is off).") \
          range(0, max_jint)                                                \
                                                                            \
  product(size_t, AvgMonitorsPerThreadEstimate, 1024, DIAGNOSTIC,           \
          "Used to estimate a variable ceiling based on number of threads " \
          "for use with MonitorUsedDeflationThreshold (0 is off).")         \
          range(0, max_uintx)                                               \
                                                                            \
  /* notice: the max range value here is max_jint, not max_intx  */         \
  /* because of overflow issue                                   */         \
  product(intx, MonitorDeflationMax, 1000000, DIAGNOSTIC,                   \
          "The maximum number of monitors to deflate, unlink and delete "   \
          "at one time (minimum is 1024).")                                 \
          range(1024, max_jint)                                             \
                                                                            \
  product(intx, MonitorUnlinkBatch, 500, DIAGNOSTIC,                        \
          "The maximum number of monitors to unlink in one batch. ")        \
          range(1, max_jint)                                                \
                                                                            \
  product(int, MonitorUsedDeflationThreshold, 90, DIAGNOSTIC,               \
          "Percentage of used monitors before triggering deflation (0 is "  \
          "off). The check is performed on AsyncDeflationInterval or "      \
          "GuaranteedAsyncDeflationInterval, whichever is lower.")          \
          range(0, 100)                                                     \
                                                                            \
  product(uintx, NoAsyncDeflationProgressMax, 3, DIAGNOSTIC,                \
          "Max number of no progress async deflation attempts to tolerate " \
          "before adjusting the in_use_list_ceiling up (0 is off).")        \
          range(0, max_uintx)                                               \
                                                                            \
  product(intx, hashCode, 5, EXPERIMENTAL,                                  \
               "(Unstable) select hashCode generation algorithm")           \
                                                                            \
  product(bool, ReduceSignalUsage, false,                                   \
          "Reduce the use of OS signals in Java and/or the VM")             \
                                                                            \
  develop(bool, LoadLineNumberTables, true,                                 \
          "Tell whether the class file parser loads line number tables")    \
                                                                            \
  develop(bool, LoadLocalVariableTables, true,                              \
          "Tell whether the class file parser loads local variable tables") \
                                                                            \
  develop(bool, LoadLocalVariableTypeTables, true,                          \
          "Tell whether the class file parser loads local variable type"    \
          "tables")                                                         \
                                                                            \
  product(bool, AllowUserSignalHandlers, false,                             \
          "Application will install primary signal handlers for the JVM "   \
          "(Unix only)")                                                    \
                                                                            \
  product(bool, UseSignalChaining, true,                                    \
          "Use signal-chaining to invoke signal handlers installed "        \
          "by the application (Unix only)")                                 \
                                                                            \
  product(bool, RestoreMXCSROnJNICalls, false,                              \
          "Restore MXCSR when returning from JNI calls")                    \
                                                                            \
  product(bool, CheckJNICalls, false,                                       \
          "Verify all arguments to JNI calls")                              \
                                                                            \
  product(bool, UseFastJNIAccessors, true,                                  \
          "Use optimized versions of Get<Primitive>Field")                  \
                                                                            \
  product(intx, MaxJNILocalCapacity, 65536,                                 \
          "Maximum allowable local JNI handle capacity to "                 \
          "EnsureLocalCapacity() and PushLocalFrame(), "                    \
          "where <= 0 is unlimited, default: 65536")                        \
          range(min_intx, max_intx)                                         \
                                                                            \
  product(bool, EagerXrunInit, false,                                       \
          "Eagerly initialize -Xrun libraries; allows startup profiling, "  \
          "but not all -Xrun libraries may support the state of the VM "    \
          "at this time")                                                   \
                                                                            \
  product(bool, PreserveAllAnnotations, false,                              \
          "(Deprecated) Preserve RuntimeInvisibleAnnotations as well "      \
          "as RuntimeVisibleAnnotations")                                   \
                                                                            \
  develop(uintx, PreallocatedOutOfMemoryErrorCount, 4,                      \
          "Number of OutOfMemoryErrors preallocated with backtrace")        \
                                                                            \
  product(bool, UseXMMForArrayCopy, false,                                  \
          "Use SSE2 MOVQ instruction for Arraycopy")                        \
                                                                            \
  develop(bool, PrintFieldLayout, false,                                    \
          "Print field layout for each class")                              \
                                                                            \
  /* Need to limit the extent of the padding to reasonable size.          */\
  /* 8K is well beyond the reasonable HW cache line size, even with       */\
  /* aggressive prefetching, while still leaving the room for segregating */\
  /* among the distinct pages.                                            */\
  product(int, ContendedPaddingWidth, 128,                                  \
          "How many bytes to pad the fields/classes marked @Contended with")\
          range(0, 8192)                                                    \
          constraint(ContendedPaddingWidthConstraintFunc,AfterErgo)         \
                                                                            \
  product(bool, EnableContended, true,                                      \
          "Enable @Contended annotation support")                           \
                                                                            \
  product(bool, RestrictContended, true,                                    \
          "Restrict @Contended to trusted classes")                         \
                                                                            \
  product(int, DiagnoseSyncOnValueBasedClasses, 0, DIAGNOSTIC,              \
             "Detect and take action upon identifying synchronization on "  \
             "value based classes. Modes: "                                 \
             "0: off; "                                                     \
             "1: exit with fatal error; "                                   \
             "2: log message to stdout. Output file can be specified with " \
             "   -Xlog:valuebasedclasses. If JFR is running it will "       \
             "   also generate JFR events.")                                \
             range(0, 2)                                                    \
                                                                            \
  product(bool, ExitOnOutOfMemoryError, false,                              \
          "JVM exits on the first occurrence of an out-of-memory error "    \
          "thrown from JVM")                                                \
                                                                            \
  /* SapMachine 2021-05-21: Changed comment (we do not core on OOM) */      \
  product(bool, CrashOnOutOfMemoryError, false,                             \
          "JVM aborts on the first occurrence of an out-of-memory error "   \
          "thrown from JVM. A thread stack is dumped to stdout and an "     \
          "error log produced. No core file will be produced unless "       \
          "-XX:+CreateCoredumpOnCrash is explicitly specified on the "      \
          "command line.")                                                  \
                                                                            \
  /* SapMachine 2021-05-21: Support ExitVMOnOutOfMemory to keep */          \
  /*  command line parity with SAPJVM */                                    \
  product(bool, ExitVMOnOutOfMemoryError, false,                            \
          "Alias for CrashOnOutOfMemoryError")                              \
                                                                            \
  product(intx, UserThreadWaitAttemptsAtExit, 30,                           \
          "The number of times to wait for user threads to stop executing " \
          "native code during JVM exit. Each wait lasts 10 milliseconds. "  \
          "The maximum number of waits is 1000, to wait at most 10 "        \
          "seconds.")                                                       \
          range(0, 1000)                                                    \
                                                                            \
  /* tracing */                                                             \
                                                                            \
  develop(bool, StressRewriter, false,                                      \
          "Stress linktime bytecode rewriting")                             \
                                                                            \
  product(ccstr, TraceJVMTI, nullptr,                                       \
          "Trace flags for JVMTI functions and events")                     \
                                                                            \
  product(bool, StressLdcRewrite, false, DIAGNOSTIC,                        \
          "Force ldc -> ldc_w rewrite during RedefineClasses. "             \
          "This option can change an EMCP method into an obsolete method "  \
          "and can affect tests that expect specific methods to be EMCP. "  \
          "This option should be used with caution.")                       \
                                                                            \
  product(bool, AllowRedefinitionToAddDeleteMethods, false,                 \
          "(Deprecated) Allow redefinition to add and delete private "      \
          "static or final methods for compatibility with old releases")    \
                                                                            \
  develop(bool, TraceBytecodes, false,                                      \
          "Trace bytecode execution")                                       \
                                                                            \
  develop(bool, VerifyDependencies, trueInDebug,                            \
          "Exercise and verify the compilation dependency mechanism")       \
                                                                            \
  develop(bool, TraceNewOopMapGeneration, false,                            \
          "Trace OopMapGeneration")                                         \
                                                                            \
  develop(bool, TraceNewOopMapGenerationDetailed, false,                    \
          "Trace OopMapGeneration: print detailed cell states")             \
                                                                            \
  develop(bool, TimeOopMap, false,                                          \
          "Time calls to GenerateOopMap::compute_map() in sum")             \
                                                                            \
  develop(bool, TimeOopMap2, false,                                         \
          "Time calls to GenerateOopMap::compute_map() individually")       \
                                                                            \
  develop(bool, TraceOopMapRewrites, false,                                 \
          "Trace rewriting of methods during oop map generation")           \
                                                                            \
  develop(bool, TraceFinalizerRegistration, false,                          \
          "Trace registration of final references")                         \
                                                                            \
  product(bool, IgnoreEmptyClassPaths, false,                               \
          "Ignore empty path elements in -classpath")                       \
                                                                            \
  product(bool, PrintHeapAtSIGBREAK, true,                                  \
          "Print heap layout in response to SIGBREAK")                      \
                                                                            \
  product(bool, PrintClassHistogram, false, MANAGEABLE,                     \
          "Print a histogram of class instances")                           \
                                                                            \
  product(double, ObjectCountCutOffPercent, 0.5, EXPERIMENTAL,              \
          "The percentage of the used heap that the instances of a class "  \
          "must occupy for the class to generate a trace event")            \
          range(0.0, 100.0)                                                 \
                                                                            \
  /* JVMTI heap profiling */                                                \
                                                                            \
  product(bool, VerifyBeforeIteration, false, DIAGNOSTIC,                   \
          "Verify memory system before JVMTI iteration")                    \
                                                                            \
  /* compiler */                                                            \
                                                                            \
  /* notice: the max range value here is max_jint, not max_intx  */         \
  /* because of overflow issue                                   */         \
  product(intx, CICompilerCount, CI_COMPILER_COUNT,                         \
          "Number of compiler threads to run")                              \
          range(0, max_jint)                                                \
          constraint(CICompilerCountConstraintFunc, AfterErgo)              \
                                                                            \
  product(bool, UseDynamicNumberOfCompilerThreads, true,                    \
          "Dynamically choose the number of parallel compiler threads")     \
                                                                            \
  product(bool, ReduceNumberOfCompilerThreads, true, DIAGNOSTIC,            \
             "Reduce the number of parallel compiler threads when they "    \
             "are not used")                                                \
                                                                            \
  product(bool, TraceCompilerThreads, false, DIAGNOSTIC,                    \
             "Trace creation and removal of compiler threads")              \
                                                                            \
  product(ccstr, LogClassLoadingCauseFor, nullptr,                          \
          "Apply -Xlog:class+load+cause* to classes whose fully "           \
          "qualified name contains this string (\"*\" matches "             \
          "any class).")                                                    \
                                                                            \
  develop(bool, InjectCompilerCreationFailure, false,                       \
          "Inject thread creation failures for "                            \
          "UseDynamicNumberOfCompilerThreads")                              \
                                                                            \
  develop(bool, GenerateSynchronizationCode, true,                          \
          "generate locking/unlocking code for synchronized methods and "   \
          "monitors")                                                       \
                                                                            \
  product_pd(bool, ImplicitNullChecks, DIAGNOSTIC,                          \
          "Generate code for implicit null checks")                         \
                                                                            \
  product_pd(bool, TrapBasedNullChecks,                                     \
          "Generate code for null checks that uses a cmp and trap "         \
          "instruction raising SIGTRAP.  This is only used if an access to" \
          "null (+offset) will not raise a SIGSEGV, i.e.,"                  \
          "ImplicitNullChecks don't work (PPC64).")                         \
                                                                            \
  product(bool, EnableThreadSMRStatistics, trueInDebug, DIAGNOSTIC,         \
             "Enable Thread SMR Statistics")                                \
                                                                            \
  product(bool, UseNotificationThread, true,                                \
          "(Deprecated) Use Notification Thread")                           \
                                                                            \
  product(bool, Inline, true,                                               \
          "Enable inlining")                                                \
                                                                            \
  product(bool, ClipInlining, true,                                         \
          "Clip inlining if aggregate method exceeds DesiredMethodLimit")   \
                                                                            \
  develop(bool, UseCHA, true,                                               \
          "Enable CHA")                                                     \
                                                                            \
  product(bool, UseVtableBasedCHA, true,  DIAGNOSTIC,                       \
          "Use vtable information during CHA")                              \
                                                                            \
  product(bool, UseTypeProfile, true,                                       \
          "Check interpreter profile for historically monomorphic calls")   \
                                                                            \
  product(bool, PrintInlining, false, DIAGNOSTIC,                           \
          "Print inlining optimizations")                                   \
                                                                            \
  product(bool, UsePopCountInstruction, false,                              \
          "Use population count instruction")                               \
                                                                            \
  develop(bool, TraceMethodReplacement, false,                              \
          "Print when methods are replaced do to recompilation")            \
                                                                            \
  product(intx, MinPassesBeforeFlush, 10, DIAGNOSTIC,                       \
          "Minimum number of sweeper passes before an nmethod "             \
          "can be flushed")                                                 \
          range(0, max_intx)                                                \
                                                                            \
  develop(bool, StressCodeBuffers, false,                                   \
          "Exercise code buffer expansion and other rare state changes")    \
                                                                            \
  product(bool, DebugNonSafepoints, trueInDebug, DIAGNOSTIC,                \
          "Generate extra debugging information for non-safepoints in "     \
          "nmethods")                                                       \
                                                                            \
  product(bool, PrintVMOptions, false,                                      \
          "Print flags that appeared on the command line")                  \
                                                                            \
  product(bool, IgnoreUnrecognizedVMOptions, false,                         \
          "Ignore unrecognized VM options")                                 \
                                                                            \
  product(bool, PrintCommandLineFlags, false,                               \
          "Print flags specified on command line or set by ergonomics")     \
                                                                            \
  product(bool, PrintFlagsInitial, false,                                   \
          "Print all VM flags before argument processing and exit VM")      \
                                                                            \
  product(bool, PrintFlagsFinal, false,                                     \
          "Print all VM flags after argument and ergonomic processing")     \
                                                                            \
  develop(bool, PrintFlagsWithComments, false,                              \
          "Print all VM flags with default values and descriptions and "    \
          "exit")                                                           \
                                                                            \
  product(bool, PrintFlagsRanges, false,                                    \
          "Print VM flags and their ranges")                                \
                                                                            \
  product(bool, SerializeVMOutput, true, DIAGNOSTIC,                        \
          "Use a mutex to serialize output to tty and LogFile")             \
                                                                            \
  product(bool, DisplayVMOutput, true, DIAGNOSTIC,                          \
          "Display all VM output on the tty, independently of LogVMOutput") \
                                                                            \
  product(bool, LogVMOutput, false, DIAGNOSTIC,                             \
          "Save VM output to LogFile")                                      \
                                                                            \
  product(ccstr, LogFile, nullptr, DIAGNOSTIC,                              \
          "If LogVMOutput or LogCompilation is on, save VM output to "      \
          "this file [default: ./hotspot_pid%p.log] (%p replaced with pid)")\
                                                                            \
  product(ccstr, ErrorFile, nullptr,                                        \
          "If an error occurs, save the error data to this file "           \
          "[default: ./hs_err_pid%p.log] (%p replaced with pid)")           \
                                                                            \
  /* SapMachine 2018-12-18: Enable this per default. */                     \
  product(bool, ExtensiveErrorReports,                                      \
          PRODUCT_ONLY(true) NOT_PRODUCT(true),                             \
          "Error reports are more extensive.")                              \
                                                                            \
  product(bool, DisplayVMOutputToStderr, false,                             \
          "If DisplayVMOutput is true, display all VM output to stderr")    \
                                                                            \
  product(bool, DisplayVMOutputToStdout, false,                             \
          "If DisplayVMOutput is true, display all VM output to stdout")    \
                                                                            \
  product(bool, ErrorFileToStderr, false,                                   \
          "If true, error data is printed to stderr instead of a file")     \
                                                                            \
  product(bool, ErrorFileToStdout, false,                                   \
          "If true, error data is printed to stdout instead of a file")     \
                                                                            \
  develop(bool, VerifyHeavyMonitors, false,                                 \
          "Checks that no stack locking happens when using "                \
          "-XX:LockingMode=0 (LM_MONITOR)")                                 \
                                                                            \
  product(bool, PrintStringTableStatistics, false,                          \
          "print statistics about the StringTable and SymbolTable")         \
                                                                            \
  product(bool, VerifyStringTableAtExit, false, DIAGNOSTIC,                 \
          "verify StringTable contents at exit")                            \
                                                                            \
  develop(bool, PrintSymbolTableSizeHistogram, false,                       \
          "print histogram of the symbol table")                            \
                                                                            \
  product(ccstr, AbortVMOnException, nullptr, DIAGNOSTIC,                   \
          "Call fatal if this exception is thrown.  Example: "              \
          "java -XX:AbortVMOnException=java.lang.NullPointerException Foo") \
                                                                            \
  product(ccstr, AbortVMOnExceptionMessage, nullptr, DIAGNOSTIC,            \
          "Call fatal if the exception pointed by AbortVMOnException "      \
          "has this message")                                               \
                                                                            \
  develop(bool, DebugVtables, false,                                        \
          "add debugging code to vtable dispatch")                          \
                                                                            \
  product(bool, RangeCheckElimination, true,                                \
          "Eliminate range checks")                                         \
                                                                            \
  develop_pd(bool, UncommonNullCast,                                        \
          "track occurrences of null in casts; adjust compiler tactics")    \
                                                                            \
  develop(bool, TypeProfileCasts,  true,                                    \
          "treat casts like calls for purposes of type profiling")          \
                                                                            \
  develop(bool, TraceLivenessGen, false,                                    \
          "Trace the generation of liveness analysis information")          \
                                                                            \
  develop(bool, TraceLivenessQuery, false,                                  \
          "Trace queries of liveness analysis information")                 \
                                                                            \
  develop(bool, CollectIndexSetStatistics, false,                           \
          "Collect information about IndexSets")                            \
                                                                            \
  develop(int, FastAllocateSizeLimit, 128*K,                                \
          /* Note:  This value is zero mod 1<<13 for a cheap sparc set. */  \
          "Inline allocations larger than this in doublewords must go slow")\
                                                                            \
  product_pd(bool, CompactStrings,                                          \
          "Enable Strings to use single byte chars in backing store")       \
                                                                            \
  product_pd(uint, TypeProfileLevel,                                        \
          "=XYZ, with Z: Type profiling of arguments at call; "             \
                     "Y: Type profiling of return value at call; "          \
                     "X: Type profiling of parameters to methods; "         \
          "X, Y and Z in 0=off ; 1=jsr292 only; 2=all methods")             \
          constraint(TypeProfileLevelConstraintFunc, AfterErgo)             \
                                                                            \
  product(int, TypeProfileArgsLimit,     2,                                 \
          "max number of call arguments to consider for type profiling")    \
          range(0, 16)                                                      \
                                                                            \
  product(int, TypeProfileParmsLimit,    2,                                 \
          "max number of incoming parameters to consider for type profiling"\
          ", -1 for all")                                                   \
          range(-1, 64)                                                     \
                                                                            \
  /* statistics */                                                          \
  develop(bool, CountCompiledCalls, false,                                  \
          "Count method invocations")                                       \
                                                                            \
  develop(bool, ICMissHistogram, false,                                     \
          "Produce histogram of IC misses")                                 \
                                                                            \
  /* interpreter */                                                         \
  product_pd(bool, RewriteBytecodes,                                        \
          "Allow rewriting of bytecodes (bytecodes are not immutable)")     \
                                                                            \
  product_pd(bool, RewriteFrequentPairs,                                    \
          "Rewrite frequently used bytecode pairs into a single bytecode")  \
                                                                            \
  product(bool, PrintInterpreter, false, DIAGNOSTIC,                        \
          "Print the generated interpreter code")                           \
                                                                            \
  product(bool, UseInterpreter, true,                                       \
          "Use interpreter for non-compiled methods")                       \
                                                                            \
  develop(bool, UseFastSignatureHandlers, true,                             \
          "Use fast signature handlers for native calls")                   \
                                                                            \
  product(bool, UseLoopCounter, true,                                       \
          "Increment invocation counter on backward branch")                \
                                                                            \
  product_pd(bool, UseOnStackReplacement,                                   \
          "Use on stack replacement, calls runtime if invoc. counter "      \
          "overflows in loop")                                              \
                                                                            \
  develop(bool, TraceOnStackReplacement, false,                             \
          "Trace on stack replacement")                                     \
                                                                            \
  product_pd(bool, PreferInterpreterNativeStubs,                            \
          "Use always interpreter stubs for native methods invoked via "    \
          "interpreter")                                                    \
                                                                            \
  develop(bool, CountBytecodes, false,                                      \
          "Count number of bytecodes executed")                             \
                                                                            \
  develop(bool, PrintBytecodeHistogram, false,                              \
          "Print histogram of the executed bytecodes")                      \
                                                                            \
  develop(bool, PrintBytecodePairHistogram, false,                          \
          "Print histogram of the executed bytecode pairs")                 \
                                                                            \
  product(bool, PrintSignatureHandlers, false, DIAGNOSTIC,                  \
          "Print code generated for native method signature handlers")      \
                                                                            \
  develop(bool, VerifyOops, false,                                          \
          "Do plausibility checks for oops")                                \
                                                                            \
  develop(bool, CheckUnhandledOops, false,                                  \
          "Check for unhandled oops in VM code")                            \
                                                                            \
  develop(bool, VerifyJNIFields, trueInDebug,                               \
          "Verify jfieldIDs for instance fields")                           \
                                                                            \
  develop(bool, VerifyFPU, false,                                           \
          "Verify FPU state (check for NaN's, etc.)")                       \
                                                                            \
  develop(bool, VerifyActivationFrameSize, false,                           \
          "Verify that activation frame didn't become smaller than its "    \
          "minimal size")                                                   \
                                                                            \
  develop(bool, TraceFrequencyInlining, false,                              \
          "Trace frequency based inlining")                                 \
                                                                            \
  develop_pd(bool, InlineIntrinsics,                                        \
          "Use intrinsics in Interpreter that can be statically resolved")  \
                                                                            \
  product_pd(bool, ProfileInterpreter,                                      \
          "Profile at the bytecode level during interpretation")            \
                                                                            \
  develop_pd(bool, ProfileTraps,                                            \
          "Profile deoptimization traps at the bytecode level")             \
                                                                            \
  product(intx, ProfileMaturityPercentage, 20,                              \
          "number of method invocations/branches (expressed as % of "       \
          "CompileThreshold) before using the method's profile")            \
          range(0, 100)                                                     \
                                                                            \
  product(bool, PrintMethodData, false, DIAGNOSTIC,                         \
          "Print the results of +ProfileInterpreter at end of run")         \
                                                                            \
  develop(bool, VerifyDataPointer, trueInDebug,                             \
          "Verify the method data pointer during interpreter profiling")    \
                                                                            \
  develop(bool, CrashGCForDumpingJavaThread, false,                         \
          "Manually make GC thread crash then dump java stack trace;  "     \
          "Test only")                                                      \
                                                                            \
  /* compilation */                                                         \
  product(bool, UseCompiler, true,                                          \
          "Use Just-In-Time compilation")                                   \
                                                                            \
  develop(intx, CounterHalfLifeTime,    30,                                 \
          "Half-life time of invocation counters (in seconds)")             \
                                                                            \
  product(bool, AlwaysCompileLoopMethods, false,                            \
          "When using recompilation, never interpret methods "              \
          "containing loops")                                               \
                                                                            \
  product(int,  AllocatePrefetchStyle, 1,                                   \
          "0 = no prefetch, "                                               \
          "1 = generate prefetch instructions for each allocation, "        \
          "2 = use TLAB watermark to gate allocation prefetch, "            \
          "3 = generate one prefetch instruction per cache line")           \
          range(0, 3)                                                       \
                                                                            \
  product(int,  AllocatePrefetchDistance, -1,                               \
          "Distance to prefetch ahead of allocation pointer. "              \
          "-1: use system-specific value (automatically determined")        \
          range(-1, 512)                                                    \
                                                                            \
  product(int,  AllocatePrefetchLines, 3,                                   \
          "Number of lines to prefetch ahead of array allocation pointer")  \
          range(1, 64)                                                      \
                                                                            \
  product(int,  AllocateInstancePrefetchLines, 1,                           \
          "Number of lines to prefetch ahead of instance allocation "       \
          "pointer")                                                        \
          range(1, 64)                                                      \
                                                                            \
  product(int,  AllocatePrefetchStepSize, 16,                               \
          "Step size in bytes of sequential prefetch instructions")         \
          range(1, 512)                                                     \
          constraint(AllocatePrefetchStepSizeConstraintFunc,AfterMemoryInit)\
                                                                            \
  product(intx,  AllocatePrefetchInstr, 0,                                  \
          "Select instruction to prefetch ahead of allocation pointer")     \
          constraint(AllocatePrefetchInstrConstraintFunc, AfterMemoryInit)  \
                                                                            \
  /* deoptimization */                                                      \
  product(bool, TraceDeoptimization, false, DIAGNOSTIC,                     \
          "Trace deoptimization")                                           \
                                                                            \
  develop(bool, PrintDeoptimizationDetails, false,                          \
          "Print more information about deoptimization")                    \
                                                                            \
  develop(bool, DebugDeoptimization, false,                                 \
          "Tracing various information while debugging deoptimization")     \
                                                                            \
  product(double, SelfDestructTimer, 0.0,                                   \
          "Will cause VM to terminate after a given time "                  \
          "(in fractional minutes) "                                        \
          "(0.0 means off)")                                                \
          range(0.0, (double)max_intx)                                      \
                                                                            \
  product(int, MaxJavaStackTraceDepth, 1024,                                \
          "The maximum number of lines in the stack trace for Java "        \
          "exceptions (0 means all)")                                       \
          range(0, max_jint/2)                                              \
                                                                            \
  /* notice: the max range value here is max_jint, not max_intx  */         \
  /* because of overflow issue                                   */         \
  product(intx, GuaranteedSafepointInterval, 0, DIAGNOSTIC,                 \
          "Guarantee a safepoint (at least) every so many milliseconds "    \
          "(0 means none)")                                                 \
          range(0, max_jint)                                                \
                                                                            \
  product(intx, ServiceThreadCleanupInterval, 1000, DIAGNOSTIC,             \
          "Wake the ServiceThread to do periodic cleanup checks every so "  \
          "many milliseconds (0 means none)")                               \
          range(0, max_jint)                                                \
                                                                            \
  product(double, SafepointTimeoutDelay, 10000,                             \
          "Delay in milliseconds for option SafepointTimeout; "             \
          "supports sub-millisecond resolution with fractional values.")    \
          range(0, max_jlongDouble LP64_ONLY(/MICROUNITS))                  \
                                                                            \
  product(bool, UseSystemMemoryBarrier, false,                              \
          "Try to enable system memory barrier if supported by OS")         \
                                                                            \
  product(intx, NmethodSweepActivity, 4,                                    \
          "Removes cold nmethods from code cache if > 0. Higher values "    \
          "result in more aggressive sweeping")                             \
          range(0, 2000)                                                    \
                                                                            \
  develop(intx, MallocCatchPtr, -1,                                         \
          "Hit breakpoint when mallocing/freeing this pointer")             \
                                                                            \
  develop(int, StackPrintLimit, 100,                                        \
          "number of stack frames to print in VM-level stack dump")         \
                                                                            \
  product(int, ErrorLogPrintCodeLimit, 3, DIAGNOSTIC,                       \
          "max number of compiled code units to print in error log")        \
          range(0, VMError::max_error_log_print_code)                       \
                                                                            \
  develop(int, MaxElementPrintSize, 256,                                    \
          "maximum number of elements to print")                            \
                                                                            \
  develop(intx, MaxSubklassPrintSize, 4,                                    \
          "maximum number of subklasses to print when printing klass")      \
                                                                            \
  develop(intx, MaxForceInlineLevel, 100,                                   \
          "maximum number of nested calls that are forced for inlining "    \
          "(using CompileCommand or marked w/ @ForceInline)")               \
          range(0, max_jint)                                                \
                                                                            \
  develop(intx, MethodHistogramCutoff, 100,                                 \
          "The cutoff value for method invocation histogram (+CountCalls)") \
                                                                            \
  develop(intx, DeoptimizeALotInterval,     5,                              \
          "Number of exits until DeoptimizeALot kicks in")                  \
                                                                            \
  develop(intx, ZombieALotInterval,     5,                                  \
          "Number of exits until ZombieALot kicks in")                      \
                                                                            \
  product(ccstr, MallocLimit, nullptr, DIAGNOSTIC,                          \
          "Limit malloc allocation size from VM. Reaching a limit will "    \
          "trigger an action (see flag). This feature requires "            \
          "NativeMemoryTracking=summary or NativeMemoryTracking=detail."    \
          "Usage:"                                                          \
          "\"-XX:MallocLimit=<size>[:<flag>]\" sets a total limit."         \
          "\"-XX:MallocLimit=<category>:<size>[:<flag>][,<category>:<size>[:<flag>] ...]\"" \
          "sets one or more category-specific limits."                      \
          "<flag> defines the action upon reaching the limit:"              \
          "\"fatal\": end VM with a fatal error at the allocation site"     \
          "\"oom\"  : will mimic a native OOM"                              \
          "If <flag> is omitted, \"fatal\" is the default."                 \
          "Examples:\n"                                                     \
          "-XX:MallocLimit=2g"                                              \
          "-XX:MallocLimit=2g:oom"                                          \
          "-XX:MallocLimit=compiler:200m:oom,code:100m")                    \
                                                                            \
  product(intx, TypeProfileWidth, 2,                                        \
          "Number of receiver types to record in call/cast profile")        \
          range(0, 8)                                                       \
                                                                            \
  develop(intx, BciProfileWidth,      2,                                    \
          "Number of return bci's to record in ret profile")                \
                                                                            \
  product(intx, PerMethodRecompilationCutoff, 400,                          \
          "After recompiling N times, stay in the interpreter (-1=>'Inf')") \
          range(-1, max_intx)                                               \
                                                                            \
  product(intx, PerBytecodeRecompilationCutoff, 200,                        \
          "Per-BCI limit on repeated recompilation (-1=>'Inf')")            \
          range(-1, max_intx)                                               \
                                                                            \
  product(intx, PerMethodTrapLimit,  100,                                   \
          "Limit on traps (of one kind) in a method (includes inlines)")    \
          range(0, max_jint)                                                \
                                                                            \
  product(intx, PerMethodSpecTrapLimit,  5000, EXPERIMENTAL,                \
          "Limit on speculative traps (of one kind) in a method "           \
          "(includes inlines)")                                             \
          range(0, max_jint)                                                \
                                                                            \
  product(intx, PerBytecodeTrapLimit,  4,                                   \
          "Limit on traps (of one kind) at a particular BCI")               \
          range(0, max_jint)                                                \
                                                                            \
  product(int, SpecTrapLimitExtraEntries,  3, EXPERIMENTAL,                 \
          "Extra method data trap entries for speculation")                 \
                                                                            \
  product(double, InlineFrequencyRatio, 0.25, DIAGNOSTIC,                   \
          "Ratio of call site execution to caller method invocation")       \
                                                                            \
  product(double, MinInlineFrequencyRatio, 0.0085, DIAGNOSTIC,              \
          "Minimum ratio of call site execution to caller method"           \
          "invocation to be considered for inlining")                       \
                                                                            \
  develop(intx, InlineThrowCount,    50,                                    \
          "Force inlining of interpreted methods that throw this often")    \
          range(0, max_jint)                                                \
                                                                            \
  develop(intx, InlineThrowMaxSize,   200,                                  \
          "Force inlining of throwing methods smaller than this")           \
          range(0, max_jint)                                                \
                                                                            \
  product(size_t, MetaspaceSize, NOT_LP64(16 * M) LP64_ONLY(21 * M),        \
          "Initial threshold (in bytes) at which a garbage collection "     \
          "is done to reduce Metaspace usage")                              \
          constraint(MetaspaceSizeConstraintFunc,AfterErgo)                 \
                                                                            \
  product(size_t, MaxMetaspaceSize, max_uintx,                              \
          "Maximum size of Metaspaces (in bytes)")                          \
          constraint(MaxMetaspaceSizeConstraintFunc,AfterErgo)              \
                                                                            \
  product(size_t, CompressedClassSpaceSize, 1*G,                            \
          "Maximum size of class area in Metaspace when compressed "        \
          "class pointers are used")                                        \
          range(1*M, 3*G)                                                   \
                                                                            \
  develop(size_t, CompressedClassSpaceBaseAddress, 0,                       \
          "Force the class space to be allocated at this address or "       \
          "fails VM initialization (requires -Xshare=off.")                 \
                                                                            \
  develop(bool, RandomizeClassSpaceLocation, true,                          \
          "Randomize location of class space.")                             \
                                                                            \
  product(bool, PrintMetaspaceStatisticsAtExit, false, DIAGNOSTIC,          \
          "Print metaspace statistics upon VM exit.")                       \
                                                                            \
  develop(bool, MetaspaceGuardAllocations, false,                           \
          "Metapace allocations are guarded.")                              \
                                                                            \
  product(uintx, MinHeapFreeRatio, 40, MANAGEABLE,                          \
          "The minimum percentage of heap free after GC to avoid expansion."\
          " For most GCs this applies to the old generation. In G1 and"     \
          " ParallelGC it applies to the whole heap.")                      \
          range(0, 100)                                                     \
          constraint(MinHeapFreeRatioConstraintFunc,AfterErgo)              \
                                                                            \
  product(uintx, MaxHeapFreeRatio, 70, MANAGEABLE,                          \
          "The maximum percentage of heap free after GC to avoid shrinking."\
          " For most GCs this applies to the old generation. In G1 and"     \
          " ParallelGC it applies to the whole heap.")                      \
          range(0, 100)                                                     \
          constraint(MaxHeapFreeRatioConstraintFunc,AfterErgo)              \
                                                                            \
  product(bool, ShrinkHeapInSteps, true,                                    \
          "When disabled, informs the GC to shrink the java heap directly"  \
          " to the target size at the next full GC rather than requiring"   \
          " smaller steps during multiple full GCs.")                       \
                                                                            \
  product(intx, SoftRefLRUPolicyMSPerMB, 1000,                              \
          "Number of milliseconds per MB of free space in the heap")        \
          range(0, max_intx)                                                \
          constraint(SoftRefLRUPolicyMSPerMBConstraintFunc,AfterMemoryInit) \
                                                                            \
  product(size_t, MinHeapDeltaBytes, ScaleForWordSize(128*K),               \
          "The minimum change in heap space due to GC (in bytes)")          \
          range(0, max_uintx)                                               \
                                                                            \
  product(size_t, MinMetaspaceExpansion, ScaleForWordSize(256*K),           \
          "The minimum expansion of Metaspace (in bytes)")                  \
          range(0, max_uintx)                                               \
                                                                            \
  product(uint, MaxMetaspaceFreeRatio,    70,                               \
          "The maximum percentage of Metaspace free after GC to avoid "     \
          "shrinking")                                                      \
          range(0, 100)                                                     \
          constraint(MaxMetaspaceFreeRatioConstraintFunc,AfterErgo)         \
                                                                            \
  product(uint, MinMetaspaceFreeRatio,    40,                               \
          "The minimum percentage of Metaspace free after GC to avoid "     \
          "expansion")                                                      \
          range(0, 99)                                                      \
          constraint(MinMetaspaceFreeRatioConstraintFunc,AfterErgo)         \
                                                                            \
  product(size_t, MaxMetaspaceExpansion, ScaleForWordSize(4*M),             \
          "The maximum expansion of Metaspace without full GC (in bytes)")  \
          range(0, max_uintx)                                               \
                                                                            \
  /* stack parameters */                                                    \
  product_pd(intx, StackYellowPages,                                        \
          "Number of yellow zone (recoverable overflows) pages of size "    \
          "4KB. If pages are bigger yellow zone is aligned up.")            \
          range(MIN_STACK_YELLOW_PAGES, (DEFAULT_STACK_YELLOW_PAGES+5))     \
                                                                            \
  product_pd(intx, StackRedPages,                                           \
          "Number of red zone (unrecoverable overflows) pages of size "     \
          "4KB. If pages are bigger red zone is aligned up.")               \
          range(MIN_STACK_RED_PAGES, (DEFAULT_STACK_RED_PAGES+2))           \
                                                                            \
  product_pd(intx, StackReservedPages,                                      \
          "Number of reserved zone (reserved to annotated methods) pages"   \
          " of size 4KB. If pages are bigger reserved zone is aligned up.") \
          range(MIN_STACK_RESERVED_PAGES, (DEFAULT_STACK_RESERVED_PAGES+10))\
                                                                            \
  product(bool, RestrictReservedStack, true,                                \
          "Restrict @ReservedStackAccess to trusted classes")               \
                                                                            \
  /* greater stack shadow pages can't generate instruction to bang stack */ \
  product_pd(intx, StackShadowPages,                                        \
          "Number of shadow zone (for overflow checking) pages of size "    \
          "4KB. If pages are bigger shadow zone is aligned up. "            \
          "This should exceed the depth of the VM and native call stack.")  \
          range(MIN_STACK_SHADOW_PAGES, (DEFAULT_STACK_SHADOW_PAGES+30))    \
                                                                            \
  product_pd(intx, ThreadStackSize,                                         \
          "Thread Stack Size (in Kbytes)")                                  \
          range(0, 1 * M)                                                   \
                                                                            \
  product_pd(intx, VMThreadStackSize,                                       \
          "Non-Java Thread Stack Size (in Kbytes)")                         \
          range(0, max_intx/(1 * K))                                        \
                                                                            \
  product_pd(intx, CompilerThreadStackSize,                                 \
          "Compiler Thread Stack Size (in Kbytes)")                         \
          range(0, max_intx/(1 * K))                                        \
                                                                            \
  develop_pd(size_t, JVMInvokeMethodSlack,                                  \
          "Stack space (bytes) required for JVM_InvokeMethod to complete")  \
                                                                            \
  /* code cache parameters                                    */            \
  product_pd(uintx, CodeCacheSegmentSize, EXPERIMENTAL,                     \
          "Code cache segment size (in bytes) - smallest unit of "          \
          "allocation")                                                     \
          range(1, 1024)                                                    \
          constraint(CodeCacheSegmentSizeConstraintFunc, AfterErgo)         \
                                                                            \
  product_pd(intx, CodeEntryAlignment, EXPERIMENTAL,                        \
          "Code entry alignment for generated code (in bytes)")             \
          constraint(CodeEntryAlignmentConstraintFunc, AfterErgo)           \
                                                                            \
  product_pd(intx, OptoLoopAlignment,                                       \
          "Align inner loops to zero relative to this modulus")             \
          range(1, 128)                                                     \
          constraint(OptoLoopAlignmentConstraintFunc, AfterErgo)            \
                                                                            \
  product_pd(uintx, InitialCodeCacheSize,                                   \
          "Initial code cache size (in bytes)")                             \
          constraint(VMPageSizeConstraintFunc, AtParse)                     \
                                                                            \
  develop_pd(uintx, CodeCacheMinimumUseSpace,                               \
          "Minimum code cache size (in bytes) required to start VM.")       \
          range(0, max_uintx)                                               \
                                                                            \
  product(bool, SegmentedCodeCache, false,                                  \
          "Use a segmented code cache")                                     \
                                                                            \
  product_pd(uintx, ReservedCodeCacheSize,                                  \
          "Reserved code cache size (in bytes) - maximum code cache size")  \
          constraint(VMPageSizeConstraintFunc, AtParse)                     \
                                                                            \
  product_pd(uintx, NonProfiledCodeHeapSize,                                \
          "Size of code heap with non-profiled methods (in bytes)")         \
          range(0, max_uintx)                                               \
                                                                            \
  product_pd(uintx, ProfiledCodeHeapSize,                                   \
          "Size of code heap with profiled methods (in bytes)")             \
          range(0, max_uintx)                                               \
                                                                            \
  product_pd(uintx, NonNMethodCodeHeapSize,                                 \
          "Size of code heap with non-nmethods (in bytes)")                 \
          constraint(VMPageSizeConstraintFunc, AtParse)                     \
                                                                            \
  product_pd(uintx, CodeCacheExpansionSize,                                 \
          "Code cache expansion size (in bytes)")                           \
          range(32*K, max_uintx)                                            \
                                                                            \
  product_pd(uintx, CodeCacheMinBlockLength, DIAGNOSTIC,                    \
          "Minimum number of segments in a code cache block")               \
          range(1, 100)                                                     \
                                                                            \
  develop(bool, ExitOnFullCodeCache, false,                                 \
          "Exit the VM if we fill the code cache")                          \
                                                                            \
  product(bool, UseCodeCacheFlushing, true,                                 \
          "Remove cold/old nmethods from the code cache")                   \
                                                                            \
  product(double, SweeperThreshold, 15.0,                                   \
          "Threshold when a code cache unloading GC is invoked."            \
          "Value is percentage of ReservedCodeCacheSize.")                  \
          range(0.0, 100.0)                                                 \
                                                                            \
  product(uintx, StartAggressiveSweepingAt, 10,                             \
          "Start aggressive sweeping if X[%] of the code cache is free."    \
          "Segmented code cache: X[%] of the non-profiled heap."            \
          "Non-segmented code cache: X[%] of the total code cache")         \
          range(0, 100)                                                     \
                                                                            \
  /* interpreter debugging */                                               \
  develop(intx, BinarySwitchThreshold, 5,                                   \
          "Minimal number of lookupswitch entries for rewriting to binary " \
          "switch")                                                         \
                                                                            \
  develop(intx, StopInterpreterAt, 0,                                       \
          "Stop interpreter execution at specified bytecode number")        \
                                                                            \
  develop(intx, TraceBytecodesAt, 0,                                        \
          "Trace bytecodes starting with specified bytecode number")        \
                                                                            \
  develop(intx, TraceBytecodesStopAt, 0,                                    \
          "Stop bytecode tracing at the specified bytecode number")         \
                                                                            \
  /* Priorities */                                                          \
  product_pd(bool, UseThreadPriorities,  "Use native thread priorities")    \
                                                                            \
  product(int, ThreadPriorityPolicy, 0,                                     \
          "0 : Normal.                                                     "\
          "    VM chooses priorities that are appropriate for normal       "\
          "    applications.                                               "\
          "    On Windows applications are allowed to use higher native    "\
          "    priorities. However, with ThreadPriorityPolicy=0, VM will   "\
          "    not use the highest possible native priority,               "\
          "    THREAD_PRIORITY_TIME_CRITICAL, as it may interfere with     "\
          "    system threads. On Linux thread priorities are ignored      "\
          "    because the OS does not support static priority in          "\
          "    SCHED_OTHER scheduling class which is the only choice for   "\
          "    non-root, non-realtime applications.                        "\
          "1 : Aggressive.                                                 "\
          "    Java thread priorities map over to the entire range of      "\
          "    native thread priorities. Higher Java thread priorities map "\
          "    to higher native thread priorities. This policy should be   "\
          "    used with care, as sometimes it can cause performance       "\
          "    degradation in the application and/or the entire system. On "\
          "    Linux/BSD/macOS this policy requires root privilege or an   "\
          "    extended capability.")                                       \
          range(0, 1)                                                       \
                                                                            \
  product(bool, ThreadPriorityVerbose, false,                               \
          "Print priority changes")                                         \
                                                                            \
  product(int, CompilerThreadPriority, -1,                                  \
          "The native priority at which compiler threads should run "       \
          "(-1 means no change)")                                           \
          range(min_jint, max_jint)                                         \
                                                                            \
  product(int, VMThreadPriority, -1,                                        \
          "The native priority at which the VM thread should run "          \
          "(-1 means no change)")                                           \
          range(-1, 127)                                                    \
                                                                            \
  product(int, JavaPriority1_To_OSPriority, -1,                             \
          "Map Java priorities to OS priorities")                           \
          range(-1, 127)                                                    \
                                                                            \
  product(int, JavaPriority2_To_OSPriority, -1,                             \
          "Map Java priorities to OS priorities")                           \
          range(-1, 127)                                                    \
                                                                            \
  product(int, JavaPriority3_To_OSPriority, -1,                             \
          "Map Java priorities to OS priorities")                           \
          range(-1, 127)                                                    \
                                                                            \
  product(int, JavaPriority4_To_OSPriority, -1,                             \
          "Map Java priorities to OS priorities")                           \
          range(-1, 127)                                                    \
                                                                            \
  product(int, JavaPriority5_To_OSPriority, -1,                             \
          "Map Java priorities to OS priorities")                           \
          range(-1, 127)                                                    \
                                                                            \
  product(int, JavaPriority6_To_OSPriority, -1,                             \
          "Map Java priorities to OS priorities")                           \
          range(-1, 127)                                                    \
                                                                            \
  product(int, JavaPriority7_To_OSPriority, -1,                             \
          "Map Java priorities to OS priorities")                           \
          range(-1, 127)                                                    \
                                                                            \
  product(int, JavaPriority8_To_OSPriority, -1,                             \
          "Map Java priorities to OS priorities")                           \
          range(-1, 127)                                                    \
                                                                            \
  product(int, JavaPriority9_To_OSPriority, -1,                             \
          "Map Java priorities to OS priorities")                           \
          range(-1, 127)                                                    \
                                                                            \
  product(int, JavaPriority10_To_OSPriority,-1,                             \
          "Map Java priorities to OS priorities")                           \
          range(-1, 127)                                                    \
                                                                            \
  product(bool, UseCriticalJavaThreadPriority, false, EXPERIMENTAL,         \
          "Java thread priority 10 maps to critical scheduling priority")   \
                                                                            \
  product(bool, UseCriticalCompilerThreadPriority, false, EXPERIMENTAL,     \
          "Compiler thread(s) run at critical scheduling priority")         \
                                                                            \
  develop(intx, NewCodeParameter,      0,                                   \
          "Testing Only: Create a dedicated integer parameter before "      \
          "putback")                                                        \
                                                                            \
  /* new oopmap storage allocation */                                       \
  develop(intx, MinOopMapAllocation,     8,                                 \
          "Minimum number of OopMap entries in an OopMapSet")               \
                                                                            \
  /* recompilation */                                                       \
  product_pd(intx, CompileThreshold,                                        \
          "number of interpreted method invocations before (re-)compiling") \
          constraint(CompileThresholdConstraintFunc, AfterErgo)             \
                                                                            \
  product_pd(bool, TieredCompilation,                                       \
          "Enable tiered compilation")                                      \
                                                                            \
  /* Properties for Java libraries  */                                      \
                                                                            \
  product(uint64_t, MaxDirectMemorySize, 0,                                 \
          "Maximum total size of NIO direct-buffer allocations. "           \
          "Ignored if not explicitly set.")                                 \
          range(0, max_jlong)                                               \
                                                                            \
  /* Flags used for temporary code during development  */                   \
                                                                            \
  product(bool, UseNewCode, false, DIAGNOSTIC,                              \
          "Testing Only: Use the new version while testing")                \
                                                                            \
  product(bool, UseNewCode2, false, DIAGNOSTIC,                             \
          "Testing Only: Use the new version while testing")                \
                                                                            \
  product(bool, UseNewCode3, false, DIAGNOSTIC,                             \
          "Testing Only: Use the new version while testing")                \
                                                                            \
  develop(bool, UseDebuggerErgo, false,                                     \
          "Debugging Only: Adjust the VM to be more debugger-friendly. "    \
          "Turns on the other UseDebuggerErgo* flags")                      \
                                                                            \
  develop(bool, UseDebuggerErgo1, false,                                    \
          "Debugging Only: Enable workarounds for debugger induced "        \
          "os::processor_id() >= os::processor_count() problems")           \
                                                                            \
  develop(bool, UseDebuggerErgo2, false,                                    \
          "Debugging Only: Limit the number of spawned JVM threads")        \
                                                                            \
  develop(bool, EnableJVMTIStackDepthAsserts, true,                         \
          "Enable JVMTI asserts related to stack depth checks")             \
                                                                            \
  /* flags for performance data collection */                               \
                                                                            \
  product(bool, UsePerfData, true,                                          \
          "Flag to disable jvmstat instrumentation for performance testing "\
          "and problem isolation purposes")                                 \
                                                                            \
  product(bool, PerfDataSaveToFile, false,                                  \
          "Save PerfData memory to hsperfdata_<pid> file on exit")          \
                                                                            \
  product(ccstr, PerfDataSaveFile, nullptr,                                 \
          "Save PerfData memory to the specified absolute pathname. "       \
          "The string %p in the file name (if present) "                    \
          "will be replaced by pid")                                        \
                                                                            \
  product(int, PerfDataSamplingInterval, 50,                                \
          "Data sampling interval (in milliseconds)")                       \
          range(PeriodicTask::min_interval, max_jint)                       \
          constraint(PerfDataSamplingIntervalFunc, AfterErgo)               \
                                                                            \
  product(bool, PerfDisableSharedMem, false,                                \
          "Store performance data in standard memory")                      \
                                                                            \
  product(int, PerfDataMemorySize, 32*K,                                    \
          "Size of performance data memory region. Will be rounded "        \
          "up to a multiple of the native os page size.")                   \
          range(128, 32*64*K)                                               \
                                                                            \
  product(int, PerfMaxStringConstLength, 1024,                              \
          "Maximum PerfStringConstant string length before truncation")     \
          range(32, 32*K)                                                   \
                                                                            \
  product(bool, PerfAllowAtExitRegistration, false,                         \
          "Allow registration of atexit() methods")                         \
                                                                            \
  product(bool, PerfBypassFileSystemCheck, false,                           \
          "Bypass Win32 file system criteria checks (Windows Only)")        \
                                                                            \
  product(int, UnguardOnExecutionViolation, 0,                              \
          "Unguard page and retry on no-execute fault (Win32 only) "        \
          "0=off, 1=conservative, 2=aggressive")                            \
          range(0, 2)                                                       \
                                                                            \
  /* Serviceability Support */                                              \
                                                                            \
  product(bool, ManagementServer, false,                                    \
          "Create JMX Management Server")                                   \
                                                                            \
  product(bool, DisableAttachMechanism, false,                              \
          "Disable mechanism that allows tools to attach to this VM")       \
                                                                            \
  product(bool, StartAttachListener, false,                                 \
          "Always start Attach Listener at VM startup")                     \
                                                                            \
  product(bool, EnableDynamicAgentLoading, true,                            \
          "Allow tools to load agents with the attach mechanism")           \
                                                                            \
  product(bool, PrintConcurrentLocks, false, MANAGEABLE,                    \
          "Print java.util.concurrent locks in thread dump")                \
                                                                            \
  product(bool, PrintMethodHandleStubs, false, DIAGNOSTIC,                  \
          "Print generated stub code for method handles")                   \
                                                                            \
  product(bool, VerifyMethodHandles, trueInDebug, DIAGNOSTIC,               \
          "perform extra checks when constructing method handles")          \
                                                                            \
  product(bool, ShowHiddenFrames, false, DIAGNOSTIC,                        \
          "show method handle implementation frames (usually hidden)")      \
                                                                            \
  product(bool, ShowCarrierFrames, false, DIAGNOSTIC,                       \
          "show virtual threads' carrier frames in exceptions")             \
                                                                            \
  product(bool, TrustFinalNonStaticFields, false, EXPERIMENTAL,             \
          "trust final non-static declarations for constant folding")       \
                                                                            \
  product(bool, FoldStableValues, true, DIAGNOSTIC,                         \
          "Optimize loads from stable fields (marked w/ @Stable)")          \
                                                                            \
  product(int, UseBootstrapCallInfo, 1, DIAGNOSTIC,                         \
          "0: when resolving InDy or ConDy, force all BSM arguments to be " \
          "resolved before the bootstrap method is called; 1: when a BSM "  \
          "that may accept a BootstrapCallInfo is detected, use that API "  \
          "to pass BSM arguments, which allows the BSM to delay their "     \
          "resolution; 2+: stress test the BCI API by calling more BSMs "   \
          "via that API, instead of with the eagerly-resolved array.")      \
                                                                            \
  product(bool, PauseAtStartup,      false, DIAGNOSTIC,                     \
          "Causes the VM to pause at startup time and wait for the pause "  \
          "file to be removed (default: ./vm.paused.<pid>)")                \
                                                                            \
  product(ccstr, PauseAtStartupFile, nullptr, DIAGNOSTIC,                      \
          "The file to create and for whose removal to await when pausing " \
          "at startup. (default: ./vm.paused.<pid>)")                       \
                                                                            \
  product(bool, PauseAtExit, false, DIAGNOSTIC,                             \
          "Pause and wait for keypress on exit if a debugger is attached")  \
                                                                            \
  product(bool, DTraceMethodProbes, false,                                  \
          "Enable dtrace tool probes for method-entry and method-exit")     \
                                                                            \
  product(bool, DTraceAllocProbes, false,                                   \
          "Enable dtrace tool probes for object allocation")                \
                                                                            \
  product(bool, DTraceMonitorProbes, false,                                 \
          "Enable dtrace tool probes for monitor events")                   \
                                                                            \
  product(bool, RelaxAccessControlCheck, false,                             \
          "Relax the access control checks in the verifier")                \
                                                                            \
  product(uintx, StringTableSize, defaultStringTableSize,                   \
          "Number of buckets in the interned String table "                 \
          "(will be rounded to nearest higher power of 2)")                 \
          range(minimumStringTableSize, 16777216ul /* 2^24 */)              \
                                                                            \
  product(uintx, SymbolTableSize, defaultSymbolTableSize, EXPERIMENTAL,     \
          "Number of buckets in the JVM internal Symbol table")             \
          range(minimumSymbolTableSize, 16777216ul /* 2^24 */)              \
                                                                            \
  product(bool, UseStringDeduplication, false,                              \
          "Use string deduplication")                                       \
                                                                            \
  product(uint, StringDeduplicationAgeThreshold, 3,                         \
          "A string must reach this age (or be promoted to an old region) " \
          "to be considered for deduplication")                             \
          range(1, markWord::max_age)                                       \
                                                                            \
  product(size_t, StringDeduplicationInitialTableSize, 500, EXPERIMENTAL,   \
          "Approximate initial number of buckets in the table")             \
          range(1, 1 * G)                                                   \
                                                                            \
  product(double, StringDeduplicationGrowTableLoad, 14.0, EXPERIMENTAL,     \
          "Entries per bucket above which the table should be expanded")    \
          range(0.1, 1000.0)                                                \
                                                                            \
  product(double, StringDeduplicationShrinkTableLoad, 1.0, EXPERIMENTAL,    \
          "Entries per bucket below which the table should be shrunk")      \
          range(0.01, 100.0)                                                \
                                                                            \
  product(double, StringDeduplicationTargetTableLoad, 7.0, EXPERIMENTAL,    \
          "Desired entries per bucket when resizing the table")             \
          range(0.01, 1000.0)                                               \
                                                                            \
  product(size_t, StringDeduplicationCleanupDeadMinimum, 100, EXPERIMENTAL, \
          "Minimum number of dead table entries for cleaning the table")    \
                                                                            \
  product(int, StringDeduplicationCleanupDeadPercent, 5, EXPERIMENTAL,      \
          "Minimum percentage of dead table entries for cleaning the table") \
          range(1, 100)                                                     \
                                                                            \
  product(bool, StringDeduplicationResizeALot, false, DIAGNOSTIC,           \
          "Force more frequent table resizing")                             \
                                                                            \
  product(uint64_t, StringDeduplicationHashSeed, 0, DIAGNOSTIC,             \
          "Seed for the table hashing function; 0 requests computed seed")  \
                                                                            \
  product(bool, WhiteBoxAPI, false, DIAGNOSTIC,                             \
          "Enable internal testing APIs")                                   \
                                                                            \
  product(bool, AlwaysAtomicAccesses, false, EXPERIMENTAL,                  \
          "Accesses to all variables should always be atomic")              \
                                                                            \
  product(bool, UseUnalignedAccesses, false, DIAGNOSTIC,                    \
          "Use unaligned memory accesses in Unsafe")                        \
                                                                            \
  product_pd(bool, PreserveFramePointer,                                    \
             "Use the FP register for holding the frame pointer "           \
             "and not as a general purpose register.")                      \
                                                                            \
  product(size_t, AsyncLogBufferSize, 2*M,                                  \
          "Memory budget (in bytes) for the buffer of Asynchronous "        \
          "Logging (-Xlog:async).")                                         \
          range(100*K, 50*M)                                                \
                                                                            \
  product(bool, CheckIntrinsics, true, DIAGNOSTIC,                          \
             "When a class C is loaded, check that "                        \
             "(1) all intrinsics defined by the VM for class C are present "\
             "in the loaded class file and are marked with the "            \
             "@IntrinsicCandidate annotation, that "                        \
             "(2) there is an intrinsic registered for all loaded methods " \
             "that are annotated with the @IntrinsicCandidate annotation, " \
             "and that "                                                    \
             "(3) no orphan methods exist for class C (i.e., methods for "  \
             "which the VM declares an intrinsic but that are not declared "\
             "in the loaded class C. "                                      \
             "Check (3) is available only in debug builds.")                \
                                                                            \
  product_pd(intx, InitArrayShortSize, DIAGNOSTIC,                          \
          "Threshold small size (in bytes) for clearing arrays. "           \
          "Anything this size or smaller may get converted to discrete "    \
          "scalar stores.")                                                 \
          range(0, max_intx)                                                \
          constraint(InitArrayShortSizeConstraintFunc, AfterErgo)           \
                                                                            \
  product(ccstr, AllocateHeapAt, nullptr,                                   \
          "Path to the directory where a temporary file will be created "   \
          "to use as the backing store for Java Heap.")                     \
                                                                            \
  product_pd(bool, VMContinuations, EXPERIMENTAL,                           \
          "Enable VM continuations support")                                \
                                                                            \
  develop(bool, LoomDeoptAfterThaw, false,                                  \
          "Deopt stack after thaw")                                         \
                                                                            \
  develop(bool, LoomVerifyAfterThaw, false,                                 \
          "Verify stack after thaw")                                        \
                                                                            \
  develop(bool, VerifyContinuations, false,                                 \
          "Verify continuation consistency")                                \
                                                                            \
  develop(bool, UseContinuationFastPath, true,                              \
          "Use fast-path frame walking in continuations")                   \
                                                                            \
  develop(int, VerifyMetaspaceInterval, DEBUG_ONLY(500) NOT_DEBUG(0),       \
               "Run periodic metaspace verifications (0 - none, "           \
               "1 - always, >1 every nth interval)")                        \
                                                                            \
  product(bool, ShowRegistersOnAssert, true, DIAGNOSTIC,                    \
          "On internal errors, include registers in error report.")         \
                                                                            \
  product(bool, UseSwitchProfiling, true, DIAGNOSTIC,                       \
          "leverage profiling for table/lookup switch")                     \
                                                                            \
  develop(bool, TraceMemoryWriteback, false,                                \
          "Trace memory writeback operations")                              \
                                                                            \
  JFR_ONLY(product(bool, FlightRecorder, false,                             \
          "(Deprecated) Enable Flight Recorder"))                           \
                                                                            \
  JFR_ONLY(product(ccstr, FlightRecorderOptions, nullptr,                   \
          "Flight Recorder options"))                                       \
                                                                            \
  JFR_ONLY(product(ccstr, StartFlightRecording, nullptr,                    \
          "Start flight recording with options"))                           \
                                                                            \
  product(bool, UseFastUnorderedTimeStamps, false, EXPERIMENTAL,            \
          "Use platform unstable time where supported for timestamps only") \
                                                                            \
  product(bool, UseEmptySlotsInSupers, true,                                \
          "(Deprecated) Allow allocating fields in empty slots of "         \
          "super-classes")                                                  \
                                                                            \
  product(bool, DeoptimizeNMethodBarriersALot, false, DIAGNOSTIC,           \
                "Make nmethod barriers deoptimise a lot.")                  \
                                                                            \
  develop(bool, VerifyCrossModifyFence,                                     \
          false AARCH64_ONLY(DEBUG_ONLY(||true)),                           \
             "Mark all threads after a safepoint, and clear on a modify "   \
             "fence. Add cleanliness checks.")                              \
                                                                            \
  product(int, LockingMode, LM_LIGHTWEIGHT,                                 \
          "Select locking mode: "                                           \
          "0: monitors only (LM_MONITOR), "                                 \
          "1: monitors & legacy stack-locking (LM_LEGACY), "                \
          "2: monitors & new lightweight locking (LM_LIGHTWEIGHT, default)") \
          range(0, 2)                                                       \
                                                                            \
  product(uint, TrimNativeHeapInterval, 0,                                  \
          "Interval, in ms, at which the JVM will trim the native heap if " \
          "the platform supports that. Lower values will reclaim memory "   \
          "more eagerly at the cost of higher overhead. A value of 0 "      \
          "(default) disables native heap trimming.")                       \
          range(0, UINT_MAX)                                                \
                                                                            \
  develop(bool, SimulateFullAddressSpace, false,                            \
          "Simulates a very populated, fragmented address space; no "       \
          "targeted reservations will succeed.")                            \
                                                                            \
  product(bool, ProfileExceptionHandlers, true,                             \
          "Profile exception handlers")                                     \
                                                                            \
  product(bool, AlwaysRecordEvolDependencies, true, EXPERIMENTAL,           \
                "Unconditionally record nmethod dependencies on class "     \
                "rewriting/transformation independently of the JVMTI "      \
                "can_{retransform/redefine}_classes capabilities.")         \
                                                                            \
  product(bool, UseSecondarySupersCache, true, DIAGNOSTIC,                  \
                "Use secondary supers cache during subtype checks.")        \
                                                                            \
  product(bool, UseSecondarySupersTable, false, DIAGNOSTIC,                 \
                "Use hash table to lookup secondary supers.")               \
                                                                            \
  product(bool, VerifySecondarySupers, false, DIAGNOSTIC,                   \
          "Check that linear and hashed secondary lookups return the same result.") \
                                                                            \
  product(bool, StressSecondarySupers, false, DIAGNOSTIC,                   \
          "Use a terrible hash function in order to generate many collisions.") \

// end of RUNTIME_FLAGS

DECLARE_FLAGS(LP64_RUNTIME_FLAGS)
DECLARE_ARCH_FLAGS(ARCH_FLAGS)
DECLARE_FLAGS(RUNTIME_FLAGS)
DECLARE_FLAGS(RUNTIME_OS_FLAGS)

#endif // SHARE_RUNTIME_GLOBALS_HPP<|MERGE_RESOLUTION|>--- conflicted
+++ resolved
@@ -701,18 +701,11 @@
                                                                             \
   /* SapMachine 2024-05-10: HeapDumpPath for jcmd */                        \
   product(ccstr, HeapDumpPath, nullptr, MANAGEABLE,                         \
-<<<<<<< HEAD
-          "When HeapDumpOnOutOfMemoryError is enabled, or a heap dump is "  \
-          "triggered by jcmd GC.heap_dump without specifying a path, "      \
-          "the path (filename or directory) of the dump file. "             \
-          "(in case of HeapDumpOnOutOfMemoryError only: "                   \
-          "defaults to java_pid<pid>.hprof in the working directory)")      \
-=======
           "When HeapDumpOnOutOfMemoryError, HeapDumpBeforeFullGC "          \
-          "or HeapDumpAfterFullGC is on, the path (filename or "            \
-          "directory) of the dump file (defaults to java_pid<pid>.hprof "   \
-          "in the working directory)")                                      \
->>>>>>> 7e1d4d1c
+          "or HeapDumpAfterFullGC is on, or a heap dump is triggered by "   \
+          "jcmd GC.heap_dump without specifying a path, the path "          \
+          "(filename or directory) of the dump file. "                      \
+          "(defaults to java_pid<pid>.hprof in the working directory)")     \
                                                                             \
   product(int, HeapDumpGzipLevel, 0, MANAGEABLE,                            \
           "When HeapDumpOnOutOfMemoryError, HeapDumpBeforeFullGC "          \

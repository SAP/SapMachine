--- conflicted
+++ resolved
@@ -635,7 +635,6 @@
     // (the OS already assigned it for something else), go to the next position, wrapping
     // around if necessary, until we exhaust all the items.
     os::init_random((int)os::javaTimeNanos());
-<<<<<<< HEAD
     r = ABS(os::random()) % len;
     assert(r >= 0, "must be");
     log_info(metaspace)("Randomizing compressed class space: start from %d out of %d locations",
@@ -643,13 +642,6 @@
   }
   for (int i = 0; i < len; i++) {
     assert((i + r) >= 0, "should never underflow because len is small integer");
-=======
-    r = os::random();
-    log_info(metaspace)("Randomizing compressed class space: start from %d out of %d locations",
-                        r % len, len);
-  }
-  for (int i = 0; i < len; i++) {
->>>>>>> 49bef915
     address a = list.at((i + r) % len);
     ReservedSpace rs(size, Metaspace::reserve_alignment(),
                      os::vm_page_size(), (char*)a);

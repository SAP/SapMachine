/*
 * Copyright (c) 1997, 2018, Oracle and/or its affiliates. All rights reserved.
 * DO NOT ALTER OR REMOVE COPYRIGHT NOTICES OR THIS FILE HEADER.
 *
 * This code is free software; you can redistribute it and/or modify it
 * under the terms of the GNU General Public License version 2 only, as
 * published by the Free Software Foundation.
 *
 * This code is distributed in the hope that it will be useful, but WITHOUT
 * ANY WARRANTY; without even the implied warranty of MERCHANTABILITY or
 * FITNESS FOR A PARTICULAR PURPOSE.  See the GNU General Public License
 * version 2 for more details (a copy is included in the LICENSE file that
 * accompanied this code).
 *
 * You should have received a copy of the GNU General Public License version
 * 2 along with this work; if not, write to the Free Software Foundation,
 * Inc., 51 Franklin St, Fifth Floor, Boston, MA 02110-1301 USA.
 *
 * Please contact Oracle, 500 Oracle Parkway, Redwood Shores, CA 94065 USA
 * or visit www.oracle.com if you need additional information or have any
 * questions.
 *
 */

#ifndef SHARE_VM_CLASSFILE_JAVACLASSES_HPP
#define SHARE_VM_CLASSFILE_JAVACLASSES_HPP

#include "classfile/systemDictionary.hpp"
#include "jvmtifiles/jvmti.h"
#include "oops/oop.hpp"
#include "runtime/os.hpp"
#include "utilities/utf8.hpp"

// Interface for manipulating the basic Java classes.
//
// All dependencies on layout of actual Java classes should be kept here.
// If the layout of any of the classes above changes the offsets must be adjusted.
//
// For most classes we hardwire the offsets for performance reasons. In certain
// cases (e.g. java.security.AccessControlContext) we compute the offsets at
// startup since the layout here differs between JDK1.2 and JDK1.3.
//
// Note that fields (static and non-static) are arranged with oops before non-oops
// on a per class basis. The offsets below have to reflect this ordering.
//
// When editing the layouts please update the check_offset verification code
// correspondingly. The names in the enums must be identical to the actual field
// names in order for the verification code to work.


// Interface to java.lang.String objects

class java_lang_String : AllStatic {
 private:
  static int value_offset;
  static int hash_offset;
  static int coder_offset;

  static bool initialized;

  static Handle basic_create(int length, bool byte_arr, TRAPS);

  static inline void set_coder(oop string, jbyte coder);

 public:

  // Coders
  enum Coder {
    CODER_LATIN1 =  0,
    CODER_UTF16  =  1
  };

  static void compute_offsets();

  // Instance creation
  static Handle create_from_unicode(jchar* unicode, int len, TRAPS);
  static oop    create_oop_from_unicode(jchar* unicode, int len, TRAPS);
  static Handle create_from_str(const char* utf8_str, TRAPS);
  static oop    create_oop_from_str(const char* utf8_str, TRAPS);
  static Handle create_from_symbol(Symbol* symbol, TRAPS);
  static Handle create_from_platform_dependent_str(const char* str, TRAPS);
  static Handle char_converter(Handle java_string, jchar from_char, jchar to_char, TRAPS);

  static void set_compact_strings(bool value);

  static int value_offset_in_bytes()  {
    assert(initialized && (value_offset > 0), "Must be initialized");
    return value_offset;
  }
  static int hash_offset_in_bytes()   {
    assert(initialized && (hash_offset > 0), "Must be initialized");
    return hash_offset;
  }
  static int coder_offset_in_bytes()   {
    assert(initialized && (coder_offset > 0), "Must be initialized");
    return coder_offset;
  }

  static inline void set_value_raw(oop string, typeArrayOop buffer);
  static inline void set_value(oop string, typeArrayOop buffer);
  static inline void set_hash(oop string, unsigned int hash);

  // Accessors
  static inline typeArrayOop value(oop java_string);
  static inline typeArrayOop value_no_keepalive(oop java_string);
  static inline unsigned int hash(oop java_string);
  static inline bool is_latin1(oop java_string);
  static inline int length(oop java_string);
  static int utf8_length(oop java_string);

  // String converters
  static char*  as_utf8_string(oop java_string);
  static char*  as_utf8_string(oop java_string, char* buf, int buflen);
  static char*  as_utf8_string(oop java_string, int start, int len);
  static char*  as_utf8_string(oop java_string, int start, int len, char* buf, int buflen);
  static char*  as_platform_dependent_str(Handle java_string, TRAPS);
  static jchar* as_unicode_string(oop java_string, int& length, TRAPS);
  // produce an ascii string with all other values quoted using \u####
  static char*  as_quoted_ascii(oop java_string);

  // Compute the hash value for a java.lang.String object which would
  // contain the characters passed in.
  //
  // As the hash value used by the String object itself, in
  // String.hashCode().  This value is normally calculated in Java code
  // in the String.hashCode method(), but is precomputed for String
  // objects in the shared archive file.
  // hash P(31) from Kernighan & Ritchie
  //
  // For this reason, THIS ALGORITHM MUST MATCH String.hashCode().
  static unsigned int hash_code(const jchar* s, int len) {
    unsigned int h = 0;
    while (len-- > 0) {
      h = 31*h + (unsigned int) *s;
      s++;
    }
    return h;
  }

  static unsigned int hash_code(const jbyte* s, int len) {
    unsigned int h = 0;
    while (len-- > 0) {
      h = 31*h + (((unsigned int) *s) & 0xFF);
      s++;
    }
    return h;
  }

  static unsigned int hash_code(oop java_string);

  static bool equals(oop java_string, jchar* chars, int len);
  static bool equals(oop str1, oop str2);

  // Conversion between '.' and '/' formats
  static Handle externalize_classname(Handle java_string, TRAPS) { return char_converter(java_string, '/', '.', THREAD); }
  static Handle internalize_classname(Handle java_string, TRAPS) { return char_converter(java_string, '.', '/', THREAD); }

  // Conversion
  static Symbol* as_symbol(oop java_string, TRAPS);
  static Symbol* as_symbol_or_null(oop java_string);

  // Testers
  static bool is_instance(oop obj);
  static inline bool is_instance_inlined(oop obj);

  // Debugging
  static void print(oop java_string, outputStream* st);
  friend class JavaClasses;
  friend class StringTable;
};


// Interface to java.lang.Class objects

#define CLASS_INJECTED_FIELDS(macro)                                       \
  macro(java_lang_Class, klass,                  intptr_signature,  false) \
  macro(java_lang_Class, array_klass,            intptr_signature,  false) \
  macro(java_lang_Class, oop_size,               int_signature,     false) \
  macro(java_lang_Class, static_oop_field_count, int_signature,     false) \
  macro(java_lang_Class, protection_domain,      object_signature,  false) \
  macro(java_lang_Class, signers,                object_signature,  false)

class java_lang_Class : AllStatic {
  friend class VMStructs;
  friend class JVMCIVMStructs;

 private:
  // The fake offsets are added by the class loader when java.lang.Class is loaded

  static int _klass_offset;
  static int _array_klass_offset;

  static int _oop_size_offset;
  static int _static_oop_field_count_offset;

  static int _protection_domain_offset;
  static int _init_lock_offset;
  static int _signers_offset;
  static int _class_loader_offset;
  static int _module_offset;
  static int _component_mirror_offset;

  static bool offsets_computed;
  static int classRedefinedCount_offset;

  static GrowableArray<Klass*>* _fixup_mirror_list;
  static GrowableArray<Klass*>* _fixup_module_field_list;

  static void set_init_lock(oop java_class, oop init_lock);
  static void set_protection_domain(oop java_class, oop protection_domain);
  static void set_class_loader(oop java_class, oop class_loader);
  static void set_component_mirror(oop java_class, oop comp_mirror);
  static void initialize_mirror_fields(Klass* k, Handle mirror, Handle protection_domain, TRAPS);
  static void set_mirror_module_field(Klass* K, Handle mirror, Handle module, TRAPS);
 public:
  static void allocate_fixup_lists();
  static void compute_offsets();

  // Instance creation
  static void create_mirror(Klass* k, Handle class_loader, Handle module,
                            Handle protection_domain, TRAPS);
  static void fixup_mirror(Klass* k, TRAPS);
  static oop  create_basic_type_mirror(const char* basic_type_name, BasicType type, TRAPS);

  static void fixup_module_field(Klass* k, Handle module);

  // Conversion
  static Klass* as_Klass(oop java_class);
  static void set_klass(oop java_class, Klass* klass);
  static BasicType as_BasicType(oop java_class, Klass** reference_klass = NULL);
  static Symbol* as_signature(oop java_class, bool intern_if_not_found, TRAPS);
  static void print_signature(oop java_class, outputStream *st);
  static const char* as_external_name(oop java_class);
  // Testing
  static bool is_instance(oop obj);

  static bool is_primitive(oop java_class);
  static BasicType primitive_type(oop java_class);
  static oop primitive_mirror(BasicType t);
  // JVM_NewArray support
  static Klass* array_klass_acquire(oop java_class);
  static void release_set_array_klass(oop java_class, Klass* klass);
  // compiler support for class operations
  static int klass_offset_in_bytes()                { return _klass_offset; }
  static int array_klass_offset_in_bytes()          { return _array_klass_offset; }
  // Support for classRedefinedCount field
  static int classRedefinedCount(oop the_class_mirror);
  static void set_classRedefinedCount(oop the_class_mirror, int value);

  // Support for embedded per-class oops
  static oop  protection_domain(oop java_class);
  static oop  init_lock(oop java_class);
  static oop  component_mirror(oop java_class);
  static objArrayOop  signers(oop java_class);
  static void set_signers(oop java_class, objArrayOop signers);

  static oop class_loader(oop java_class);
  static void set_module(oop java_class, oop module);
  static oop module(oop java_class);

  static int oop_size(oop java_class);
  static void set_oop_size(oop java_class, int size);
  static int static_oop_field_count(oop java_class);
  static void set_static_oop_field_count(oop java_class, int size);

  static GrowableArray<Klass*>* fixup_mirror_list() {
    return _fixup_mirror_list;
  }
  static void set_fixup_mirror_list(GrowableArray<Klass*>* v) {
    _fixup_mirror_list = v;
  }

  static GrowableArray<Klass*>* fixup_module_field_list() {
    return _fixup_module_field_list;
  }
  static void set_fixup_module_field_list(GrowableArray<Klass*>* v) {
    _fixup_module_field_list = v;
  }

  // Debugging
  friend class JavaClasses;
  friend class InstanceKlass;   // verification code accesses offsets
  friend class ClassFileParser; // access to number_of_fake_fields
};

// Interface to java.lang.Thread objects

class java_lang_Thread : AllStatic {
 private:
  // Note that for this class the layout changed between JDK1.2 and JDK1.3,
  // so we compute the offsets at startup rather than hard-wiring them.
  static int _name_offset;
  static int _group_offset;
  static int _contextClassLoader_offset;
  static int _inheritedAccessControlContext_offset;
  static int _priority_offset;
  static int _eetop_offset;
  static int _daemon_offset;
  static int _stillborn_offset;
  static int _stackSize_offset;
  static int _tid_offset;
  static int _thread_status_offset;
  static int _park_blocker_offset;
  static int _park_event_offset ;

  static void compute_offsets();

 public:
  // Instance creation
  static oop create();
  // Returns the JavaThread associated with the thread obj
  static JavaThread* thread(oop java_thread);
  // Set JavaThread for instance
  static void set_thread(oop java_thread, JavaThread* thread);
  // Name
  static oop name(oop java_thread);
  static void set_name(oop java_thread, oop name);
  // Priority
  static ThreadPriority priority(oop java_thread);
  static void set_priority(oop java_thread, ThreadPriority priority);
  // Thread group
  static oop  threadGroup(oop java_thread);
  // Stillborn
  static bool is_stillborn(oop java_thread);
  static void set_stillborn(oop java_thread);
  // Alive (NOTE: this is not really a field, but provides the correct
  // definition without doing a Java call)
  static bool is_alive(oop java_thread);
  // Daemon
  static bool is_daemon(oop java_thread);
  static void set_daemon(oop java_thread);
  // Context ClassLoader
  static oop context_class_loader(oop java_thread);
  // Control context
  static oop inherited_access_control_context(oop java_thread);
  // Stack size hint
  static jlong stackSize(oop java_thread);
  // Thread ID
  static jlong thread_id(oop java_thread);

  // Blocker object responsible for thread parking
  static oop park_blocker(oop java_thread);

  // Pointer to type-stable park handler, encoded as jlong.
  // Should be set when apparently null
  // For details, see unsafe.cpp Unsafe_Unpark
  static jlong park_event(oop java_thread);
  static bool set_park_event(oop java_thread, jlong ptr);

  // Java Thread Status for JVMTI and M&M use.
  // This thread status info is saved in threadStatus field of
  // java.lang.Thread java class.
  enum ThreadStatus {
    NEW                      = 0,
    RUNNABLE                 = JVMTI_THREAD_STATE_ALIVE +          // runnable / running
                               JVMTI_THREAD_STATE_RUNNABLE,
    SLEEPING                 = JVMTI_THREAD_STATE_ALIVE +          // Thread.sleep()
                               JVMTI_THREAD_STATE_WAITING +
                               JVMTI_THREAD_STATE_WAITING_WITH_TIMEOUT +
                               JVMTI_THREAD_STATE_SLEEPING,
    IN_OBJECT_WAIT           = JVMTI_THREAD_STATE_ALIVE +          // Object.wait()
                               JVMTI_THREAD_STATE_WAITING +
                               JVMTI_THREAD_STATE_WAITING_INDEFINITELY +
                               JVMTI_THREAD_STATE_IN_OBJECT_WAIT,
    IN_OBJECT_WAIT_TIMED     = JVMTI_THREAD_STATE_ALIVE +          // Object.wait(long)
                               JVMTI_THREAD_STATE_WAITING +
                               JVMTI_THREAD_STATE_WAITING_WITH_TIMEOUT +
                               JVMTI_THREAD_STATE_IN_OBJECT_WAIT,
    PARKED                   = JVMTI_THREAD_STATE_ALIVE +          // LockSupport.park()
                               JVMTI_THREAD_STATE_WAITING +
                               JVMTI_THREAD_STATE_WAITING_INDEFINITELY +
                               JVMTI_THREAD_STATE_PARKED,
    PARKED_TIMED             = JVMTI_THREAD_STATE_ALIVE +          // LockSupport.park(long)
                               JVMTI_THREAD_STATE_WAITING +
                               JVMTI_THREAD_STATE_WAITING_WITH_TIMEOUT +
                               JVMTI_THREAD_STATE_PARKED,
    BLOCKED_ON_MONITOR_ENTER = JVMTI_THREAD_STATE_ALIVE +          // (re-)entering a synchronization block
                               JVMTI_THREAD_STATE_BLOCKED_ON_MONITOR_ENTER,
    TERMINATED               = JVMTI_THREAD_STATE_TERMINATED
  };
  // Write thread status info to threadStatus field of java.lang.Thread.
  static void set_thread_status(oop java_thread_oop, ThreadStatus status);
  // Read thread status info from threadStatus field of java.lang.Thread.
  static ThreadStatus get_thread_status(oop java_thread_oop);

  static const char*  thread_status_name(oop java_thread_oop);

  // Debugging
  friend class JavaClasses;
};

// Interface to java.lang.ThreadGroup objects

class java_lang_ThreadGroup : AllStatic {
 private:
  static int _parent_offset;
  static int _name_offset;
  static int _threads_offset;
  static int _groups_offset;
  static int _maxPriority_offset;
  static int _destroyed_offset;
  static int _daemon_offset;
  static int _nthreads_offset;
  static int _ngroups_offset;

  static void compute_offsets();

 public:
  // parent ThreadGroup
  static oop  parent(oop java_thread_group);
  // name
  static const char* name(oop java_thread_group);
  // ("name as oop" accessor is not necessary)
  // Number of threads in group
  static int nthreads(oop java_thread_group);
  // threads
  static objArrayOop threads(oop java_thread_group);
  // Number of threads in group
  static int ngroups(oop java_thread_group);
  // groups
  static objArrayOop groups(oop java_thread_group);
  // maxPriority in group
  static ThreadPriority maxPriority(oop java_thread_group);
  // Destroyed
  static bool is_destroyed(oop java_thread_group);
  // Daemon
  static bool is_daemon(oop java_thread_group);
  // Debugging
  friend class JavaClasses;
};



// Interface to java.lang.Throwable objects

class java_lang_Throwable: AllStatic {
  friend class BacktraceBuilder;
  friend class BacktraceIterator;

 private:
  // Offsets
  enum {
    hc_backtrace_offset     =  0,
    hc_detailMessage_offset =  1,
    hc_cause_offset         =  2,  // New since 1.4
    hc_stackTrace_offset    =  3   // New since 1.4
  };
  // Trace constants
  enum {
    trace_methods_offset = 0,
    trace_bcis_offset    = 1,
    trace_mirrors_offset = 2,
    trace_names_offset   = 3,
    trace_next_offset    = 4,
    trace_size           = 5,
    trace_chunk_size     = 32
  };

  static int backtrace_offset;
  static int detailMessage_offset;
  static int stackTrace_offset;
  static int depth_offset;
  static int static_unassigned_stacktrace_offset;

  // StackTrace (programmatic access, new since 1.4)
  static void clear_stacktrace(oop throwable);
  // Stacktrace (post JDK 1.7.0 to allow immutability protocol to be followed)
  static void set_stacktrace(oop throwable, oop st_element_array);
  static oop unassigned_stacktrace();

 public:
  // Backtrace
  static oop backtrace(oop throwable);
  static void set_backtrace(oop throwable, oop value);
  static int depth(oop throwable);
  static void set_depth(oop throwable, int value);
  // Needed by JVMTI to filter out this internal field.
  static int get_backtrace_offset() { return backtrace_offset;}
  static int get_detailMessage_offset() { return detailMessage_offset;}
  // Message
  static oop message(oop throwable);
  static void set_message(oop throwable, oop value);
  static Symbol* detail_message(oop throwable);
  static void print_stack_element(outputStream *st, const methodHandle& method, int bci);
  static void print_stack_usage(Handle stream);

  static void compute_offsets();

  // Allocate space for backtrace (created but stack trace not filled in)
  static void allocate_backtrace(Handle throwable, TRAPS);
  // Fill in current stack trace for throwable with preallocated backtrace (no GC)
  static void fill_in_stack_trace_of_preallocated_backtrace(Handle throwable);
  // Fill in current stack trace, can cause GC
  static void fill_in_stack_trace(Handle throwable, const methodHandle& method, TRAPS);
  static void fill_in_stack_trace(Handle throwable, const methodHandle& method = methodHandle());
  // Programmatic access to stack trace
  static void get_stack_trace_elements(Handle throwable, objArrayHandle stack_trace, TRAPS);
  // Printing
  static void print(oop throwable, outputStream* st);
  static void print_stack_trace(Handle throwable, outputStream* st);
  static void java_printStackTrace(Handle throwable, TRAPS);
  // Debugging
  friend class JavaClasses;
};


// Interface to java.lang.reflect.AccessibleObject objects

class java_lang_reflect_AccessibleObject: AllStatic {
 private:
  // Note that to reduce dependencies on the JDK we compute these
  // offsets at run-time.
  static int override_offset;

  static void compute_offsets();

 public:
  // Accessors
  static jboolean override(oop reflect);
  static void set_override(oop reflect, jboolean value);

  // Debugging
  friend class JavaClasses;
};


// Interface to java.lang.reflect.Method objects

class java_lang_reflect_Method : public java_lang_reflect_AccessibleObject {
 private:
  // Note that to reduce dependencies on the JDK we compute these
  // offsets at run-time.
  static int clazz_offset;
  static int name_offset;
  static int returnType_offset;
  static int parameterTypes_offset;
  static int exceptionTypes_offset;
  static int slot_offset;
  static int modifiers_offset;
  static int signature_offset;
  static int annotations_offset;
  static int parameter_annotations_offset;
  static int annotation_default_offset;
  static int type_annotations_offset;

  static void compute_offsets();

 public:
  // Allocation
  static Handle create(TRAPS);

  // Accessors
  static oop clazz(oop reflect);
  static void set_clazz(oop reflect, oop value);

  static oop name(oop method);
  static void set_name(oop method, oop value);

  static oop return_type(oop method);
  static void set_return_type(oop method, oop value);

  static oop parameter_types(oop method);
  static void set_parameter_types(oop method, oop value);

  static oop exception_types(oop method);
  static void set_exception_types(oop method, oop value);

  static int slot(oop reflect);
  static void set_slot(oop reflect, int value);

  static int modifiers(oop method);
  static void set_modifiers(oop method, int value);

  static bool has_signature_field();
  static oop signature(oop method);
  static void set_signature(oop method, oop value);

  static bool has_annotations_field();
  static oop annotations(oop method);
  static void set_annotations(oop method, oop value);

  static bool has_parameter_annotations_field();
  static oop parameter_annotations(oop method);
  static void set_parameter_annotations(oop method, oop value);

  static bool has_annotation_default_field();
  static oop annotation_default(oop method);
  static void set_annotation_default(oop method, oop value);

  static bool has_type_annotations_field();
  static oop type_annotations(oop method);
  static void set_type_annotations(oop method, oop value);

  // Debugging
  friend class JavaClasses;
};


// Interface to java.lang.reflect.Constructor objects

class java_lang_reflect_Constructor : public java_lang_reflect_AccessibleObject {
 private:
  // Note that to reduce dependencies on the JDK we compute these
  // offsets at run-time.
  static int clazz_offset;
  static int parameterTypes_offset;
  static int exceptionTypes_offset;
  static int slot_offset;
  static int modifiers_offset;
  static int signature_offset;
  static int annotations_offset;
  static int parameter_annotations_offset;
  static int type_annotations_offset;

  static void compute_offsets();

 public:
  // Allocation
  static Handle create(TRAPS);

  // Accessors
  static oop clazz(oop reflect);
  static void set_clazz(oop reflect, oop value);

  static oop parameter_types(oop constructor);
  static void set_parameter_types(oop constructor, oop value);

  static oop exception_types(oop constructor);
  static void set_exception_types(oop constructor, oop value);

  static int slot(oop reflect);
  static void set_slot(oop reflect, int value);

  static int modifiers(oop constructor);
  static void set_modifiers(oop constructor, int value);

  static bool has_signature_field();
  static oop signature(oop constructor);
  static void set_signature(oop constructor, oop value);

  static bool has_annotations_field();
  static oop annotations(oop constructor);
  static void set_annotations(oop constructor, oop value);

  static bool has_parameter_annotations_field();
  static oop parameter_annotations(oop method);
  static void set_parameter_annotations(oop method, oop value);

  static bool has_type_annotations_field();
  static oop type_annotations(oop constructor);
  static void set_type_annotations(oop constructor, oop value);

  // Debugging
  friend class JavaClasses;
};


// Interface to java.lang.reflect.Field objects

class java_lang_reflect_Field : public java_lang_reflect_AccessibleObject {
 private:
  // Note that to reduce dependencies on the JDK we compute these
  // offsets at run-time.
  static int clazz_offset;
  static int name_offset;
  static int type_offset;
  static int slot_offset;
  static int modifiers_offset;
  static int signature_offset;
  static int annotations_offset;
  static int type_annotations_offset;

  static void compute_offsets();

 public:
  // Allocation
  static Handle create(TRAPS);

  // Accessors
  static oop clazz(oop reflect);
  static void set_clazz(oop reflect, oop value);

  static oop name(oop field);
  static void set_name(oop field, oop value);

  static oop type(oop field);
  static void set_type(oop field, oop value);

  static int slot(oop reflect);
  static void set_slot(oop reflect, int value);

  static int modifiers(oop field);
  static void set_modifiers(oop field, int value);

  static bool has_signature_field();
  static oop signature(oop constructor);
  static void set_signature(oop constructor, oop value);

  static bool has_annotations_field();
  static oop annotations(oop constructor);
  static void set_annotations(oop constructor, oop value);

  static bool has_parameter_annotations_field();
  static oop parameter_annotations(oop method);
  static void set_parameter_annotations(oop method, oop value);

  static bool has_annotation_default_field();
  static oop annotation_default(oop method);
  static void set_annotation_default(oop method, oop value);

  static bool has_type_annotations_field();
  static oop type_annotations(oop field);
  static void set_type_annotations(oop field, oop value);

  // Debugging
  friend class JavaClasses;
};

class java_lang_reflect_Parameter {
 private:
  // Note that to reduce dependencies on the JDK we compute these
  // offsets at run-time.
  static int name_offset;
  static int modifiers_offset;
  static int index_offset;
  static int executable_offset;

  static void compute_offsets();

 public:
  // Allocation
  static Handle create(TRAPS);

  // Accessors
  static oop name(oop field);
  static void set_name(oop field, oop value);

  static int index(oop reflect);
  static void set_index(oop reflect, int value);

  static int modifiers(oop reflect);
  static void set_modifiers(oop reflect, int value);

  static oop executable(oop constructor);
  static void set_executable(oop constructor, oop value);

  friend class JavaClasses;
};

#define MODULE_INJECTED_FIELDS(macro)                            \
  macro(java_lang_Module, module_entry, intptr_signature, false)

class java_lang_Module {
  private:
    static int loader_offset;
    static int name_offset;
    static int _module_entry_offset;
    static void compute_offsets();

  public:
    // Allocation
    static Handle create(Handle loader, Handle module_name, TRAPS);

    // Testers
    static bool is_instance(oop obj);

    // Accessors
    static oop loader(oop module);
    static void set_loader(oop module, oop value);

    static oop name(oop module);
    static void set_name(oop module, oop value);

    static ModuleEntry* module_entry(oop module, TRAPS);
    static void set_module_entry(oop module, ModuleEntry* module_entry);

  friend class JavaClasses;
};

// Interface to jdk.internal.reflect.ConstantPool objects
class reflect_ConstantPool {
 private:
  // Note that to reduce dependencies on the JDK we compute these
  // offsets at run-time.
  static int _oop_offset;

  static void compute_offsets();

 public:
  // Allocation
  static Handle create(TRAPS);

  // Accessors
  static void set_cp(oop reflect, ConstantPool* value);
  static int oop_offset() {
    return _oop_offset;
  }

  static ConstantPool* get_cp(oop reflect);

  // Debugging
  friend class JavaClasses;
};

// Interface to jdk.internal.reflect.UnsafeStaticFieldAccessorImpl objects
class reflect_UnsafeStaticFieldAccessorImpl {
 private:
  static int _base_offset;
  static void compute_offsets();

 public:
  static int base_offset() {
    return _base_offset;
  }

  // Debugging
  friend class JavaClasses;
};

// Interface to java.lang primitive type boxing objects:
//  - java.lang.Boolean
//  - java.lang.Character
//  - java.lang.Float
//  - java.lang.Double
//  - java.lang.Byte
//  - java.lang.Short
//  - java.lang.Integer
//  - java.lang.Long

// This could be separated out into 8 individual classes.

class java_lang_boxing_object: AllStatic {
 private:
  enum {
   hc_value_offset = 0
  };
  static int value_offset;
  static int long_value_offset;

  static oop initialize_and_allocate(BasicType type, TRAPS);
 public:
  // Allocation. Returns a boxed value, or NULL for invalid type.
  static oop create(BasicType type, jvalue* value, TRAPS);
  // Accessors. Returns the basic type being boxed, or T_ILLEGAL for invalid oop.
  static BasicType get_value(oop box, jvalue* value);
  static BasicType set_value(oop box, jvalue* value);
  static BasicType basic_type(oop box);
  static bool is_instance(oop box)                 { return basic_type(box) != T_ILLEGAL; }
  static bool is_instance(oop box, BasicType type) { return basic_type(box) == type; }
  static void print(oop box, outputStream* st)     { jvalue value;  print(get_value(box, &value), &value, st); }
  static void print(BasicType type, jvalue* value, outputStream* st);

  static int value_offset_in_bytes(BasicType type) {
    return ( type == T_LONG || type == T_DOUBLE ) ? long_value_offset :
                                                    value_offset;
  }

  // Debugging
  friend class JavaClasses;
};



// Interface to java.lang.ref.Reference objects

class java_lang_ref_Reference: AllStatic {
 public:
  enum {
   hc_referent_offset   = 0,
   hc_queue_offset      = 1,
   hc_next_offset       = 2,
   hc_discovered_offset = 3  // Is not last, see SoftRefs.
  };

  static int referent_offset;
  static int queue_offset;
  static int next_offset;
  static int discovered_offset;

  // Accessors
  static inline oop referent(oop ref);
  static inline void set_referent(oop ref, oop value);
  static inline void set_referent_raw(oop ref, oop value);
  static inline HeapWord* referent_addr_raw(oop ref);
  static inline oop next(oop ref);
  static inline void set_next(oop ref, oop value);
  static inline void set_next_raw(oop ref, oop value);
  static inline HeapWord* next_addr_raw(oop ref);
  static inline oop discovered(oop ref);
  static inline void set_discovered(oop ref, oop value);
  static inline void set_discovered_raw(oop ref, oop value);
<<<<<<< HEAD
  static inline HeapWord* discovered_addr(oop ref);
  static inline oop queue(oop ref);
  static inline void set_queue(oop ref, oop value);
=======
  static inline HeapWord* discovered_addr_raw(oop ref);
>>>>>>> f0cd136c
  static bool is_referent_field(oop obj, ptrdiff_t offset);
  static inline bool is_phantom(oop ref);
};


// Interface to java.lang.ref.SoftReference objects

class java_lang_ref_SoftReference: public java_lang_ref_Reference {
 public:
  static int timestamp_offset;
  static int static_clock_offset;

  // Accessors
  static jlong timestamp(oop ref);

  // Accessors for statics
  static jlong clock();
  static void set_clock(jlong value);

  static void compute_offsets();
};

// Interface to java.lang.ref.ReferenceQueue objects

class java_lang_ref_ReferenceQueue: public AllStatic {
public:
  static int static_NULL_queue_offset;
  static int static_ENQUEUED_queue_offset;

  // Accessors
  static oop NULL_queue();
  static oop ENQUEUED_queue();

  static void compute_offsets();
};

// Interface to java.lang.invoke.MethodHandle objects

class MethodHandleEntry;

class java_lang_invoke_MethodHandle: AllStatic {
  friend class JavaClasses;

 private:
  static int _type_offset;               // the MethodType of this MH
  static int _form_offset;               // the LambdaForm of this MH

  static void compute_offsets();

 public:
  // Accessors
  static oop            type(oop mh);
  static void       set_type(oop mh, oop mtype);

  static oop            form(oop mh);
  static void       set_form(oop mh, oop lform);

  // Testers
  static bool is_subclass(Klass* klass) {
    return klass->is_subclass_of(SystemDictionary::MethodHandle_klass());
  }
  static bool is_instance(oop obj);

  // Accessors for code generation:
  static int type_offset_in_bytes()             { return _type_offset; }
  static int form_offset_in_bytes()             { return _form_offset; }
};

// Interface to java.lang.invoke.DirectMethodHandle objects

class java_lang_invoke_DirectMethodHandle: AllStatic {
  friend class JavaClasses;

 private:
  static int _member_offset;               // the MemberName of this DMH

  static void compute_offsets();

 public:
  // Accessors
  static oop  member(oop mh);

  // Testers
  static bool is_subclass(Klass* klass) {
    return klass->is_subclass_of(SystemDictionary::DirectMethodHandle_klass());
  }
  static bool is_instance(oop obj);

  // Accessors for code generation:
  static int member_offset_in_bytes()           { return _member_offset; }
};

// Interface to java.lang.invoke.LambdaForm objects
// (These are a private interface for managing adapter code generation.)

class java_lang_invoke_LambdaForm: AllStatic {
  friend class JavaClasses;

 private:
  static int _vmentry_offset;  // type is MemberName

  static void compute_offsets();

 public:
  // Accessors
  static oop            vmentry(oop lform);
  static void       set_vmentry(oop lform, oop invoker);

  // Testers
  static bool is_subclass(Klass* klass) {
    return SystemDictionary::LambdaForm_klass() != NULL &&
      klass->is_subclass_of(SystemDictionary::LambdaForm_klass());
  }
  static bool is_instance(oop obj);

  // Accessors for code generation:
  static int vmentry_offset_in_bytes()          { return _vmentry_offset; }
};


// Interface to java.lang.invoke.MemberName objects
// (These are a private interface for Java code to query the class hierarchy.)

#define RESOLVEDMETHOD_INJECTED_FIELDS(macro)                                   \
  macro(java_lang_invoke_ResolvedMethodName, vmholder, object_signature, false) \
  macro(java_lang_invoke_ResolvedMethodName, vmtarget, intptr_signature, false)

class java_lang_invoke_ResolvedMethodName : AllStatic {
  friend class JavaClasses;

  static int _vmtarget_offset;
  static int _vmholder_offset;

  static void compute_offsets();
 public:
  static int vmtarget_offset_in_bytes() { return _vmtarget_offset; }

  static Method* vmtarget(oop resolved_method);
  static void set_vmtarget(oop resolved_method, Method* method);

  // find or create resolved member name
  static oop find_resolved_method(const methodHandle& m, TRAPS);

  static bool is_instance(oop resolved_method);
};


#define MEMBERNAME_INJECTED_FIELDS(macro)                               \
  macro(java_lang_invoke_MemberName, vmindex,  intptr_signature, false)


class java_lang_invoke_MemberName: AllStatic {
  friend class JavaClasses;

 private:
  // From java.lang.invoke.MemberName:
  //    private Class<?>   clazz;       // class in which the method is defined
  //    private String     name;        // may be null if not yet materialized
  //    private Object     type;        // may be null if not yet materialized
  //    private int        flags;       // modifier bits; see reflect.Modifier
  //    private ResolvedMethodName method;    // holds VM-specific target value
  //    private intptr_t   vmindex;     // member index within class or interface
  static int _clazz_offset;
  static int _name_offset;
  static int _type_offset;
  static int _flags_offset;
  static int _method_offset;
  static int _vmindex_offset;

  static void compute_offsets();

 public:
  // Accessors
  static oop            clazz(oop mname);
  static void       set_clazz(oop mname, oop clazz);

  static oop            type(oop mname);
  static void       set_type(oop mname, oop type);

  static oop            name(oop mname);
  static void       set_name(oop mname, oop name);

  static int            flags(oop mname);
  static void       set_flags(oop mname, int flags);

  // Link through ResolvedMethodName field to get Method*
  static Method*        vmtarget(oop mname);
  static void       set_method(oop mname, oop method);

  static intptr_t       vmindex(oop mname);
  static void       set_vmindex(oop mname, intptr_t index);

  // Testers
  static bool is_subclass(Klass* klass) {
    return klass->is_subclass_of(SystemDictionary::MemberName_klass());
  }
  static bool is_instance(oop obj);

  static bool is_method(oop obj);

  // Relevant integer codes (keep these in synch. with MethodHandleNatives.Constants):
  enum {
    MN_IS_METHOD            = 0x00010000, // method (not constructor)
    MN_IS_CONSTRUCTOR       = 0x00020000, // constructor
    MN_IS_FIELD             = 0x00040000, // field
    MN_IS_TYPE              = 0x00080000, // nested type
    MN_CALLER_SENSITIVE     = 0x00100000, // @CallerSensitive annotation detected
    MN_REFERENCE_KIND_SHIFT = 24, // refKind
    MN_REFERENCE_KIND_MASK  = 0x0F000000 >> MN_REFERENCE_KIND_SHIFT,
    // The SEARCH_* bits are not for MN.flags but for the matchFlags argument of MHN.getMembers:
    MN_SEARCH_SUPERCLASSES  = 0x00100000, // walk super classes
    MN_SEARCH_INTERFACES    = 0x00200000  // walk implemented interfaces
  };

  // Accessors for code generation:
  static int clazz_offset_in_bytes()            { return _clazz_offset; }
  static int type_offset_in_bytes()             { return _type_offset; }
  static int name_offset_in_bytes()             { return _name_offset; }
  static int flags_offset_in_bytes()            { return _flags_offset; }
  static int method_offset_in_bytes()           { return _method_offset; }
  static int vmindex_offset_in_bytes()          { return _vmindex_offset; }
};


// Interface to java.lang.invoke.MethodType objects

class java_lang_invoke_MethodType: AllStatic {
  friend class JavaClasses;

 private:
  static int _rtype_offset;
  static int _ptypes_offset;

  static void compute_offsets();

 public:
  // Accessors
  static oop            rtype(oop mt);
  static objArrayOop    ptypes(oop mt);

  static oop            ptype(oop mt, int index);
  static int            ptype_count(oop mt);

  static int            ptype_slot_count(oop mt);  // extra counts for long/double
  static int            rtype_slot_count(oop mt);  // extra counts for long/double

  static Symbol*        as_signature(oop mt, bool intern_if_not_found, TRAPS);
  static void           print_signature(oop mt, outputStream* st);

  static bool is_instance(oop obj);

  static bool equals(oop mt1, oop mt2);

  // Accessors for code generation:
  static int rtype_offset_in_bytes()            { return _rtype_offset; }
  static int ptypes_offset_in_bytes()           { return _ptypes_offset; }
};


// Interface to java.lang.invoke.CallSite objects

class java_lang_invoke_CallSite: AllStatic {
  friend class JavaClasses;

private:
  static int _target_offset;
  static int _context_offset;

  static void compute_offsets();

public:
  // Accessors
  static oop              target(          oop site);
  static void         set_target(          oop site, oop target);
  static void         set_target_volatile( oop site, oop target);

  static oop              context(oop site);

  // Testers
  static bool is_subclass(Klass* klass) {
    return klass->is_subclass_of(SystemDictionary::CallSite_klass());
  }
  static bool is_instance(oop obj);

  // Accessors for code generation:
  static int target_offset_in_bytes()           { return _target_offset; }
};

// Interface to java.lang.invoke.MethodHandleNatives$CallSiteContext objects

#define CALLSITECONTEXT_INJECTED_FIELDS(macro) \
  macro(java_lang_invoke_MethodHandleNatives_CallSiteContext, vmdependencies, intptr_signature, false)

class DependencyContext;

class java_lang_invoke_MethodHandleNatives_CallSiteContext : AllStatic {
  friend class JavaClasses;

private:
  static int _vmdependencies_offset;

  static void compute_offsets();

public:
  // Accessors
  static DependencyContext vmdependencies(oop context);

  // Testers
  static bool is_subclass(Klass* klass) {
    return klass->is_subclass_of(SystemDictionary::Context_klass());
  }
  static bool is_instance(oop obj);
};

// Interface to java.security.AccessControlContext objects

class java_security_AccessControlContext: AllStatic {
 private:
  // Note that for this class the layout changed between JDK1.2 and JDK1.3,
  // so we compute the offsets at startup rather than hard-wiring them.
  static int _context_offset;
  static int _privilegedContext_offset;
  static int _isPrivileged_offset;
  static int _isAuthorized_offset;

  static void compute_offsets();
 public:
  static oop create(objArrayHandle context, bool isPrivileged, Handle privileged_context, TRAPS);

  static bool is_authorized(Handle context);

  // Debugging/initialization
  friend class JavaClasses;
};


// Interface to java.lang.ClassLoader objects

#define CLASSLOADER_INJECTED_FIELDS(macro)                            \
  macro(java_lang_ClassLoader, loader_data,  intptr_signature, false)

class java_lang_ClassLoader : AllStatic {
 private:
  static int _loader_data_offset;
  static bool offsets_computed;
  static int parent_offset;
  static int parallelCapable_offset;
  static int name_offset;
  static int unnamedModule_offset;

 public:
  static void compute_offsets();

  static ClassLoaderData* loader_data(oop loader);
  static ClassLoaderData* cmpxchg_loader_data(ClassLoaderData* new_data, oop loader, ClassLoaderData* expected_data);

  static oop parent(oop loader);
  static oop name(oop loader);
  static bool isAncestor(oop loader, oop cl);

  // Support for parallelCapable field
  static bool parallelCapable(oop the_class_mirror);

  static bool is_trusted_loader(oop loader);

  // Return true if this is one of the class loaders associated with
  // the generated bytecodes for reflection.
  static bool is_reflection_class_loader(oop loader);

  // Fix for 4474172
  static oop  non_reflection_class_loader(oop loader);

  // Testers
  static bool is_subclass(Klass* klass) {
    return klass->is_subclass_of(SystemDictionary::ClassLoader_klass());
  }
  static bool is_instance(oop obj);

  static oop unnamedModule(oop loader);

  // Debugging
  friend class JavaClasses;
  friend class ClassFileParser; // access to number_of_fake_fields
};


// Interface to java.lang.System objects

class java_lang_System : AllStatic {
 private:
  static int  static_in_offset;
  static int static_out_offset;
  static int static_err_offset;
  static int static_security_offset;

 public:
  static int  in_offset_in_bytes();
  static int out_offset_in_bytes();
  static int err_offset_in_bytes();

  static bool has_security_manager();

  static void compute_offsets();

  // Debugging
  friend class JavaClasses;
};


// Interface to java.lang.StackTraceElement objects

class java_lang_StackTraceElement: AllStatic {
 private:
  static int declaringClassObject_offset;
  static int classLoaderName_offset;
  static int moduleName_offset;
  static int moduleVersion_offset;
  static int declaringClass_offset;
  static int methodName_offset;
  static int fileName_offset;
  static int lineNumber_offset;

  // Setters
  static void set_classLoaderName(oop element, oop value);
  static void set_moduleName(oop element, oop value);
  static void set_moduleVersion(oop element, oop value);
  static void set_declaringClass(oop element, oop value);
  static void set_methodName(oop element, oop value);
  static void set_fileName(oop element, oop value);
  static void set_lineNumber(oop element, int value);
  static void set_declaringClassObject(oop element, oop value);

 public:
  // Create an instance of StackTraceElement
  static oop create(const methodHandle& method, int bci, TRAPS);

  static void fill_in(Handle element, InstanceKlass* holder, const methodHandle& method,
                      int version, int bci, Symbol* name, TRAPS);

  static void compute_offsets();

  // Debugging
  friend class JavaClasses;
};


class Backtrace: AllStatic {
 public:
  // Helper backtrace functions to store bci|version together.
  static int merge_bci_and_version(int bci, int version);
  static int merge_mid_and_cpref(int mid, int cpref);
  static int bci_at(unsigned int merged);
  static int version_at(unsigned int merged);
  static int mid_at(unsigned int merged);
  static int cpref_at(unsigned int merged);
  static int get_line_number(const methodHandle& method, int bci);
  static Symbol* get_source_file_name(InstanceKlass* holder, int version);

  // Debugging
  friend class JavaClasses;
};

// Interface to java.lang.StackFrameInfo objects

#define STACKFRAMEINFO_INJECTED_FIELDS(macro)                      \
  macro(java_lang_StackFrameInfo, version, short_signature, false)

class java_lang_StackFrameInfo: AllStatic {
private:
  static int _memberName_offset;
  static int _bci_offset;
  static int _version_offset;

  static Method* get_method(Handle stackFrame, InstanceKlass* holder, TRAPS);

public:
  // Setters
  static void set_method_and_bci(Handle stackFrame, const methodHandle& method, int bci, TRAPS);
  static void set_bci(oop info, int value);

  static void set_version(oop info, short value);

  static void compute_offsets();

  static void to_stack_trace_element(Handle stackFrame, Handle stack_trace_element, TRAPS);

  // Debugging
  friend class JavaClasses;
};

class java_lang_LiveStackFrameInfo: AllStatic {
 private:
  static int _monitors_offset;
  static int _locals_offset;
  static int _operands_offset;
  static int _mode_offset;

 public:
  static void set_monitors(oop info, oop value);
  static void set_locals(oop info, oop value);
  static void set_operands(oop info, oop value);
  static void set_mode(oop info, int value);

  static void compute_offsets();

  // Debugging
  friend class JavaClasses;
};

// Interface to java.lang.AssertionStatusDirectives objects

class java_lang_AssertionStatusDirectives: AllStatic {
 private:
  static int classes_offset;
  static int classEnabled_offset;
  static int packages_offset;
  static int packageEnabled_offset;
  static int deflt_offset;

 public:
  // Setters
  static void set_classes(oop obj, oop val);
  static void set_classEnabled(oop obj, oop val);
  static void set_packages(oop obj, oop val);
  static void set_packageEnabled(oop obj, oop val);
  static void set_deflt(oop obj, bool val);

  static void compute_offsets();

  // Debugging
  friend class JavaClasses;
};


class java_nio_Buffer: AllStatic {
 private:
  static int _limit_offset;

 public:
  static int  limit_offset();
  static void compute_offsets();
};

class java_util_concurrent_locks_AbstractOwnableSynchronizer : AllStatic {
 private:
  static int  _owner_offset;
 public:
  static void initialize(TRAPS);
  static oop  get_owner_threadObj(oop obj);
};

// Use to declare fields that need to be injected into Java classes
// for the JVM to use.  The name_index and signature_index are
// declared in vmSymbols.  The may_be_java flag is used to declare
// fields that might already exist in Java but should be injected if
// they don't.  Otherwise the field is unconditionally injected and
// the JVM uses the injected one.  This is to ensure that name
// collisions don't occur.  In general may_be_java should be false
// unless there's a good reason.

class InjectedField {
 public:
  const SystemDictionary::WKID klass_id;
  const vmSymbols::SID name_index;
  const vmSymbols::SID signature_index;
  const bool           may_be_java;


  Klass* klass() const    { return SystemDictionary::well_known_klass(klass_id); }
  Symbol* name() const      { return lookup_symbol(name_index); }
  Symbol* signature() const { return lookup_symbol(signature_index); }

  int compute_offset();

  // Find the Symbol for this index
  static Symbol* lookup_symbol(int symbol_index) {
    return vmSymbols::symbol_at((vmSymbols::SID)symbol_index);
  }
};

#define DECLARE_INJECTED_FIELD_ENUM(klass, name, signature, may_be_java) \
  klass##_##name##_enum,

#define ALL_INJECTED_FIELDS(macro)          \
  CLASS_INJECTED_FIELDS(macro)              \
  CLASSLOADER_INJECTED_FIELDS(macro)        \
  RESOLVEDMETHOD_INJECTED_FIELDS(macro)     \
  MEMBERNAME_INJECTED_FIELDS(macro)         \
  CALLSITECONTEXT_INJECTED_FIELDS(macro)    \
  STACKFRAMEINFO_INJECTED_FIELDS(macro)     \
  MODULE_INJECTED_FIELDS(macro)

// Interface to hard-coded offset checking

class JavaClasses : AllStatic {
 private:

  static InjectedField _injected_fields[];

  static bool check_offset(const char *klass_name, int offset, const char *field_name, const char* field_sig) PRODUCT_RETURN0;
 public:
  enum InjectedFieldID {
    ALL_INJECTED_FIELDS(DECLARE_INJECTED_FIELD_ENUM)
    MAX_enum
  };

  static int compute_injected_offset(InjectedFieldID id);

  static void compute_hard_coded_offsets();
  static void compute_offsets();
  static void check_offsets() PRODUCT_RETURN;

  static InjectedField* get_injected(Symbol* class_name, int* field_count);
};

#undef DECLARE_INJECTED_FIELD_ENUM

#endif // SHARE_VM_CLASSFILE_JAVACLASSES_HPP<|MERGE_RESOLUTION|>--- conflicted
+++ resolved
@@ -889,13 +889,9 @@
   static inline oop discovered(oop ref);
   static inline void set_discovered(oop ref, oop value);
   static inline void set_discovered_raw(oop ref, oop value);
-<<<<<<< HEAD
-  static inline HeapWord* discovered_addr(oop ref);
+  static inline HeapWord* discovered_addr_raw(oop ref);
   static inline oop queue(oop ref);
   static inline void set_queue(oop ref, oop value);
-=======
-  static inline HeapWord* discovered_addr_raw(oop ref);
->>>>>>> f0cd136c
   static bool is_referent_field(oop obj, ptrdiff_t offset);
   static inline bool is_phantom(oop ref);
 };

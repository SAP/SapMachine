--- conflicted
+++ resolved
@@ -75,19 +75,15 @@
 #if INCLUDE_JVMCI
 #include "jvmci/jvmci.hpp"
 #endif
-
-<<<<<<< HEAD
+#ifdef LINUX
 // SapMachine 2019-02-20: Vitals
-#ifdef LINUX
 #include "vitals_linux_himemreport.hpp"
+// SapMachine 2021-09-01: malloc-trace
+#include "malloctrace/mallocTrace.hpp"
 #endif
-// SapMachine 2021-09-01: malloc-trace
-#ifdef LINUX
-#include "malloctrace/mallocTrace.hpp"
-=======
+
 #ifdef AIX
 #include "loadlib_aix.hpp"
->>>>>>> ba79073d
 #endif
 
 #ifndef PRODUCT

/*
 * Copyright (c) 2003, 2023, Oracle and/or its affiliates. All rights reserved.
 * Copyright (c) 2017, 2020 SAP SE. All rights reserved.
 * Copyright (c) 2023, Red Hat, Inc. and/or its affiliates.
 * DO NOT ALTER OR REMOVE COPYRIGHT NOTICES OR THIS FILE HEADER.
 *
 * This code is free software; you can redistribute it and/or modify it
 * under the terms of the GNU General Public License version 2 only, as
 * published by the Free Software Foundation.
 *
 * This code is distributed in the hope that it will be useful, but WITHOUT
 * ANY WARRANTY; without even the implied warranty of MERCHANTABILITY or
 * FITNESS FOR A PARTICULAR PURPOSE.  See the GNU General Public License
 * version 2 for more details (a copy is included in the LICENSE file that
 * accompanied this code).
 *
 * You should have received a copy of the GNU General Public License version
 * 2 along with this work; if not, write to the Free Software Foundation,
 * Inc., 51 Franklin St, Fifth Floor, Boston, MA 02110-1301 USA.
 *
 * Please contact Oracle, 500 Oracle Parkway, Redwood Shores, CA 94065 USA
 * or visit www.oracle.com if you need additional information or have any
 * questions.
 *
 */

#include "precompiled.hpp"
#include "cds/metaspaceShared.hpp"
#include "code/codeCache.hpp"
#include "compiler/compileBroker.hpp"
#include "compiler/disassembler.hpp"
#include "gc/shared/gcConfig.hpp"
#include "gc/shared/gcLogPrecious.hpp"
#include "jvm.h"
#include "logging/logConfiguration.hpp"
#include "memory/allocation.hpp"
#include "memory/metaspace.hpp"
#include "memory/metaspaceUtils.hpp"
#include "memory/resourceArea.inline.hpp"
#include "memory/universe.hpp"
#include "oops/compressedOops.hpp"
#include "prims/whitebox.hpp"
#include "runtime/arguments.hpp"
#include "runtime/atomic.hpp"
#include "runtime/flags/jvmFlag.hpp"
#include "runtime/frame.inline.hpp"
#include "runtime/javaThread.inline.hpp"
#include "runtime/init.hpp"
#include "runtime/os.inline.hpp"
#include "runtime/osThread.hpp"
#include "runtime/safefetch.hpp"
#include "runtime/safepointMechanism.hpp"
#include "runtime/stackFrameStream.inline.hpp"
#include "runtime/stackOverflow.hpp"
#include "runtime/threads.hpp"
#include "runtime/threadSMR.hpp"
#include "runtime/trimNativeHeap.hpp"
#include "runtime/vmThread.hpp"
#include "runtime/vmOperations.hpp"
#include "runtime/vm_version.hpp"
#include "services/memTracker.hpp"
#include "utilities/debug.hpp"
#include "utilities/decoder.hpp"
#include "utilities/defaultStream.hpp"
#include "utilities/events.hpp"
#include "utilities/globalDefinitions.hpp"
#include "utilities/macros.hpp"
#include "utilities/ostream.hpp"
#include "utilities/vmError.hpp"
#if INCLUDE_JFR
#include "jfr/jfr.hpp"
#endif
#if INCLUDE_JVMCI
#include "jvmci/jvmci.hpp"
#endif

// SapMachine 2019-02-20 : vitals
#include "vitals/vitals.hpp"
#ifdef LINUX
#include "vitals_linux_himemreport.hpp"
#endif
// SapMachine 2021-09-01: malloc-trace
#ifdef LINUX
#include "malloctrace/mallocTrace.hpp"
#endif

#ifndef PRODUCT
#include <signal.h>
#endif // PRODUCT

bool              VMError::coredump_status;
char              VMError::coredump_message[O_BUFLEN];
int               VMError::_current_step;
const char*       VMError::_current_step_info;
volatile jlong    VMError::_reporting_start_time = -1;
volatile bool     VMError::_reporting_did_timeout = false;
volatile jlong    VMError::_step_start_time = -1;
volatile bool     VMError::_step_did_timeout = false;
volatile bool     VMError::_step_did_succeed = false;
volatile intptr_t VMError::_first_error_tid = -1;
int               VMError::_id;
const char*       VMError::_message;
char              VMError::_detail_msg[1024];
Thread*           VMError::_thread;
address           VMError::_pc;
void*             VMError::_siginfo;
void*             VMError::_context;
bool              VMError::_print_native_stack_used = false;
const char*       VMError::_filename;
int               VMError::_lineno;
size_t            VMError::_size;
const size_t      VMError::_reattempt_required_stack_headroom = 64 * K;

// List of environment variables that should be reported in error log file.
static const char* env_list[] = {
  // All platforms
  "JAVA_HOME", "JAVA_TOOL_OPTIONS", "_JAVA_OPTIONS", "CLASSPATH",
  "PATH", "USERNAME",

  "XDG_CACHE_HOME", "XDG_CONFIG_HOME", "FC_LANG", "FONTCONFIG_USE_MMAP",

  // Env variables that are defined on Linux/BSD
  "LD_LIBRARY_PATH", "LD_PRELOAD", "SHELL", "DISPLAY",
  "HOSTTYPE", "OSTYPE", "ARCH", "MACHTYPE",
  "LANG", "LC_ALL", "LC_CTYPE", "LC_NUMERIC", "LC_TIME",
  "TERM", "TMPDIR", "TZ",

  // defined on AIX
  "LIBPATH", "LDR_PRELOAD", "LDR_PRELOAD64",

  // defined on Linux/AIX/BSD
  "_JAVA_SR_SIGNUM",

  // defined on Darwin
  "DYLD_LIBRARY_PATH", "DYLD_FALLBACK_LIBRARY_PATH",
  "DYLD_FRAMEWORK_PATH", "DYLD_FALLBACK_FRAMEWORK_PATH",
  "DYLD_INSERT_LIBRARIES",

  // defined on Windows
  "OS", "PROCESSOR_IDENTIFIER", "_ALT_JAVA_HOME_DIR", "TMP", "TEMP",

  (const char *)0
};

// A simple parser for -XX:OnError, usage:
//  ptr = OnError;
//  while ((cmd = next_OnError_command(buffer, sizeof(buffer), &ptr) != nullptr)
//     ... ...
static char* next_OnError_command(char* buf, int buflen, const char** ptr) {
  if (ptr == nullptr || *ptr == nullptr) return nullptr;

  const char* cmd = *ptr;

  // skip leading blanks or ';'
  while (*cmd == ' ' || *cmd == ';') cmd++;

  if (*cmd == '\0') return nullptr;

  const char * cmdend = cmd;
  while (*cmdend != '\0' && *cmdend != ';') cmdend++;

  Arguments::copy_expand_pid(cmd, cmdend - cmd, buf, buflen);

  *ptr = (*cmdend == '\0' ? cmdend : cmdend + 1);
  return buf;
}

static void print_bug_submit_message(outputStream *out, Thread *thread) {
  if (out == nullptr) return;
  const char *url = Arguments::java_vendor_url_bug();
  if (url == nullptr || *url == '\0')
    url = JDK_Version::runtime_vendor_vm_bug_url();
  if (url != nullptr && *url != '\0') {
    out->print_raw_cr("# If you would like to submit a bug report, please visit:");
    out->print_raw   ("#   ");
    out->print_raw_cr(url);
  }
  // If the crash is in native code, encourage user to submit a bug to the
  // provider of that code.
  if (thread && thread->is_Java_thread() &&
      !thread->is_hidden_from_external_view()) {
    if (JavaThread::cast(thread)->thread_state() == _thread_in_native) {
      out->print_cr("# The crash happened outside the Java Virtual Machine in native code.\n# See problematic frame for where to report the bug.");
    }
  }
  out->print_raw_cr("#");
}

static bool stack_has_headroom(size_t headroom) {
  const size_t stack_size = os::current_stack_size();
  const size_t guard_size = StackOverflow::stack_guard_zone_size();
  const size_t unguarded_stack_size = stack_size - guard_size;

  if (unguarded_stack_size < headroom) {
    return false;
  }

  const address stack_base          = os::current_stack_base();
  const address unguarded_stack_end = stack_base - unguarded_stack_size;
  const address stack_pointer       = os::current_stack_pointer();

  return stack_pointer >= unguarded_stack_end + headroom;
}

#ifdef ASSERT
PRAGMA_DIAG_PUSH
PRAGMA_INFINITE_RECURSION_IGNORED
void VMError::reattempt_test_hit_stack_limit(outputStream* st) {
  if (stack_has_headroom(_reattempt_required_stack_headroom)) {
    // Use all but (_reattempt_required_stack_headroom - K) unguarded stack space.
    const size_t stack_size     = os::current_stack_size();
    const size_t guard_size     = StackOverflow::stack_guard_zone_size();
    const address stack_base    = os::current_stack_base();
    const address stack_pointer = os::current_stack_pointer();

    const size_t unguarded_stack_size = stack_size - guard_size;
    const address unguarded_stack_end = stack_base - unguarded_stack_size;
    const size_t available_headroom   = stack_pointer - unguarded_stack_end;
    const size_t allocation_size      = available_headroom - _reattempt_required_stack_headroom + K;

    st->print_cr("Current Stack Pointer: " PTR_FORMAT " alloca " SIZE_FORMAT
                 " of " SIZE_FORMAT " bytes available unguarded stack space",
                 p2i(stack_pointer), allocation_size, available_headroom);

    // Allocate byte blob on the stack. Make pointer volatile to avoid having
    // the compiler removing later reads.
    volatile char* stack_buffer = static_cast<char*>(alloca(allocation_size));
    // Initialize the last byte.
    stack_buffer[allocation_size - 1] = '\0';
    // Recursive call should hit the stack limit.
    reattempt_test_hit_stack_limit(st);
    // Perform a volatile read of the last byte to avoid having the complier
    // remove the allocation.
    static_cast<void>(stack_buffer[allocation_size - 1] == '\0');
  }
  controlled_crash(14);
}
PRAGMA_DIAG_POP
#endif // ASSERT

bool VMError::can_reattempt_step(const char* &stop_reason) {
  if (!stack_has_headroom(_reattempt_required_stack_headroom)) {
    stop_reason = "Stack headroom limit reached";
    return false;
  }

  if (_step_did_timeout) {
    stop_reason = "Step time limit reached";
    return false;
  }

  return true;
}

void VMError::record_coredump_status(const char* message, bool status) {
  coredump_status = status;
  strncpy(coredump_message, message, sizeof(coredump_message));
  coredump_message[sizeof(coredump_message)-1] = 0;
}

// Return a string to describe the error
char* VMError::error_string(char* buf, int buflen) {
  char signame_buf[64];
  const char *signame = os::exception_name(_id, signame_buf, sizeof(signame_buf));

  if (signame) {
    jio_snprintf(buf, buflen,
                 "%s (0x%x) at pc=" PTR_FORMAT ", pid=%d, tid=" UINTX_FORMAT,
                 signame, _id, _pc,
                 os::current_process_id(), os::current_thread_id());
  } else if (_filename != nullptr && _lineno > 0) {
    // skip directory names
    int n = jio_snprintf(buf, buflen,
                         "Internal Error at %s:%d, pid=%d, tid=" UINTX_FORMAT,
                         get_filename_only(), _lineno,
                         os::current_process_id(), os::current_thread_id());
    if (n >= 0 && n < buflen && _message) {
      if (strlen(_detail_msg) > 0) {
        jio_snprintf(buf + n, buflen - n, "%s%s: %s",
        os::line_separator(), _message, _detail_msg);
      } else {
        jio_snprintf(buf + n, buflen - n, "%sError: %s",
                     os::line_separator(), _message);
      }
    }
  } else {
    jio_snprintf(buf, buflen,
                 "Internal Error (0x%x), pid=%d, tid=" UINTX_FORMAT,
                 _id, os::current_process_id(), os::current_thread_id());
  }

  return buf;
}

void VMError::print_stack_trace(outputStream* st, JavaThread* jt,
                                char* buf, int buflen, bool verbose) {
#ifdef ZERO
  if (jt->zero_stack()->sp() && jt->top_zero_frame()) {
    // StackFrameStream uses the frame anchor, which may not have
    // been set up.  This can be done at any time in Zero, however,
    // so if it hasn't been set up then we just set it up now and
    // clear it again when we're done.
    bool has_last_Java_frame = jt->has_last_Java_frame();
    if (!has_last_Java_frame)
      jt->set_last_Java_frame();
    st->print("Java frames:");
    st->cr();

    // Print the frames
    StackFrameStream sfs(jt, true /* update */, true /* process_frames */);
    for(int i = 0; !sfs.is_done(); sfs.next(), i++) {
      sfs.current()->zero_print_on_error(i, st, buf, buflen);
      st->cr();
    }

    // Reset the frame anchor if necessary
    if (!has_last_Java_frame)
      jt->reset_last_Java_frame();
  }
#else
  if (jt->has_last_Java_frame()) {
    st->print_cr("Java frames: (J=compiled Java code, j=interpreted, Vv=VM code)");
    for (StackFrameStream sfs(jt, true /* update */, true /* process_frames */); !sfs.is_done(); sfs.next()) {
      sfs.current()->print_on_error(st, buf, buflen, verbose);
      st->cr();
    }
  }
#endif // ZERO
}

/**
 * Adds `value` to `list` iff it's not already present and there is sufficient
 * capacity (i.e. length(list) < `list_capacity`). The length of the list
 * is the index of the first nullptr entry or `list_capacity` if there are
 * no nullptr entries.
 *
 * @ return true if the value was added, false otherwise
 */
static bool add_if_absent(address value, address* list, int list_capacity) {
  for (int i = 0; i < list_capacity; i++) {
    if (list[i] == value) {
      return false;
    }
    if (list[i] == nullptr) {
      list[i] = value;
      if (i + 1 < list_capacity) {
        list[i + 1] = nullptr;
      }
      return true;
    }
  }
  return false;
}

/**
 * Prints the VM generated code unit, if any, containing `pc` if it has not already
 * been printed. If the code unit is an InterpreterCodelet or StubCodeDesc, it is
 * only printed if `is_crash_pc` is true.
 *
 * @param printed array of code units that have already been printed (delimited by nullptr entry)
 * @param printed_capacity the capacity of `printed`
 * @return true if the code unit was printed, false otherwise
 */
static bool print_code(outputStream* st, Thread* thread, address pc, bool is_crash_pc,
                       address* printed, int printed_capacity) {
  if (Interpreter::contains(pc)) {
    if (is_crash_pc) {
      // The interpreter CodeBlob is very large so try to print the codelet instead.
      InterpreterCodelet* codelet = Interpreter::codelet_containing(pc);
      if (codelet != nullptr) {
        if (add_if_absent((address) codelet, printed, printed_capacity)) {
          codelet->print_on(st);
          Disassembler::decode(codelet->code_begin(), codelet->code_end(), st);
          return true;
        }
      }
    }
  } else {
    StubCodeDesc* desc = StubCodeDesc::desc_for(pc);
    if (desc != nullptr) {
      if (is_crash_pc) {
        if (add_if_absent((address) desc, printed, printed_capacity)) {
          desc->print_on(st);
          Disassembler::decode(desc->begin(), desc->end(), st);
          return true;
        }
      }
    } else if (thread != nullptr) {
      CodeBlob* cb = CodeCache::find_blob(pc);
      if (cb != nullptr && add_if_absent((address) cb, printed, printed_capacity)) {
        // Disassembling nmethod will incur resource memory allocation,
        // only do so when thread is valid.
        ResourceMark rm(thread);
        Disassembler::decode(cb, st);
        st->cr();
        return true;
      }
    }
  }
  return false;
}

// Like above, but only try to figure out a short name. Return nullptr if not found.
static const char* find_code_name(address pc) {
  if (Interpreter::contains(pc)) {
    InterpreterCodelet* codelet = Interpreter::codelet_containing(pc);
    if (codelet != nullptr) {
      return codelet->description();
    }
  } else {
    StubCodeDesc* desc = StubCodeDesc::desc_for(pc);
    if (desc != nullptr) {
      return desc->name();
    } else {
      CodeBlob* cb = CodeCache::find_blob(pc);
      if (cb != nullptr) {
        return cb->name();
      }
    }
  }
  return nullptr;
}

/**
 * Gets the caller frame of `fr`.
 *
 * @returns an invalid frame (i.e. fr.pc() === 0) if the caller cannot be obtained
 */
static frame next_frame(frame fr, Thread* t) {
  // Compiled code may use EBP register on x86 so it looks like
  // non-walkable C frame. Use frame.sender() for java frames.
  frame invalid;
  if (t != nullptr && t->is_Java_thread()) {
    // Catch very first native frame by using stack address.
    // For JavaThread stack_base and stack_size should be set.
    if (!t->is_in_full_stack((address)(fr.real_fp() + 1))) {
      return invalid;
    }
    if (fr.is_java_frame() || fr.is_native_frame() || fr.is_runtime_frame()) {
      RegisterMap map(JavaThread::cast(t),
                      RegisterMap::UpdateMap::skip,
                      RegisterMap::ProcessFrames::include,
                      RegisterMap::WalkContinuation::skip); // No update
      return fr.sender(&map);
    } else {
      // is_first_C_frame() does only simple checks for frame pointer,
      // it will pass if java compiled code has a pointer in EBP.
      if (os::is_first_C_frame(&fr)) return invalid;
      return os::get_sender_for_C_frame(&fr);
    }
  } else {
    if (os::is_first_C_frame(&fr)) return invalid;
    return os::get_sender_for_C_frame(&fr);
  }
}

void VMError::print_native_stack(outputStream* st, frame fr, Thread* t, bool print_source_info, int max_frames, char* buf, int buf_size) {

  // see if it's a valid frame
  if (fr.pc()) {
    st->print_cr("Native frames: (J=compiled Java code, j=interpreted, Vv=VM code, C=native code)");
    const int limit = max_frames == -1 ? StackPrintLimit : MIN2(max_frames, (int)StackPrintLimit);
    int count = 0;
    while (count++ < limit) {
      fr.print_on_error(st, buf, buf_size);
      if (fr.pc()) { // print source file and line, if available
        char filename[128];
        int line_no;
        if (count == 1 && _lineno != 0) {
          // We have source information of the first frame for internal errors. There is no need to parse it from the symbols.
          st->print("  (%s:%d)", get_filename_only(), _lineno);
        } else if (print_source_info &&
                   Decoder::get_source_info(fr.pc(), filename, sizeof(filename), &line_no, count != 1)) {
          st->print("  (%s:%d)", filename, line_no);
        }
      }
      st->cr();
      fr = next_frame(fr, t);
      if (fr.pc() == nullptr) {
        break;
      }
    }

    if (count > limit) {
      st->print_cr("...<more frames>...");
    }

  }
}

static void print_oom_reasons(outputStream* st) {
  st->print_cr("# Possible reasons:");
  st->print_cr("#   The system is out of physical RAM or swap space");
  if (UseCompressedOops) {
    st->print_cr("#   The process is running with CompressedOops enabled, and the Java Heap may be blocking the growth of the native heap");
  }
  if (LogBytesPerWord == 2) {
    st->print_cr("#   In 32 bit mode, the process size limit was hit");
  }
  st->print_cr("# Possible solutions:");
  st->print_cr("#   Reduce memory load on the system");
  st->print_cr("#   Increase physical memory or swap space");
  st->print_cr("#   Check if swap backing store is full");
  if (LogBytesPerWord == 2) {
    st->print_cr("#   Use 64 bit Java on a 64 bit OS");
  }
  st->print_cr("#   Decrease Java heap size (-Xmx/-Xms)");
  st->print_cr("#   Decrease number of Java threads");
  st->print_cr("#   Decrease Java thread stack sizes (-Xss)");
  st->print_cr("#   Set larger code cache with -XX:ReservedCodeCacheSize=");
  if (UseCompressedOops) {
    switch (CompressedOops::mode()) {
      case CompressedOops::UnscaledNarrowOop:
        st->print_cr("#   JVM is running with Unscaled Compressed Oops mode in which the Java heap is");
        st->print_cr("#     placed in the first 4GB address space. The Java Heap base address is the");
        st->print_cr("#     maximum limit for the native heap growth. Please use -XX:HeapBaseMinAddress");
        st->print_cr("#     to set the Java Heap base and to place the Java Heap above 4GB virtual address.");
        break;
      case CompressedOops::ZeroBasedNarrowOop:
        st->print_cr("#   JVM is running with Zero Based Compressed Oops mode in which the Java heap is");
        st->print_cr("#     placed in the first 32GB address space. The Java Heap base address is the");
        st->print_cr("#     maximum limit for the native heap growth. Please use -XX:HeapBaseMinAddress");
        st->print_cr("#     to set the Java Heap base and to place the Java Heap above 32GB virtual address.");
        break;
      default:
        break;
    }
  }
  st->print_cr("# This output file may be truncated or incomplete.");
}

static void print_stack_location(outputStream* st, void* context, int& continuation) {
  const int number_of_stack_slots = 8;

  int i = continuation;
  // Update continuation with next index before fetching frame
  continuation = i + 1;
  const frame fr = os::fetch_frame_from_context(context);
  while (i < number_of_stack_slots) {
    // Update continuation with next index before printing location
    continuation = i + 1;
    // decode stack contents if possible
    const intptr_t *sp = fr.sp();
    const intptr_t *slot = sp + i;
    if (!is_aligned(slot, sizeof(intptr_t))) {
      st->print_cr("Misaligned sp: " PTR_FORMAT, p2i(sp));
      break;
    } else if (os::is_readable_pointer(slot)) {
      st->print("stack at sp + %d slots: ", i);
      os::print_location(st, *(slot));
    } else {
      st->print_cr("unreadable stack slot at sp + %d", i);
    }
    ++i;
  }
}

static void report_vm_version(outputStream* st, char* buf, int buflen) {
   // VM version
   st->print_cr("#");
   JDK_Version::current().to_string(buf, buflen);
   const char* runtime_name = JDK_Version::runtime_name() != nullptr ?
                                JDK_Version::runtime_name() : "";
   const char* runtime_version = JDK_Version::runtime_version() != nullptr ?
                                   JDK_Version::runtime_version() : "";
   const char* vendor_version = JDK_Version::runtime_vendor_version() != nullptr ?
                                  JDK_Version::runtime_vendor_version() : "";
   const char* jdk_debug_level = VM_Version::printable_jdk_debug_level() != nullptr ?
                                   VM_Version::printable_jdk_debug_level() : "";

   st->print_cr("# JRE version: %s%s%s (%s) (%sbuild %s)", runtime_name,
                (*vendor_version != '\0') ? " " : "", vendor_version,
                buf, jdk_debug_level, runtime_version);

   // This is the long version with some default settings added
   st->print_cr("# Java VM: %s%s%s (%s%s, %s%s%s%s%s%s, %s, %s)",
                 VM_Version::vm_name(),
                (*vendor_version != '\0') ? " " : "", vendor_version,
                 jdk_debug_level,
                 VM_Version::vm_release(),
                 VM_Version::vm_info_string(),
                 TieredCompilation ? ", tiered" : "",
#if INCLUDE_JVMCI
                 EnableJVMCI ? ", jvmci" : "",
                 UseJVMCICompiler ? ", jvmci compiler" : "",
#else
                 "", "",
#endif
                 UseCompressedOops ? ", compressed oops" : "",
                 UseCompressedClassPointers ? ", compressed class ptrs" : "",
                 GCConfig::hs_err_name(),
                 VM_Version::vm_platform_string()
               );
}

// Returns true if at least one thread reported a fatal error and fatal error handling is in process.
bool VMError::is_error_reported() {
  return _first_error_tid != -1;
}

// Returns true if the current thread reported a fatal error.
bool VMError::is_error_reported_in_current_thread() {
  return _first_error_tid == os::current_thread_id();
}

// Helper, return current timestamp for timeout handling.
jlong VMError::get_current_timestamp() {
  return os::javaTimeNanos();
}
// Factor to translate the timestamp to seconds.
#define TIMESTAMP_TO_SECONDS_FACTOR (1000 * 1000 * 1000)

void VMError::record_reporting_start_time() {
  const jlong now = get_current_timestamp();
  Atomic::store(&_reporting_start_time, now);
}

jlong VMError::get_reporting_start_time() {
  return Atomic::load(&_reporting_start_time);
}

void VMError::record_step_start_time() {
  const jlong now = get_current_timestamp();
  Atomic::store(&_step_start_time, now);
}

jlong VMError::get_step_start_time() {
  return Atomic::load(&_step_start_time);
}

void VMError::clear_step_start_time() {
  return Atomic::store(&_step_start_time, (jlong)0);
}

// This is the main function to report a fatal error. Only one thread can
// call this function, so we don't need to worry about MT-safety. But it's
// possible that the error handler itself may crash or die on an internal
// error, for example, when the stack/heap is badly damaged. We must be
// able to handle recursive errors that happen inside error handler.
//
// Error reporting is done in several steps. If a crash or internal error
// occurred when reporting an error, the nested signal/exception handler
// can skip steps that are already (or partially) done. Error reporting will
// continue from the next step. This allows us to retrieve and print
// information that may be unsafe to get after a fatal error. If it happens,
// you may find nested report_and_die() frames when you look at the stack
// in a debugger.
//
// In general, a hang in error handler is much worse than a crash or internal
// error, as it's harder to recover from a hang. Deadlock can happen if we
// try to grab a lock that is already owned by current thread, or if the
// owner is blocked forever (e.g. in os::infinite_sleep()). If possible, the
// error handler and all the functions it called should avoid grabbing any
// lock. An important thing to notice is that memory allocation needs a lock.
//
// We should avoid using large stack allocated buffers. Many errors happen
// when stack space is already low. Making things even worse is that there
// could be nested report_and_die() calls on stack (see above). Only one
// thread can report error, so large buffers are statically allocated in data
// segment.
void VMError::report(outputStream* st, bool _verbose) {
  // Used by reattempt step logic
  static int continuation = 0;
  const char* stop_reattempt_reason = nullptr;
# define BEGIN                                             \
  if (_current_step == 0) {                                \
    _step_did_succeed = false;                             \
    _current_step = __LINE__;                              \
    {
      // [Begin logic]

# define STEP_IF(s, cond)                                  \
    }                                                      \
    _step_did_succeed = true;                              \
  }                                                        \
  if (_current_step < __LINE__) {                          \
    _step_did_succeed = false;                             \
    _current_step = __LINE__;                              \
    _current_step_info = s;                                \
    if ((cond)) {                                          \
      record_step_start_time();                            \
      _step_did_timeout = false;
      // [Step logic]

# define STEP(s) STEP_IF(s, true)

# define REATTEMPT_STEP_IF(s, cond)                        \
    }                                                      \
    _step_did_succeed = true;                              \
  }                                                        \
  if (_current_step < __LINE__ && !_step_did_succeed) {    \
    _current_step = __LINE__;                              \
    _current_step_info = s;                                \
    const bool cond_value = (cond);                        \
    if (cond_value && !can_reattempt_step(                 \
                          stop_reattempt_reason)) {        \
      st->print_cr("[stop reattempt (%s) reason: %s]",     \
                   _current_step_info,                     \
                   stop_reattempt_reason);                 \
    } else if (cond_value) {
      // [Continue Step logic]

# define END                                               \
    }                                                      \
    _step_did_succeed = true;                              \
    clear_step_start_time();                               \
  }

  // don't allocate large buffer on stack
  static char buf[O_BUFLEN];

  // Native stack trace may get stuck. We try to handle the last pc if it
  // belongs to VM generated code.
  address lastpc = nullptr;

  BEGIN

  STEP("printing fatal error message")
    st->print_cr("#");
    if (should_report_bug(_id)) {
      st->print_cr("# A fatal error has been detected by the Java Runtime Environment:");
    } else {
      st->print_cr("# There is insufficient memory for the Java "
                   "Runtime Environment to continue.");
    }

#ifdef ASSERT
  // Error handler self tests
  // Meaning of codes passed through in the tests.
#define TEST_SECONDARY_CRASH 14
#define TEST_REATTEMPT_SECONDARY_CRASH 15
#define TEST_RESOURCE_MARK_CRASH 2

  // test secondary error handling. Test it twice, to test that resetting
  // error handler after a secondary crash works.
  STEP_IF("test secondary crash 1", _verbose && TestCrashInErrorHandler == TEST_SECONDARY_CRASH)
    st->print_cr("Will crash now (TestCrashInErrorHandler=%u)...",
      TestCrashInErrorHandler);
    controlled_crash(TestCrashInErrorHandler);

  STEP_IF("test secondary crash 2", _verbose && TestCrashInErrorHandler == TEST_SECONDARY_CRASH)
    st->print_cr("Will crash now (TestCrashInErrorHandler=%u)...",
      TestCrashInErrorHandler);
    controlled_crash(TestCrashInErrorHandler);

  // See corresponding test in test/runtime/ErrorHandling/ReattemptErrorTest.java
  STEP_IF("test reattempt secondary crash",
      _verbose && TestCrashInErrorHandler == TEST_REATTEMPT_SECONDARY_CRASH)
    st->print_cr("Will crash now (TestCrashInErrorHandler=%u)...",
      TestCrashInErrorHandler);
    controlled_crash(14);

  REATTEMPT_STEP_IF("test reattempt secondary crash, attempt 2",
      _verbose && TestCrashInErrorHandler == TEST_REATTEMPT_SECONDARY_CRASH)
    st->print_cr("test reattempt secondary crash. attempt 2");

  REATTEMPT_STEP_IF("test reattempt secondary crash, attempt 3",
      _verbose && TestCrashInErrorHandler == TEST_REATTEMPT_SECONDARY_CRASH)
    st->print_cr("test reattempt secondary crash. attempt 3");

  STEP_IF("test reattempt timeout",
      _verbose && TestCrashInErrorHandler == TEST_REATTEMPT_SECONDARY_CRASH)
    st->print_cr("test reattempt timeout");
    os::infinite_sleep();

  REATTEMPT_STEP_IF("test reattempt timeout, attempt 2",
      _verbose && TestCrashInErrorHandler == TEST_REATTEMPT_SECONDARY_CRASH)
    st->print_cr("test reattempt timeout, attempt 2");

  STEP_IF("test reattempt stack headroom",
      _verbose && TestCrashInErrorHandler == TEST_REATTEMPT_SECONDARY_CRASH)
    st->print_cr("test reattempt stack headroom");
    reattempt_test_hit_stack_limit(st);

  REATTEMPT_STEP_IF("test reattempt stack headroom, attempt 2",
      _verbose && TestCrashInErrorHandler == TEST_REATTEMPT_SECONDARY_CRASH)
    st->print_cr("test reattempt stack headroom, attempt 2");

  STEP_IF("test missing ResourceMark does not crash",
      _verbose && TestCrashInErrorHandler == TEST_RESOURCE_MARK_CRASH)
    stringStream message;
    message.print("This is a message with no ResourceMark");
    tty->print_cr("%s", message.as_string());

  // TestUnresponsiveErrorHandler: We want to test both step timeouts and global timeout.
  // Step to global timeout ratio is 4:1, so in order to be absolutely sure we hit the
  // global timeout, let's execute the timeout step five times.
  // See corresponding test in test/runtime/ErrorHandling/TimeoutInErrorHandlingTest.java
  STEP_IF("setup for test unresponsive error reporting step",
      _verbose && TestUnresponsiveErrorHandler)
    // We record reporting_start_time for this test here because we
    // care about the time spent executing TIMEOUT_TEST_STEP and not
    // about the time it took us to get here.
    tty->print_cr("Recording reporting_start_time for TestUnresponsiveErrorHandler.");
    record_reporting_start_time();

  #define TIMEOUT_TEST_STEP STEP_IF("test unresponsive error reporting step", \
      _verbose && TestUnresponsiveErrorHandler) \
    os::infinite_sleep();
  TIMEOUT_TEST_STEP
  TIMEOUT_TEST_STEP
  TIMEOUT_TEST_STEP
  TIMEOUT_TEST_STEP
  TIMEOUT_TEST_STEP

  STEP_IF("test safefetch in error handler", _verbose && TestSafeFetchInErrorHandler)
    // test whether it is safe to use SafeFetch32 in Crash Handler. Test twice
    // to test that resetting the signal handler works correctly.
    st->print_cr("Will test SafeFetch...");
    int* const invalid_pointer = (int*)segfault_address;
    const int x = 0x76543210;
    int i1 = SafeFetch32(invalid_pointer, x);
    int i2 = SafeFetch32(invalid_pointer, x);
    if (i1 == x && i2 == x) {
      st->print_cr("SafeFetch OK."); // Correctly deflected and returned default pattern
    } else {
      st->print_cr("??");
    }
#endif // ASSERT

  STEP("printing type of error")
    switch(static_cast<unsigned int>(_id)) {
      case OOM_MALLOC_ERROR:
      case OOM_MMAP_ERROR:
      case OOM_MPROTECT_ERROR:
        if (_size) {
          st->print("# Native memory allocation ");
          st->print((_id == (int)OOM_MALLOC_ERROR) ? "(malloc) failed to allocate " :
                    (_id == (int)OOM_MMAP_ERROR)   ? "(mmap) failed to map " :
                                                    "(mprotect) failed to protect ");
          jio_snprintf(buf, sizeof(buf), SIZE_FORMAT, _size);
          st->print("%s", buf);
          st->print(" bytes");
          if (strlen(_detail_msg) > 0) {
            st->print(" for ");
            st->print("%s", _detail_msg);
          }
          st->cr();
        } else {
          if (strlen(_detail_msg) > 0) {
            st->print("# ");
            st->print_cr("%s", _detail_msg);
          }
        }
        // In error file give some solutions
        if (_verbose) {
          print_oom_reasons(st);
        } else {
          return;  // that's enough for the screen
        }
        break;
      case INTERNAL_ERROR:
      default:
        break;
    }

  STEP("printing exception/signal name")
    st->print_cr("#");
    st->print("#  ");
    // Is it an OS exception/signal?
    if (os::exception_name(_id, buf, sizeof(buf))) {
      st->print("%s", buf);
      st->print(" (0x%x)", _id);                // signal number
      st->print(" at pc=" PTR_FORMAT, p2i(_pc));
      if (_siginfo != nullptr && os::signal_sent_by_kill(_siginfo)) {
        st->print(" (sent by kill)");
      }
    } else {
      if (should_report_bug(_id)) {
        st->print("Internal Error");
      } else {
        st->print("Out of Memory Error");
      }
      if (_filename != nullptr && _lineno > 0) {
#ifdef PRODUCT
        // In product mode chop off pathname
        const char *file = get_filename_only();
#else
        const char *file = _filename;
#endif
        st->print(" (%s:%d)", file, _lineno);
      } else {
        st->print(" (0x%x)", _id);
      }
    }

  STEP("printing current thread and pid")
    // process id, thread id
    st->print(", pid=%d", os::current_process_id());
    st->print(", tid=" UINTX_FORMAT, os::current_thread_id());
    st->cr();

  STEP_IF("printing error message", should_report_bug(_id)) // already printed the message.
    // error message
    if (strlen(_detail_msg) > 0) {
      st->print_cr("#  %s: %s", _message ? _message : "Error", _detail_msg);
    } else if (_message) {
      st->print_cr("#  Error: %s", _message);
    }

  STEP("printing Java version string")
    report_vm_version(st, buf, sizeof(buf));

  STEP_IF("printing problematic frame", _context != nullptr)
    // Print current frame if we have a context (i.e. it's a crash)
    st->print_cr("# Problematic frame:");
    st->print("# ");
    frame fr = os::fetch_frame_from_context(_context);
    fr.print_on_error(st, buf, sizeof(buf));
    st->cr();
    st->print_cr("#");

  STEP("printing core file information")
    st->print("# ");
    if (CreateCoredumpOnCrash) {
      if (coredump_status) {
        st->print("Core dump will be written. Default location: %s", coredump_message);
      } else {
        st->print("No core dump will be written. %s", coredump_message);
      }
    } else {
      st->print("CreateCoredumpOnCrash turned off, no core file dumped");
    }
    st->cr();
    st->print_cr("#");

  JFR_ONLY(STEP("printing jfr information"))
  JFR_ONLY(Jfr::on_vm_error_report(st);)

  STEP_IF("printing bug submit message", should_submit_bug_report(_id) && _verbose)
    print_bug_submit_message(st, _thread);

  STEP_IF("printing summary", _verbose)
    st->cr();
    st->print_cr("---------------  S U M M A R Y ------------");
    st->cr();

  STEP_IF("printing VM option summary", _verbose)
    // VM options
    Arguments::print_summary_on(st);
    st->cr();

  STEP_IF("printing summary machine and OS info", _verbose)
    os::print_summary_info(st, buf, sizeof(buf));

  STEP_IF("printing date and time", _verbose)
    os::print_date_and_time(st, buf, sizeof(buf));

  STEP_IF("printing thread", _verbose)
    st->cr();
    st->print_cr("---------------  T H R E A D  ---------------");
    st->cr();

  STEP_IF("printing current thread", _verbose)
    // current thread
    if (_thread) {
      st->print("Current thread (" PTR_FORMAT "):  ", p2i(_thread));
      _thread->print_on_error(st, buf, sizeof(buf));
      st->cr();
    } else {
      st->print_cr("Current thread is native thread");
    }
    st->cr();

  STEP_IF("printing current compile task",
      _verbose && _thread != nullptr && _thread->is_Compiler_thread())
    CompilerThread* t = (CompilerThread*)_thread;
    if (t->task()) {
        st->cr();
        st->print_cr("Current CompileTask:");
        t->task()->print_line_on_error(st, buf, sizeof(buf));
        st->cr();
    }

  STEP_IF("printing stack bounds", _verbose)
    st->print("Stack: ");

    address stack_top;
    size_t stack_size;

    if (_thread) {
      stack_top = _thread->stack_base();
      stack_size = _thread->stack_size();
    } else {
      stack_top = os::current_stack_base();
      stack_size = os::current_stack_size();
    }

    address stack_bottom = stack_top - stack_size;
    st->print("[" PTR_FORMAT "," PTR_FORMAT "]", p2i(stack_bottom), p2i(stack_top));

    frame fr = _context ? os::fetch_frame_from_context(_context)
                        : os::current_frame();

    if (fr.sp()) {
      st->print(",  sp=" PTR_FORMAT, p2i(fr.sp()));
      size_t free_stack_size = pointer_delta(fr.sp(), stack_bottom, 1024);
      st->print(",  free space=" SIZE_FORMAT "k", free_stack_size);
    }

    st->cr();

  STEP_IF("printing native stack (with source info)", _verbose)
    if (os::platform_print_native_stack(st, _context, buf, sizeof(buf), lastpc)) {
      // We have printed the native stack in platform-specific code
      // Windows/x64 needs special handling.
      // Stack walking may get stuck. Try to find the calling code.
      if (lastpc != nullptr) {
        const char* name = find_code_name(lastpc);
        if (name != nullptr) {
          st->print_cr("The last pc belongs to %s (printed below).", name);
        }
      }
    } else {
      frame fr = _context ? os::fetch_frame_from_context(_context)
                          : os::current_frame();

      print_native_stack(st, fr, _thread, true, -1, buf, sizeof(buf));
      _print_native_stack_used = true;
    }

  REATTEMPT_STEP_IF("retry printing native stack (no source info)", _verbose)
    st->cr();
    st->print_cr("Retrying call stack printing without source information...");
    frame fr = _context ? os::fetch_frame_from_context(_context) : os::current_frame();
    print_native_stack(st, fr, _thread, false, -1, buf, sizeof(buf));
    _print_native_stack_used = true;

  STEP_IF("printing Java stack", _verbose && _thread && _thread->is_Java_thread())
    if (_verbose && _thread && _thread->is_Java_thread()) {
      print_stack_trace(st, JavaThread::cast(_thread), buf, sizeof(buf));
    }

  STEP_IF("printing target Java thread stack",
      _verbose && _thread != nullptr && (_thread->is_Named_thread()))
    // printing Java thread stack trace if it is involved in GC crash
    Thread* thread = ((NamedThread *)_thread)->processed_thread();
    if (thread != nullptr && thread->is_Java_thread()) {
      JavaThread* jt = JavaThread::cast(thread);
      st->print_cr("JavaThread " PTR_FORMAT " (nid = %d) was being processed", p2i(jt), jt->osthread()->thread_id());
      print_stack_trace(st, jt, buf, sizeof(buf), true);
    }

  STEP_IF("printing siginfo", _verbose && _siginfo != nullptr)
    // signal no, signal code, address that caused the fault
    st->cr();
    os::print_siginfo(st, _siginfo);
    st->cr();

  STEP_IF("CDS archive access warning", _verbose && _siginfo != nullptr)
    // Print an explicit hint if we crashed on access to the CDS archive.
    check_failing_cds_access(st, _siginfo);
    st->cr();

  STEP_IF("printing registers", _verbose && _context != nullptr)
    // printing registers
    os::print_context(st, _context);
    st->cr();

  STEP_IF("printing register info",
      _verbose && _context != nullptr && _thread != nullptr && Universe::is_fully_initialized())
    continuation = 0;
    ResourceMark rm(_thread);
    st->print_cr("Register to memory mapping:");
    st->cr();
    os::print_register_info(st, _context, continuation);
    st->cr();

  REATTEMPT_STEP_IF("printing register info, attempt 2",
      _verbose && _context != nullptr && _thread != nullptr && Universe::is_fully_initialized())
    ResourceMark rm(_thread);
    os::print_register_info(st, _context, continuation);
    st->cr();

  REATTEMPT_STEP_IF("printing register info, attempt 3",
      _verbose && _context != nullptr && _thread != nullptr && Universe::is_fully_initialized())
    ResourceMark rm(_thread);
    os::print_register_info(st, _context, continuation);
    st->cr();

  STEP_IF("printing top of stack, instructions near pc", _verbose && _context != nullptr)
    // printing top of stack, instructions near pc
    os::print_tos_pc(st, _context);
    st->cr();

  STEP_IF("inspecting top of stack",
      _verbose && _context != nullptr && _thread != nullptr && Universe::is_fully_initialized())
    continuation = 0;
    ResourceMark rm(_thread);
    st->print_cr("Stack slot to memory mapping:");
    st->cr();
    print_stack_location(st, _context, continuation);
    st->cr();

  REATTEMPT_STEP_IF("inspecting top of stack, attempt 2",
      _verbose && _context != nullptr && _thread != nullptr && Universe::is_fully_initialized())
    ResourceMark rm(_thread);
    print_stack_location(st, _context, continuation);
    st->cr();

  REATTEMPT_STEP_IF("inspecting top of stack, attempt 3",
      _verbose && _context != nullptr && _thread != nullptr && Universe::is_fully_initialized())
    ResourceMark rm(_thread);
    print_stack_location(st, _context, continuation);
    st->cr();

  STEP_IF("printing code blobs if possible", _verbose)
    const int printed_capacity = max_error_log_print_code;
    address printed[printed_capacity];
    printed[0] = nullptr;
    int printed_len = 0;
    // Even though ErrorLogPrintCodeLimit is ranged checked
    // during argument parsing, there's no way to prevent it
    // subsequently (i.e., after parsing) being set to a
    // value outside the range.
    int limit = MIN2(ErrorLogPrintCodeLimit, printed_capacity);
    if (limit > 0) {
      // Check if a pc was found by native stack trace above.
      if (lastpc != nullptr) {
        if (print_code(st, _thread, lastpc, true, printed, printed_capacity)) {
          printed_len++;
        }
      }

      // Scan the native stack
      if (!_print_native_stack_used) {
        // Only try to print code of the crashing frame since
        // the native stack cannot be walked with next_frame.
        if (print_code(st, _thread, _pc, true, printed, printed_capacity)) {
          printed_len++;
        }
      } else {
        frame fr = _context ? os::fetch_frame_from_context(_context)
                            : os::current_frame();
        while (printed_len < limit && fr.pc() != nullptr) {
          if (print_code(st, _thread, fr.pc(), fr.pc() == _pc, printed, printed_capacity)) {
            printed_len++;
          }
          fr = next_frame(fr, _thread);
        }
      }

      // Scan the Java stack
      if (_thread != nullptr && _thread->is_Java_thread()) {
        JavaThread* jt = JavaThread::cast(_thread);
        if (jt->has_last_Java_frame()) {
          for (StackFrameStream sfs(jt, true /* update */, true /* process_frames */); printed_len < limit && !sfs.is_done(); sfs.next()) {
            address pc = sfs.current()->pc();
            if (print_code(st, _thread, pc, pc == _pc, printed, printed_capacity)) {
              printed_len++;
            }
          }
        }
      }
    }

  STEP_IF("printing VM operation", _verbose && _thread != nullptr && _thread->is_VM_thread())
    VMThread* t = (VMThread*)_thread;
    VM_Operation* op = t->vm_operation();
    if (op) {
      op->print_on_error(st);
      st->cr();
      st->cr();
    }

  STEP_IF("printing registered callbacks", _verbose && _thread != nullptr);
    for (VMErrorCallback* callback = _thread->_vm_error_callbacks;
        callback != nullptr;
        callback = callback->_next) {
      callback->call(st);
      st->cr();
    }

  STEP_IF("printing process", _verbose)
    st->cr();
    st->print_cr("---------------  P R O C E S S  ---------------");
    st->cr();

  STEP_IF("printing user info", ExtensiveErrorReports && _verbose)
    os::print_user_info(st);

  STEP_IF("printing all threads", _verbose && _thread != nullptr)
    // all threads
    Threads::print_on_error(st, _thread, buf, sizeof(buf));
    st->cr();

  STEP_IF("printing VM state", _verbose)
    // Safepoint state
    st->print("VM state: ");

    if (SafepointSynchronize::is_synchronizing()) st->print("synchronizing");
    else if (SafepointSynchronize::is_at_safepoint()) st->print("at safepoint");
    else st->print("not at safepoint");

    // Also see if error occurred during initialization or shutdown
    if (!Universe::is_fully_initialized()) {
      st->print(" (not fully initialized)");
    } else if (VM_Exit::vm_exited()) {
      st->print(" (shutting down)");
    } else {
      st->print(" (normal execution)");
    }
    st->cr();
    st->cr();

  STEP_IF("printing owned locks on error", _verbose)
    // mutexes/monitors that currently have an owner
    print_owned_locks_on_error(st);
    st->cr();

  STEP_IF("printing number of OutOfMemoryError and StackOverflow exceptions",
      _verbose && Exceptions::has_exception_counts())
    st->print_cr("OutOfMemory and StackOverflow Exception counts:");
    Exceptions::print_exception_counts_on_error(st);
    st->cr();

#ifdef _LP64
  STEP_IF("printing compressed oops mode", _verbose && UseCompressedOops)
    CompressedOops::print_mode(st);
    st->cr();

  STEP_IF("printing compressed klass pointers mode", _verbose && UseCompressedClassPointers)
    CDS_ONLY(MetaspaceShared::print_on(st);)
    Metaspace::print_compressed_class_space(st);
    CompressedKlassPointers::print_mode(st);
    st->cr();
#endif

  STEP_IF("printing heap information", _verbose)
    GCLogPrecious::print_on_error(st);

    if (Universe::heap() != nullptr) {
      Universe::heap()->print_on_error(st);
      st->cr();
    }

    if (Universe::is_fully_initialized()) {
      st->print_cr("Polling page: " PTR_FORMAT, p2i(SafepointMechanism::get_polling_page()));
      st->cr();
    }

  STEP_IF("printing metaspace information", _verbose && Universe::is_fully_initialized())
    st->print_cr("Metaspace:");
    MetaspaceUtils::print_basic_report(st, 0);

  STEP_IF("printing code cache information", _verbose && Universe::is_fully_initialized())
    // print code cache information before vm abort
    CodeCache::print_summary(st);
    st->cr();

  STEP_IF("printing ring buffers", _verbose)
    Events::print_all(st);
    st->cr();

  STEP_IF("printing dynamic libraries", _verbose)
    // dynamic libraries, or memory map
    os::print_dll_info(st);
    st->cr();

  STEP_IF("printing native decoder state", _verbose)
    Decoder::print_state_on(st);
    st->cr();

  STEP_IF("printing VM options", _verbose)
    // VM options
    Arguments::print_on(st);
    st->cr();

  // SapMachine 2021-09-07:
  // - print all values, not only non-default
  // - comments are unnecessary bloat
  STEP_IF("printing flags", _verbose)
    JVMFlag::printFlags(
      st,
      false, // with comments
      false, // no ranges
      false); // skip defaults
    st->cr();

  STEP_IF("printing warning if internal testing API used", WhiteBox::used())
    st->print_cr("Unsupported internal testing APIs have been used.");
    st->cr();

  STEP_IF("printing log configuration", _verbose)
    st->print_cr("Logging:");
    LogConfiguration::describe_current_configuration(st);
    st->cr();

  STEP_IF("printing all environment variables", _verbose)
    os::print_environment_variables(st, env_list);
    st->cr();

  STEP_IF("printing locale settings", _verbose)
    os::print_active_locale(st);
    st->cr();

  STEP_IF("printing signal handlers", _verbose)
    os::print_signal_handlers(st, buf, sizeof(buf));
    st->cr();

  STEP_IF("Native Memory Tracking", _verbose)
    MemTracker::error_report(st);
    st->cr();

<<<<<<< HEAD
  // SapMachine 2019-02-20 : vitals
  STEP("Vitals")
     if (_verbose) {
       sapmachine_vitals::print_info_t info;
       sapmachine_vitals::default_settings(&info);
       info.sample_now = true;
       st->print_cr("Vitals:");
       sapmachine_vitals::print_report(st, &info);
     }

#ifdef LINUX
  STEP("Vitals HiMemReport")
    st->cr();
    sapmachine_vitals::print_himemreport_state(st);
    st->cr();
#endif // LINUX

  STEP_IF("printing system", _verbose)
=======
  STEP_IF("printing periodic trim state", _verbose)
    NativeHeapTrimmer::print_state(st);
>>>>>>> 49bef915
    st->cr();

  STEP_IF("printing system", _verbose)
    st->print_cr("---------------  S Y S T E M  ---------------");
    st->cr();

  STEP_IF("printing OS information", _verbose)
    os::print_os_info(st);
    st->cr();

  STEP_IF("printing CPU info", _verbose)
    os::print_cpu_info(st, buf, sizeof(buf));
    st->cr();

  STEP_IF("printing memory info", _verbose)
    os::print_memory_info(st);
    st->cr();

  STEP_IF("printing internal vm info", _verbose)
    st->print_cr("vm_info: %s", VM_Version::internal_vm_info_string());
    st->cr();

  // SapMachine 2021-09-01: malloc-trace
#if defined(LINUX) && defined(HAVE_GLIBC_MALLOC_HOOKS)
  STEP("printing Malloc Trace info")

    if (_verbose) {
      st->print_cr("sapmachine malloc trace");
      sap::MallocTracer::print_on_error(st);
      st->cr();
    }
#endif

  // print a defined marker to show that error handling finished correctly.
  STEP_IF("printing end marker", _verbose)
    st->print_cr("END.");

  END

# undef BEGIN
# undef STEP_IF
# undef STEP
# undef REATTEMPT_STEP_IF
# undef END
}

// Report for the vm_info_cmd. This prints out the information above omitting
// crash and thread specific information.  If output is added above, it should be added
// here also, if it is safe to call during a running process.
void VMError::print_vm_info(outputStream* st) {

  char buf[O_BUFLEN];
  report_vm_version(st, buf, sizeof(buf));

  // STEP("printing summary")

  st->cr();
  st->print_cr("---------------  S U M M A R Y ------------");
  st->cr();

  // STEP("printing VM option summary")

  // VM options
  Arguments::print_summary_on(st);
  st->cr();

  // STEP("printing summary machine and OS info")

  os::print_summary_info(st, buf, sizeof(buf));

  // STEP("printing date and time")

  os::print_date_and_time(st, buf, sizeof(buf));

  // Skip: STEP("printing thread")

  // STEP("printing process")

  st->cr();
  st->print_cr("---------------  P R O C E S S  ---------------");
  st->cr();

  // STEP("printing number of OutOfMemoryError and StackOverflow exceptions")

  if (Exceptions::has_exception_counts()) {
    st->print_cr("OutOfMemory and StackOverflow Exception counts:");
    Exceptions::print_exception_counts_on_error(st);
    st->cr();
  }

#ifdef _LP64
  // STEP("printing compressed oops mode")
  if (UseCompressedOops) {
    CompressedOops::print_mode(st);
    st->cr();
  }

  // STEP("printing compressed class ptrs mode")
  if (UseCompressedClassPointers) {
    CDS_ONLY(MetaspaceShared::print_on(st);)
    Metaspace::print_compressed_class_space(st);
    CompressedKlassPointers::print_mode(st);
    st->cr();
  }
#endif

  // STEP("printing heap information")

  if (Universe::is_fully_initialized()) {
    MutexLocker hl(Heap_lock);
    GCLogPrecious::print_on_error(st);
    Universe::heap()->print_on_error(st);
    st->cr();
    st->print_cr("Polling page: " PTR_FORMAT, p2i(SafepointMechanism::get_polling_page()));
    st->cr();
  }

  // STEP("printing metaspace information")

  if (Universe::is_fully_initialized()) {
    st->print_cr("Metaspace:");
    MetaspaceUtils::print_basic_report(st, 0);
  }

  // STEP("printing code cache information")

  if (Universe::is_fully_initialized()) {
    // print code cache information before vm abort
    CodeCache::print_summary(st);
    st->cr();
  }

  // STEP("printing ring buffers")

  Events::print_all(st);
  st->cr();

  // STEP("printing dynamic libraries")

  // dynamic libraries, or memory map
  os::print_dll_info(st);
  st->cr();

  // STEP("printing VM options")

  // VM options
  Arguments::print_on(st);
  st->cr();

  // STEP("printing warning if internal testing API used")

  if (WhiteBox::used()) {
    st->print_cr("Unsupported internal testing APIs have been used.");
    st->cr();
  }

  // STEP("printing log configuration")
  st->print_cr("Logging:");
  LogConfiguration::describe(st);
  st->cr();

  // STEP("printing all environment variables")

  os::print_environment_variables(st, env_list);
  st->cr();

  // STEP("printing locale settings")

  os::print_active_locale(st);
  st->cr();


  // STEP("printing signal handlers")

  os::print_signal_handlers(st, buf, sizeof(buf));
  st->cr();

  // STEP("Native Memory Tracking")

  MemTracker::error_report(st);
  st->cr();

<<<<<<< HEAD
  // SapMachine 2019-02-20 : vitals
  // STEP("Vitals")
  sapmachine_vitals::print_info_t info;
  sapmachine_vitals::default_settings(&info);
  info.sample_now = true;
  st->print_cr("Vitals:");
  sapmachine_vitals::print_report(st, &info);

#ifdef LINUX
  // STEP("Vitals HiMemReport")
  st->cr();
  sapmachine_vitals::print_himemreport_state(st);
  st->cr();
#endif // LINUX

  // STEP("printing system")

=======
  // STEP("printing periodic trim state")
  NativeHeapTrimmer::print_state(st);
>>>>>>> 49bef915
  st->cr();


  // STEP("printing system")
  st->print_cr("---------------  S Y S T E M  ---------------");
  st->cr();

  // STEP("printing OS information")

  os::print_os_info(st);
  st->cr();

  // STEP("printing CPU info")

  os::print_cpu_info(st, buf, sizeof(buf));
  st->cr();

  // STEP("printing memory info")

  os::print_memory_info(st);
  st->cr();

  // STEP("printing internal vm info")

  st->print_cr("vm_info: %s", VM_Version::internal_vm_info_string());
  st->cr();

#if defined(LINUX) && defined(HAVE_GLIBC_MALLOC_HOOKS)
  // SapMachine 2021-09-01: malloc-trace
  st->print_cr("sapmachine malloc trace");
  sap::MallocTracer::print_on_error(st);
#endif

  // print a defined marker to show that error handling finished correctly.
  // STEP("printing end marker")

  st->print_cr("END.");
}

/** Expand a pattern into a buffer starting at pos and open a file using constructed path */
static int expand_and_open(const char* pattern, bool overwrite_existing, char* buf, size_t buflen, size_t pos) {
  int fd = -1;
  int mode = O_RDWR | O_CREAT;
  if (overwrite_existing) {
    mode |= O_TRUNC;
  } else {
    mode |= O_EXCL;
  }
  if (Arguments::copy_expand_pid(pattern, strlen(pattern), &buf[pos], buflen - pos)) {
    fd = open(buf, mode, 0666);
  }
  return fd;
}

/**
 * Construct file name for a log file and return it's file descriptor.
 * Name and location depends on pattern, default_pattern params and access
 * permissions.
 */
int VMError::prepare_log_file(const char* pattern, const char* default_pattern, bool overwrite_existing, char* buf, size_t buflen) {
  int fd = -1;

  // If possible, use specified pattern to construct log file name
  if (pattern != nullptr) {
    fd = expand_and_open(pattern, overwrite_existing, buf, buflen, 0);
  }

  // Either user didn't specify, or the user's location failed,
  // so use the default name in the current directory
  if (fd == -1) {
    const char* cwd = os::get_current_directory(buf, buflen);
    if (cwd != nullptr) {
      size_t pos = strlen(cwd);
      int fsep_len = jio_snprintf(&buf[pos], buflen-pos, "%s", os::file_separator());
      pos += fsep_len;
      if (fsep_len > 0) {
        fd = expand_and_open(default_pattern, overwrite_existing, buf, buflen, pos);
      }
    }
  }

   // try temp directory if it exists.
   if (fd == -1) {
     const char* tmpdir = os::get_temp_directory();
     if (tmpdir != nullptr && strlen(tmpdir) > 0) {
       int pos = jio_snprintf(buf, buflen, "%s%s", tmpdir, os::file_separator());
       if (pos > 0) {
         fd = expand_and_open(default_pattern, overwrite_existing, buf, buflen, pos);
       }
     }
   }

  return fd;
}

void VMError::report_and_die(Thread* thread, unsigned int sig, address pc, void* siginfo,
                             void* context, const char* detail_fmt, ...)
{
  va_list detail_args;
  va_start(detail_args, detail_fmt);
  report_and_die(sig, nullptr, detail_fmt, detail_args, thread, pc, siginfo, context, nullptr, 0, 0);
  va_end(detail_args);
}

void VMError::report_and_die(Thread* thread, unsigned int sig, address pc, void* siginfo, void* context)
{
  report_and_die(thread, sig, pc, siginfo, context, "%s", "");
}

void VMError::report_and_die(Thread* thread, void* context, const char* filename, int lineno, const char* message,
                             const char* detail_fmt, va_list detail_args)
{
  report_and_die(INTERNAL_ERROR, message, detail_fmt, detail_args, thread, nullptr, nullptr, context, filename, lineno, 0);
}

void VMError::report_and_die(Thread* thread, const char* filename, int lineno, size_t size,
                             VMErrorType vm_err_type, const char* detail_fmt, va_list detail_args) {
  report_and_die(vm_err_type, nullptr, detail_fmt, detail_args, thread, nullptr, nullptr, nullptr, filename, lineno, size);
}

void VMError::report_and_die(int id, const char* message, const char* detail_fmt, va_list detail_args,
                             Thread* thread, address pc, void* siginfo, void* context, const char* filename,
                             int lineno, size_t size)
{
  // A single scratch buffer to be used from here on.
  // Do not rely on it being preserved across function calls.
  static char buffer[O_BUFLEN];

  // File descriptor to tty to print an error summary to.
  // Hard wired to stdout; see JDK-8215004 (compatibility concerns).
  static const int fd_out = 1; // stdout

  // File descriptor to the error log file.
  static int fd_log = -1;

#ifdef CAN_SHOW_REGISTERS_ON_ASSERT
  // Disarm assertion poison page, since from this point on we do not need this mechanism anymore and it may
  // cause problems in error handling during native OOM, see JDK-8227275.
  disarm_assert_poison();
#endif

  // Use local fdStream objects only. Do not use global instances whose initialization
  // relies on dynamic initialization (see JDK-8214975). Do not rely on these instances
  // to carry over into recursions or invocations from other threads.
  fdStream out(fd_out);
  out.set_scratch_buffer(buffer, sizeof(buffer));

  // Depending on the re-entrance depth at this point, fd_log may be -1 or point to an open hs-err file.
  fdStream log(fd_log);
  log.set_scratch_buffer(buffer, sizeof(buffer));

  // How many errors occurred in error handler when reporting first_error.
  static int recursive_error_count;

  // We will first print a brief message to standard out (verbose = false),
  // then save detailed information in log file (verbose = true).
  static bool out_done = false;         // done printing to standard out
  static bool log_done = false;         // done saving error log

  intptr_t mytid = os::current_thread_id();
  if (_first_error_tid == -1 &&
      Atomic::cmpxchg(&_first_error_tid, (intptr_t)-1, mytid) == -1) {

    if (SuppressFatalErrorMessage) {
      os::abort(CreateCoredumpOnCrash);
    }

    // Initialize time stamps to use the same base.
    out.time_stamp().update_to(1);
    log.time_stamp().update_to(1);

    _id = id;
    _message = message;
    _thread = thread;
    _pc = pc;
    _siginfo = siginfo;
    _context = context;
    _filename = filename;
    _lineno = lineno;
    _size = size;
    jio_vsnprintf(_detail_msg, sizeof(_detail_msg), detail_fmt, detail_args);

    reporting_started();
    if (!TestUnresponsiveErrorHandler) {
      // Record reporting_start_time unless we're running the
      // TestUnresponsiveErrorHandler test. For that test we record
      // reporting_start_time at the beginning of the test.
      record_reporting_start_time();
    } else {
      out.print_raw_cr("Delaying recording reporting_start_time for TestUnresponsiveErrorHandler.");
    }

    if (ShowMessageBoxOnError || PauseAtExit) {
      show_message_box(buffer, sizeof(buffer));

      // User has asked JVM to abort. Reset ShowMessageBoxOnError so the
      // WatcherThread can kill JVM if the error handler hangs.
      ShowMessageBoxOnError = false;
    }

    os::check_dump_limit(buffer, sizeof(buffer));

    // reset signal handlers or exception filter; make sure recursive crashes
    // are handled properly.
    install_secondary_signal_handler();
  } else {
    // This is not the first error, see if it happened in a different thread
    // or in the same thread during error reporting.
    if (_first_error_tid != mytid) {
      if (!SuppressFatalErrorMessage) {
        char msgbuf[64];
        jio_snprintf(msgbuf, sizeof(msgbuf),
                     "[thread " INTX_FORMAT " also had an error]",
                     mytid);
        out.print_raw_cr(msgbuf);
      }

      // Error reporting is not MT-safe, nor can we let the current thread
      // proceed, so we block it.
      os::infinite_sleep();

    } else {
      if (recursive_error_count++ > 30) {
        if (!SuppressFatalErrorMessage) {
          out.print_raw_cr("[Too many errors, abort]");
        }
        os::die();
      }

      if (SuppressFatalErrorMessage) {
        // If we already hit a secondary error during abort, then calling
        // it again is likely to hit another one. But eventually, if we
        // don't deadlock somewhere, we will call os::die() above.
        os::abort(CreateCoredumpOnCrash);
      }

      outputStream* const st = log.is_open() ? &log : &out;
      st->cr();

      // Timeout handling.
      if (_step_did_timeout) {
        // The current step had a timeout. Lets continue reporting with the next step.
        st->print_raw("[timeout occurred during error reporting in step \"");
        st->print_raw(_current_step_info);
        st->print_cr("\"] after " INT64_FORMAT " s.",
                     (int64_t)
                     ((get_current_timestamp() - _step_start_time) / TIMESTAMP_TO_SECONDS_FACTOR));
      } else if (_reporting_did_timeout) {
        // We hit ErrorLogTimeout. Reporting will stop altogether. Let's wrap things
        // up, the process is about to be stopped by the WatcherThread.
        st->print_cr("------ Timeout during error reporting after " INT64_FORMAT " s. ------",
                     (int64_t)
                     ((get_current_timestamp() - _reporting_start_time) / TIMESTAMP_TO_SECONDS_FACTOR));
        st->flush();
        // Watcherthread is about to call os::die. Lets just wait.
        os::infinite_sleep();
      } else {
        // A secondary error happened. Print brief information, but take care, since crashing
        // here would just recurse endlessly.
        // Any information (signal, context, siginfo etc) printed here should use the function
        // arguments, not the information stored in *this, since those describe the primary crash.
        static char tmp[256]; // cannot use global scratch buffer
        // Note: this string does get parsed by a number of jtreg tests,
        // see hotspot/jtreg/runtime/ErrorHandling.
        st->print("[error occurred during error reporting (%s), id 0x%x",
                   _current_step_info, id);
        if (os::exception_name(id, tmp, sizeof(tmp))) {
          st->print(", %s (0x%x) at pc=" PTR_FORMAT, tmp, id, p2i(pc));
        } else {
          if (should_report_bug(id)) {
            st->print(", Internal Error (%s:%d)",
              filename == nullptr ? "??" : filename, lineno);
          } else {
            st->print(", Out of Memory Error (%s:%d)",
              filename == nullptr ? "??" : filename, lineno);
          }
        }
        st->print_cr("]");
        if (ErrorLogSecondaryErrorDetails) {
          static bool recursed = false;
          if (!recursed) {
            recursed = true;
            // Print even more information for secondary errors. This may generate a lot of output
            // and possibly disturb error reporting, therefore its optional and only available in debug builds.
            if (siginfo != nullptr) {
              st->print("[");
              os::print_siginfo(st, siginfo);
              st->print_cr("]");
            }
            st->print("[stack: ");
            frame fr = context ? os::fetch_frame_from_context(context) : os::current_frame();
            // Subsequent secondary errors build up stack; to avoid flooding the hs-err file with irrelevant
            // call stacks, limit the stack we print here (we are only interested in what happened before the
            // last assert/fault).
            const int max_stack_size = 15;
            print_native_stack(st, fr, _thread, true, max_stack_size, tmp, sizeof(tmp));
            st->print_cr("]");
          } // !recursed
          recursed = false; // Note: reset outside !recursed
        }
      }
    }
  }

  // Part 1: print an abbreviated version (the '#' section) to stdout.
  if (!out_done) {
    // Suppress this output if we plan to print Part 2 to stdout too.
    // No need to have the "#" section twice.
    if (!(ErrorFileToStdout && out.fd() == 1)) {
      report(&out, false);
    }

    out_done = true;

    _current_step = 0;
    _current_step_info = "";
  }

  // Part 2: print a full error log file (optionally to stdout or stderr).
  // print to error log file
  if (!log_done) {
    // see if log file is already open
    if (!log.is_open()) {
      // open log file
      if (ErrorFileToStdout) {
        fd_log = 1;
      } else if (ErrorFileToStderr) {
        fd_log = 2;
      } else {
        fd_log = prepare_log_file(ErrorFile, "hs_err_pid%p.log", true,
                 buffer, sizeof(buffer));
        if (fd_log != -1) {
          out.print_raw("# An error report file with more information is saved as:\n# ");
          out.print_raw_cr(buffer);
        } else {
          out.print_raw_cr("# Can not save log file, dump to screen..");
          fd_log = 1;
        }
      }
      log.set_fd(fd_log);
    }

    report(&log, true);
    log_done = true;
    _current_step = 0;
    _current_step_info = "";

    if (fd_log > 3) {
      ::close(fd_log);
      fd_log = -1;
    }

    log.set_fd(-1);
  }

  JFR_ONLY(Jfr::on_vm_shutdown(true);)

  if (PrintNMTStatistics) {
    fdStream fds(fd_out);
    MemTracker::final_report(&fds);
  }

  static bool skip_replay = ReplayCompiles && !ReplayReduce; // Do not overwrite file during replay
  if (DumpReplayDataOnError && _thread && _thread->is_Compiler_thread() && !skip_replay) {
    skip_replay = true;
    ciEnv* env = ciEnv::current();
    if (env != nullptr) {
      const bool overwrite = false; // We do not overwrite an existing replay file.
      int fd = prepare_log_file(ReplayDataFile, "replay_pid%p.log", overwrite, buffer, sizeof(buffer));
      if (fd != -1) {
        FILE* replay_data_file = os::fdopen(fd, "w");
        if (replay_data_file != nullptr) {
          fileStream replay_data_stream(replay_data_file, /*need_close=*/true);
          env->dump_replay_data_unsafe(&replay_data_stream);
          out.print_raw("#\n# Compiler replay data is saved as:\n# ");
          out.print_raw_cr(buffer);
        } else {
          int e = errno;
          out.print_raw("#\n# Can't open file to dump replay data. Error: ");
          out.print_raw_cr(os::strerror(e));
          close(fd);
        }
      }
    }
  }

#if INCLUDE_JVMCI
  if (JVMCI::fatal_log_filename() != nullptr) {
    out.print_raw("#\n# The JVMCI shared library error report file is saved as:\n# ");
    out.print_raw_cr(JVMCI::fatal_log_filename());
  }
#endif

  static bool skip_bug_url = !should_submit_bug_report(_id);
  if (!skip_bug_url) {
    skip_bug_url = true;

    out.print_raw_cr("#");
    print_bug_submit_message(&out, _thread);
  }

  static bool skip_OnError = false;
  if (!skip_OnError && OnError && OnError[0]) {
    skip_OnError = true;

    // Flush output and finish logs before running OnError commands.
    ostream_abort();

    out.print_raw_cr("#");
    out.print_raw   ("# -XX:OnError=\"");
    out.print_raw   (OnError);
    out.print_raw_cr("\"");

    char* cmd;
    const char* ptr = OnError;
    while ((cmd = next_OnError_command(buffer, sizeof(buffer), &ptr)) != nullptr){
      out.print_raw   ("#   Executing ");
#if defined(LINUX) || defined(_ALLBSD_SOURCE)
      out.print_raw   ("/bin/sh -c ");
#elif defined(_WINDOWS)
      out.print_raw   ("cmd /C ");
#endif
      out.print_raw   ("\"");
      out.print_raw   (cmd);
      out.print_raw_cr("\" ...");

      if (os::fork_and_exec(cmd) < 0) {
        out.print_cr("os::fork_and_exec failed: %s (%s=%d)",
                     os::strerror(errno), os::errno_name(errno), errno);
      }
    }

    // done with OnError
    OnError = nullptr;
  }

#if defined _WINDOWS
  if (UseOSErrorReporting) {
    raise_fail_fast(_siginfo, _context);
  }
#endif // _WINDOWS

  // os::abort() will call abort hooks, try it first.
  static bool skip_os_abort = false;
  if (!skip_os_abort) {
    skip_os_abort = true;
    bool dump_core = should_report_bug(_id);
    os::abort(dump_core && CreateCoredumpOnCrash, _siginfo, _context);
    // if os::abort() doesn't abort, try os::die();
  }
  os::die();
}

/*
 * OnOutOfMemoryError scripts/commands executed while VM is a safepoint - this
 * ensures utilities such as jmap can observe the process is a consistent state.
 */
class VM_ReportJavaOutOfMemory : public VM_Operation {
 private:
  const char* _message;
 public:
  VM_ReportJavaOutOfMemory(const char* message) { _message = message; }
  VMOp_Type type() const                        { return VMOp_ReportJavaOutOfMemory; }
  void doit();
};

void VM_ReportJavaOutOfMemory::doit() {
  // Don't allocate large buffer on stack
  static char buffer[O_BUFLEN];

  tty->print_cr("#");
  tty->print_cr("# java.lang.OutOfMemoryError: %s", _message);
  tty->print_cr("# -XX:OnOutOfMemoryError=\"%s\"", OnOutOfMemoryError);

  // make heap parsability
  Universe::heap()->ensure_parsability(false);  // no need to retire TLABs

  char* cmd;
  const char* ptr = OnOutOfMemoryError;
  while ((cmd = next_OnError_command(buffer, sizeof(buffer), &ptr)) != nullptr){
    tty->print("#   Executing ");
#if defined(LINUX)
    tty->print  ("/bin/sh -c ");
#endif
    tty->print_cr("\"%s\"...", cmd);

    if (os::fork_and_exec(cmd) < 0) {
      tty->print_cr("os::fork_and_exec failed: %s (%s=%d)",
                     os::strerror(errno), os::errno_name(errno), errno);
    }
  }
}

void VMError::report_java_out_of_memory(const char* message) {
  if (OnOutOfMemoryError && OnOutOfMemoryError[0]) {
    MutexLocker ml(Heap_lock);
    VM_ReportJavaOutOfMemory op(message);
    VMThread::execute(&op);
  }
}

void VMError::show_message_box(char *buf, int buflen) {
  bool yes;
  do {
    error_string(buf, buflen);
    yes = os::start_debugging(buf,buflen);
  } while (yes);
}

// Fatal error handling is subject to several timeouts:
// - a global timeout (controlled via ErrorLogTimeout)
// - local error reporting step timeouts.
//
// The latter aims to "give the JVM a kick" if it gets stuck in one particular place during
// error reporting. This prevents one error reporting step from hogging all the time allotted
// to error reporting under ErrorLogTimeout.
//
// VMError::check_timeout() is called from the watcher thread and checks for either global
// or step timeout. If a timeout happened, we interrupt the reporting thread and set either
// _reporting_did_timeout or _step_did_timeout to signal which timeout fired. Function returns
// true if the *global* timeout fired, which will cause WatcherThread to shut down the JVM
// immediately.
bool VMError::check_timeout() {

  // This function is supposed to be called from watcher thread during fatal error handling only.
  assert(VMError::is_error_reported(), "Only call during error handling");
  assert(Thread::current()->is_Watcher_thread(), "Only call from watcher thread");

  if (ErrorLogTimeout == 0) {
    return false;
  }

  // There are three situations where we suppress the *global* error timeout:
  // - if the JVM is embedded and the launcher has its abort hook installed.
  //   That must be allowed to run.
  // - if the user specified one or more OnError commands to run, and these
  //   did not yet run. These must have finished.
  // - if the user (typically developer) specified ShowMessageBoxOnError,
  //   and the error box has not yet been shown
  const bool ignore_global_timeout =
      (ShowMessageBoxOnError
            || (OnError != nullptr && OnError[0] != '\0')
            || Arguments::abort_hook() != nullptr);

  const jlong now = get_current_timestamp();

  // Global timeout hit?
  if (!ignore_global_timeout) {
    const jlong reporting_start_time = get_reporting_start_time();
    // Timestamp is stored in nanos.
    if (reporting_start_time > 0) {
      const jlong end = reporting_start_time + (jlong)ErrorLogTimeout * TIMESTAMP_TO_SECONDS_FACTOR;
      if (end <= now && !_reporting_did_timeout) {
        // We hit ErrorLogTimeout and we haven't interrupted the reporting
        // thread yet.
        _reporting_did_timeout = true;
        interrupt_reporting_thread();
        return true; // global timeout
      }
    }
  }

  // Reporting step timeout?
  const jlong step_start_time = get_step_start_time();
  if (step_start_time > 0) {
    // A step times out after a quarter of the total timeout. Steps are mostly fast unless they
    // hang for some reason, so this simple rule allows for three hanging step and still
    // hopefully leaves time enough for the rest of the steps to finish.
    const int max_step_timeout_secs = 5;
    const jlong timeout_duration = MAX2((jlong)max_step_timeout_secs, (jlong)ErrorLogTimeout * TIMESTAMP_TO_SECONDS_FACTOR / 4);
    const jlong end = step_start_time + timeout_duration;
    if (end <= now && !_step_did_timeout) {
      // The step timed out and we haven't interrupted the reporting
      // thread yet.
      _step_did_timeout = true;
      interrupt_reporting_thread();
      return false; // (Not a global timeout)
    }
  }

  return false;

}

#ifdef ASSERT
typedef void (*voidfun_t)();

// Crash with an authentic sigfpe
volatile int sigfpe_int = 0;
static void ALWAYSINLINE crash_with_sigfpe() {

  // generate a native synchronous SIGFPE where possible;
  sigfpe_int = sigfpe_int/sigfpe_int;

  // if that did not cause a signal (e.g. on ppc), just
  // raise the signal.
#ifndef _WIN32
  // OSX implements raise(sig) incorrectly so we need to
  // explicitly target the current thread
  pthread_kill(pthread_self(), SIGFPE);
#endif

} // end: crash_with_sigfpe

// crash with sigsegv at non-null address.
static void ALWAYSINLINE crash_with_segfault() {

  int* crash_addr = reinterpret_cast<int*>(VMError::segfault_address);
  *crash_addr = 1;

} // end: crash_with_segfault

// crash in a controlled way:
// 1  - assert
// 2  - guarantee
// 14 - SIGSEGV
// 15 - SIGFPE
void VMError::controlled_crash(int how) {

  // Case 14 is tested by test/hotspot/jtreg/runtime/ErrorHandling/SafeFetchInErrorHandlingTest.java.
  // Case 15 is tested by test/hotspot/jtreg/runtime/ErrorHandling/SecondaryErrorTest.java.
  // Case 16 is tested by test/hotspot/jtreg/runtime/ErrorHandling/ThreadsListHandleInErrorHandlingTest.java.
  // Case 17 is tested by test/hotspot/jtreg/runtime/ErrorHandling/NestedThreadsListHandleInErrorHandlingTest.java.

  // We try to grab Threads_lock to keep ThreadsSMRSupport::print_info_on()
  // from racing with Threads::add() or Threads::remove() as we
  // generate the hs_err_pid file. This makes our ErrorHandling tests
  // more stable.
  if (!Threads_lock->owned_by_self()) {
    Threads_lock->try_lock();
    // The VM is going to die so no need to unlock Thread_lock.
  }

  switch (how) {
    case 1: assert(how == 0, "test assert"); break;
    case 2: guarantee(how == 0, "test guarantee"); break;

    // The other cases are unused.
    case 14: crash_with_segfault(); break;
    case 15: crash_with_sigfpe(); break;
    case 16: {
      ThreadsListHandle tlh;
      fatal("Force crash with an active ThreadsListHandle.");
    }
    case 17: {
      ThreadsListHandle tlh;
      {
        ThreadsListHandle tlh2;
        fatal("Force crash with a nested ThreadsListHandle.");
      }
    }
    default:
      // If another number is given, give a generic crash.
      fatal("Crashing with number %d", how);
  }
  tty->print_cr("controlled_crash: survived intentional crash. Did you suppress the assert?");
  ShouldNotReachHere();
}
#endif // !ASSERT

VMErrorCallbackMark::VMErrorCallbackMark(VMErrorCallback* callback)
  : _thread(Thread::current()) {
  callback->_next = _thread->_vm_error_callbacks;
  _thread->_vm_error_callbacks = callback;
}

VMErrorCallbackMark::~VMErrorCallbackMark() {
  assert(_thread->_vm_error_callbacks != nullptr, "Popped too far");
  _thread->_vm_error_callbacks = _thread->_vm_error_callbacks->_next;
}

// SapMachine 2021-05-21: A wrapper for VMError::print_stack_trace(..), public, for printing stacks
//  to tty on CrashOnOutOfMemoryError
void VMError::print_stack(outputStream* st) {
  Thread* t = Thread::current_or_null_safe();
  char buf[1024];
  if (t != NULL && t->is_Java_thread()) {
    VMError::print_stack_trace(st, (JavaThread*) t, buf, sizeof(buf), false);
  }
}<|MERGE_RESOLUTION|>--- conflicted
+++ resolved
@@ -1302,7 +1302,10 @@
     MemTracker::error_report(st);
     st->cr();
 
-<<<<<<< HEAD
+  STEP_IF("printing periodic trim state", _verbose)
+    NativeHeapTrimmer::print_state(st);
+    st->cr();
+
   // SapMachine 2019-02-20 : vitals
   STEP("Vitals")
      if (_verbose) {
@@ -1321,13 +1324,6 @@
 #endif // LINUX
 
   STEP_IF("printing system", _verbose)
-=======
-  STEP_IF("printing periodic trim state", _verbose)
-    NativeHeapTrimmer::print_state(st);
->>>>>>> 49bef915
-    st->cr();
-
-  STEP_IF("printing system", _verbose)
     st->print_cr("---------------  S Y S T E M  ---------------");
     st->cr();
 
@@ -1507,7 +1503,11 @@
   MemTracker::error_report(st);
   st->cr();
 
-<<<<<<< HEAD
+  // STEP("printing periodic trim state")
+  NativeHeapTrimmer::print_state(st);
+  st->cr();
+
+
   // SapMachine 2019-02-20 : vitals
   // STEP("Vitals")
   sapmachine_vitals::print_info_t info;
@@ -1522,15 +1522,6 @@
   sapmachine_vitals::print_himemreport_state(st);
   st->cr();
 #endif // LINUX
-
-  // STEP("printing system")
-
-=======
-  // STEP("printing periodic trim state")
-  NativeHeapTrimmer::print_state(st);
->>>>>>> 49bef915
-  st->cr();
-
 
   // STEP("printing system")
   st->print_cr("---------------  S Y S T E M  ---------------");

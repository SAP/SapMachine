/*
 * Copyright (c) 1997, 2018, Oracle and/or its affiliates. All rights reserved.
 * DO NOT ALTER OR REMOVE COPYRIGHT NOTICES OR THIS FILE HEADER.
 *
 * This code is free software; you can redistribute it and/or modify it
 * under the terms of the GNU General Public License version 2 only, as
 * published by the Free Software Foundation.
 *
 * This code is distributed in the hope that it will be useful, but WITHOUT
 * ANY WARRANTY; without even the implied warranty of MERCHANTABILITY or
 * FITNESS FOR A PARTICULAR PURPOSE.  See the GNU General Public License
 * version 2 for more details (a copy is included in the LICENSE file that
 * accompanied this code).
 *
 * You should have received a copy of the GNU General Public License version
 * 2 along with this work; if not, write to the Free Software Foundation,
 * Inc., 51 Franklin St, Fifth Floor, Boston, MA 02110-1301 USA.
 *
 * Please contact Oracle, 500 Oracle Parkway, Redwood Shores, CA 94065 USA
 * or visit www.oracle.com if you need additional information or have any
 * questions.
 *
 */

#include "precompiled.hpp"
#include "compiler/compileBroker.hpp"
#include "gc/serial/markSweep.inline.hpp"
#include "gc/serial/serial_specialized_oop_closures.hpp"
#include "gc/shared/collectedHeap.inline.hpp"
#include "gc/shared/gcTimer.hpp"
#include "gc/shared/gcTrace.hpp"
#include "memory/iterator.inline.hpp"
#include "oops/access.inline.hpp"
#include "oops/compressedOops.inline.hpp"
#include "oops/instanceClassLoaderKlass.inline.hpp"
#include "oops/instanceKlass.inline.hpp"
#include "oops/instanceMirrorKlass.inline.hpp"
#include "oops/instanceRefKlass.inline.hpp"
#include "oops/methodData.hpp"
#include "oops/objArrayKlass.inline.hpp"
#include "oops/oop.inline.hpp"
#include "oops/typeArrayOop.inline.hpp"
#include "utilities/macros.hpp"
#include "utilities/stack.inline.hpp"

uint                    MarkSweep::_total_invocations = 0;

Stack<oop, mtGC>              MarkSweep::_marking_stack;
Stack<ObjArrayTask, mtGC>     MarkSweep::_objarray_stack;

Stack<oop, mtGC>              MarkSweep::_preserved_oop_stack;
Stack<markOop, mtGC>          MarkSweep::_preserved_mark_stack;
size_t                  MarkSweep::_preserved_count = 0;
size_t                  MarkSweep::_preserved_count_max = 0;
PreservedMark*          MarkSweep::_preserved_marks = NULL;
ReferenceProcessor*     MarkSweep::_ref_processor   = NULL;
STWGCTimer*             MarkSweep::_gc_timer        = NULL;
SerialOldTracer*        MarkSweep::_gc_tracer       = NULL;

MarkSweep::FollowRootClosure  MarkSweep::follow_root_closure;

MarkAndPushClosure            MarkSweep::mark_and_push_closure;
CLDToOopClosure               MarkSweep::follow_cld_closure(&mark_and_push_closure);
CLDToOopClosure               MarkSweep::adjust_cld_closure(&adjust_pointer_closure);

inline void MarkSweep::mark_object(oop obj) {
  // some marks may contain information we need to preserve so we store them away
  // and overwrite the mark.  We'll restore it at the end of markSweep.
  markOop mark = obj->mark_raw();
  obj->set_mark_raw(markOopDesc::prototype()->set_marked());

  if (mark->must_be_preserved(obj)) {
    preserve_mark(obj, mark);
  }
}

template <class T> inline void MarkSweep::mark_and_push(T* p) {
  T heap_oop = RawAccess<>::oop_load(p);
  if (!CompressedOops::is_null(heap_oop)) {
    oop obj = CompressedOops::decode_not_null(heap_oop);
<<<<<<< HEAD
    if (!obj->mark()->is_marked()) {
=======
    if (!obj->mark_raw()->is_marked()) {
>>>>>>> 5c80c5c4
      mark_object(obj);
      _marking_stack.push(obj);
    }
  }
}

inline void MarkSweep::follow_klass(Klass* klass) {
  oop op = klass->klass_holder();
  MarkSweep::mark_and_push(&op);
}

inline void MarkSweep::follow_cld(ClassLoaderData* cld) {
  MarkSweep::follow_cld_closure.do_cld(cld);
}

template <typename T>
inline void MarkAndPushClosure::do_oop_nv(T* p)                 { MarkSweep::mark_and_push(p); }
void MarkAndPushClosure::do_oop(oop* p)                         { do_oop_nv(p); }
void MarkAndPushClosure::do_oop(narrowOop* p)                   { do_oop_nv(p); }
inline bool MarkAndPushClosure::do_metadata_nv()                { return true; }
bool MarkAndPushClosure::do_metadata()                          { return do_metadata_nv(); }
inline void MarkAndPushClosure::do_klass_nv(Klass* k)           { MarkSweep::follow_klass(k); }
void MarkAndPushClosure::do_klass(Klass* k)                     { do_klass_nv(k); }
inline void MarkAndPushClosure::do_cld_nv(ClassLoaderData* cld) { MarkSweep::follow_cld(cld); }
void MarkAndPushClosure::do_cld(ClassLoaderData* cld)           { do_cld_nv(cld); }

template <class T> inline void MarkSweep::KeepAliveClosure::do_oop_work(T* p) {
  mark_and_push(p);
}

void MarkSweep::push_objarray(oop obj, size_t index) {
  ObjArrayTask task(obj, index);
  assert(task.is_valid(), "bad ObjArrayTask");
  _objarray_stack.push(task);
}

inline void MarkSweep::follow_array(objArrayOop array) {
  MarkSweep::follow_klass(array->klass());
  // Don't push empty arrays to avoid unnecessary work.
  if (array->length() > 0) {
    MarkSweep::push_objarray(array, 0);
  }
}

inline void MarkSweep::follow_object(oop obj) {
  assert(obj->is_gc_marked(), "should be marked");
  if (obj->is_objArray()) {
    // Handle object arrays explicitly to allow them to
    // be split into chunks if needed.
    MarkSweep::follow_array((objArrayOop)obj);
  } else {
    obj->oop_iterate(&mark_and_push_closure);
  }
}

void MarkSweep::follow_array_chunk(objArrayOop array, int index) {
  const int len = array->length();
  const int beg_index = index;
  assert(beg_index < len || len == 0, "index too large");

  const int stride = MIN2(len - beg_index, (int) ObjArrayMarkingStride);
  const int end_index = beg_index + stride;

  array->oop_iterate_range(&mark_and_push_closure, beg_index, end_index);

  if (end_index < len) {
    MarkSweep::push_objarray(array, end_index); // Push the continuation.
  }
}

void MarkSweep::follow_stack() {
  do {
    while (!_marking_stack.is_empty()) {
      oop obj = _marking_stack.pop();
      assert (obj->is_gc_marked(), "p must be marked");
      follow_object(obj);
    }
    // Process ObjArrays one at a time to avoid marking stack bloat.
    if (!_objarray_stack.is_empty()) {
      ObjArrayTask task = _objarray_stack.pop();
      follow_array_chunk(objArrayOop(task.obj()), task.index());
    }
  } while (!_marking_stack.is_empty() || !_objarray_stack.is_empty());
}

MarkSweep::FollowStackClosure MarkSweep::follow_stack_closure;

void MarkSweep::FollowStackClosure::do_void() { follow_stack(); }

template <class T> inline void MarkSweep::follow_root(T* p) {
  assert(!Universe::heap()->is_in_reserved(p),
         "roots shouldn't be things within the heap");
  T heap_oop = RawAccess<>::oop_load(p);
  if (!CompressedOops::is_null(heap_oop)) {
    oop obj = CompressedOops::decode_not_null(heap_oop);
<<<<<<< HEAD
    if (!obj->mark()->is_marked()) {
=======
    if (!obj->mark_raw()->is_marked()) {
>>>>>>> 5c80c5c4
      mark_object(obj);
      follow_object(obj);
    }
  }
  follow_stack();
}

void MarkSweep::FollowRootClosure::do_oop(oop* p)       { follow_root(p); }
void MarkSweep::FollowRootClosure::do_oop(narrowOop* p) { follow_root(p); }

void PreservedMark::adjust_pointer() {
  MarkSweep::adjust_pointer(&_obj);
}

void PreservedMark::restore() {
  _obj->set_mark_raw(_mark);
}

// We preserve the mark which should be replaced at the end and the location
// that it will go.  Note that the object that this markOop belongs to isn't
// currently at that address but it will be after phase4
void MarkSweep::preserve_mark(oop obj, markOop mark) {
  // We try to store preserved marks in the to space of the new generation since
  // this is storage which should be available.  Most of the time this should be
  // sufficient space for the marks we need to preserve but if it isn't we fall
  // back to using Stacks to keep track of the overflow.
  if (_preserved_count < _preserved_count_max) {
    _preserved_marks[_preserved_count++].init(obj, mark);
  } else {
    _preserved_mark_stack.push(mark);
    _preserved_oop_stack.push(obj);
  }
}

void MarkSweep::set_ref_processor(ReferenceProcessor* rp) {
  _ref_processor = rp;
  mark_and_push_closure.set_ref_processor(_ref_processor);
}

AdjustPointerClosure MarkSweep::adjust_pointer_closure;

template <typename T>
void AdjustPointerClosure::do_oop_nv(T* p)      { MarkSweep::adjust_pointer(p); }
void AdjustPointerClosure::do_oop(oop* p)       { do_oop_nv(p); }
void AdjustPointerClosure::do_oop(narrowOop* p) { do_oop_nv(p); }

void MarkSweep::adjust_marks() {
  assert( _preserved_oop_stack.size() == _preserved_mark_stack.size(),
         "inconsistent preserved oop stacks");

  // adjust the oops we saved earlier
  for (size_t i = 0; i < _preserved_count; i++) {
    _preserved_marks[i].adjust_pointer();
  }

  // deal with the overflow stack
  StackIterator<oop, mtGC> iter(_preserved_oop_stack);
  while (!iter.is_empty()) {
    oop* p = iter.next_addr();
    adjust_pointer(p);
  }
}

void MarkSweep::restore_marks() {
  assert(_preserved_oop_stack.size() == _preserved_mark_stack.size(),
         "inconsistent preserved oop stacks");
  log_trace(gc)("Restoring " SIZE_FORMAT " marks", _preserved_count + _preserved_oop_stack.size());

  // restore the marks we saved earlier
  for (size_t i = 0; i < _preserved_count; i++) {
    _preserved_marks[i].restore();
  }

  // deal with the overflow
  while (!_preserved_oop_stack.is_empty()) {
    oop obj       = _preserved_oop_stack.pop();
    markOop mark  = _preserved_mark_stack.pop();
    obj->set_mark_raw(mark);
  }
}

MarkSweep::IsAliveClosure   MarkSweep::is_alive;

bool MarkSweep::IsAliveClosure::do_object_b(oop p) { return p->is_gc_marked(); }

MarkSweep::KeepAliveClosure MarkSweep::keep_alive;

void MarkSweep::KeepAliveClosure::do_oop(oop* p)       { MarkSweep::KeepAliveClosure::do_oop_work(p); }
void MarkSweep::KeepAliveClosure::do_oop(narrowOop* p) { MarkSweep::KeepAliveClosure::do_oop_work(p); }

void marksweep_init() {
  MarkSweep::_gc_timer = new (ResourceObj::C_HEAP, mtGC) STWGCTimer();
  MarkSweep::_gc_tracer = new (ResourceObj::C_HEAP, mtGC) SerialOldTracer();
}

// Generate MS specialized oop_oop_iterate functions.
SPECIALIZED_OOP_OOP_ITERATE_CLOSURES_MS(ALL_KLASS_OOP_OOP_ITERATE_DEFN)<|MERGE_RESOLUTION|>--- conflicted
+++ resolved
@@ -78,11 +78,7 @@
   T heap_oop = RawAccess<>::oop_load(p);
   if (!CompressedOops::is_null(heap_oop)) {
     oop obj = CompressedOops::decode_not_null(heap_oop);
-<<<<<<< HEAD
-    if (!obj->mark()->is_marked()) {
-=======
     if (!obj->mark_raw()->is_marked()) {
->>>>>>> 5c80c5c4
       mark_object(obj);
       _marking_stack.push(obj);
     }
@@ -178,11 +174,7 @@
   T heap_oop = RawAccess<>::oop_load(p);
   if (!CompressedOops::is_null(heap_oop)) {
     oop obj = CompressedOops::decode_not_null(heap_oop);
-<<<<<<< HEAD
-    if (!obj->mark()->is_marked()) {
-=======
     if (!obj->mark_raw()->is_marked()) {
->>>>>>> 5c80c5c4
       mark_object(obj);
       follow_object(obj);
     }

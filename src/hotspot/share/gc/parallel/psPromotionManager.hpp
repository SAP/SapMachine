/*
 * Copyright (c) 2002, 2021, Oracle and/or its affiliates. All rights reserved.
 * DO NOT ALTER OR REMOVE COPYRIGHT NOTICES OR THIS FILE HEADER.
 *
 * This code is free software; you can redistribute it and/or modify it
 * under the terms of the GNU General Public License version 2 only, as
 * published by the Free Software Foundation.
 *
 * This code is distributed in the hope that it will be useful, but WITHOUT
 * ANY WARRANTY; without even the implied warranty of MERCHANTABILITY or
 * FITNESS FOR A PARTICULAR PURPOSE.  See the GNU General Public License
 * version 2 for more details (a copy is included in the LICENSE file that
 * accompanied this code).
 *
 * You should have received a copy of the GNU General Public License version
 * 2 along with this work; if not, write to the Free Software Foundation,
 * Inc., 51 Franklin St, Fifth Floor, Boston, MA 02110-1301 USA.
 *
 * Please contact Oracle, 500 Oracle Parkway, Redwood Shores, CA 94065 USA
 * or visit www.oracle.com if you need additional information or have any
 * questions.
 *
 */

#ifndef SHARE_GC_PARALLEL_PSPROMOTIONMANAGER_HPP
#define SHARE_GC_PARALLEL_PSPROMOTIONMANAGER_HPP

#include "gc/parallel/psPromotionLAB.hpp"
#include "gc/shared/copyFailedInfo.hpp"
#include "gc/shared/gcTrace.hpp"
#include "gc/shared/preservedMarks.hpp"
#include "gc/shared/stringdedup/stringDedup.hpp"
#include "gc/shared/taskqueue.hpp"
#include "memory/padded.hpp"
#include "utilities/globalDefinitions.hpp"

//
// psPromotionManager is used by a single thread to manage object survival
// during a scavenge. The promotion manager contains thread local data only.
//
// NOTE! Be careful when allocating the stacks on cheap. If you are going
// to use a promotion manager in more than one thread, the stacks MUST be
// on cheap. This can lead to memory leaks, though, as they are not auto
// deallocated.
//
// FIX ME FIX ME Add a destructor, and don't rely on the user to drain/flush/deallocate!
//

class MutableSpace;
class PSOldGen;
class ParCompactionManager;

class PSPromotionManager {
  friend class PSScavenge;
  friend class ScavengeRootsTask;

 private:
  typedef OverflowTaskQueue<ScannerTask, mtGC>           PSScannerTasksQueue;
  typedef GenericTaskQueueSet<PSScannerTasksQueue, mtGC> PSScannerTasksQueueSet;

  static PaddedEnd<PSPromotionManager>* _manager_array;
  static PSScannerTasksQueueSet*        _stack_array_depth;
  static PreservedMarksSet*             _preserved_marks_set;
  static PSOldGen*                      _old_gen;
  static MutableSpace*                  _young_space;

#if TASKQUEUE_STATS
  size_t                              _array_chunk_pushes;
  size_t                              _array_chunk_steals;
  size_t                              _arrays_chunked;
  size_t                              _array_chunks_processed;

  void print_local_stats(outputStream* const out, uint i) const;
  static void print_taskqueue_stats();

  void reset_stats();
#endif // TASKQUEUE_STATS

  PSYoungPromotionLAB                 _young_lab;
  PSOldPromotionLAB                   _old_lab;
  bool                                _young_gen_is_full;
  bool                                _old_gen_is_full;

  PSScannerTasksQueue                 _claimed_stack_depth;

  uint                                _target_stack_size;

  uint                                _array_chunk_size;
  uint                                _min_array_size_for_chunking;

  PreservedMarks*                     _preserved_marks;
  PromotionFailedInfo                 _promotion_failed_info;

  StringDedup::Requests _string_dedup_requests;

  // Accessors
  static PSOldGen* old_gen()         { return _old_gen; }
  static MutableSpace* young_space() { return _young_space; }

  inline static PSPromotionManager* manager_array(uint index);

  template <class T> void  process_array_chunk_work(oop obj,
                                                    int start, int end);
  void process_array_chunk(PartialArrayScanTask task);

  void push_depth(ScannerTask task);

  inline void promotion_trace_event(oop new_obj, oop old_obj, size_t obj_size,
                                    uint age, bool tenured,
                                    const PSPromotionLAB* lab);

  static PSScannerTasksQueueSet* stack_array_depth() { return _stack_array_depth; }

  template<bool promote_immediately>
  oop copy_unmarked_to_survivor_space(oop o, markWord m);

 public:
  // Static
  static void initialize();

  static void pre_scavenge();
  static bool post_scavenge(YoungGCTracer& gc_tracer);

  static PSPromotionManager* gc_thread_promotion_manager(uint index);
  static PSPromotionManager* vm_thread_promotion_manager();

  static bool steal_depth(int queue_num, ScannerTask& t);

  PSPromotionManager();

  // Accessors
  PSScannerTasksQueue* claimed_stack_depth() {
    return &_claimed_stack_depth;
  }

  bool young_gen_is_full()             { return _young_gen_is_full; }

  bool old_gen_is_full()               { return _old_gen_is_full; }
  void set_old_gen_is_full(bool state) { _old_gen_is_full = state; }

  // Promotion methods
  template<bool promote_immediately> oop copy_to_survivor_space(oop o);
  oop oop_promotion_failed(oop obj, markWord obj_mark);

  void reset();
  void register_preserved_marks(PreservedMarks* preserved_marks);
  static void restore_preserved_marks();

  void flush_labs();
  void flush_string_dedup_requests() { _string_dedup_requests.flush(); }

  void drain_stacks(bool totally_drain) {
    drain_stacks_depth(totally_drain);
  }
 public:
  void drain_stacks_cond_depth() {
    if (claimed_stack_depth()->size() > _target_stack_size) {
      drain_stacks_depth(false);
    }
  }
  void drain_stacks_depth(bool totally_drain);

  bool stacks_empty() {
    return claimed_stack_depth()->is_empty();
  }

  inline void process_popped_location_depth(ScannerTask task);

  static bool should_scavenge(oop* p, bool check_to_space = false);
  static bool should_scavenge(narrowOop* p, bool check_to_space = false);

  template <bool promote_immediately, class T>
  void copy_and_push_safe_barrier(T* p);

  template <class T> inline void claim_or_forward_depth(T* p);

  TASKQUEUE_STATS_ONLY(inline void record_steal(ScannerTask task);)

  void push_contents(oop obj);
<<<<<<< HEAD
  void push_array_region(objArrayOop arr, HeapWord* left, HeapWord* right);
=======
  void push_contents_bounded(oop obj, HeapWord* left, HeapWord* right);
>>>>>>> d5e1bfe9
};

#endif // SHARE_GC_PARALLEL_PSPROMOTIONMANAGER_HPP<|MERGE_RESOLUTION|>--- conflicted
+++ resolved
@@ -177,11 +177,7 @@
   TASKQUEUE_STATS_ONLY(inline void record_steal(ScannerTask task);)
 
   void push_contents(oop obj);
-<<<<<<< HEAD
-  void push_array_region(objArrayOop arr, HeapWord* left, HeapWord* right);
-=======
   void push_contents_bounded(oop obj, HeapWord* left, HeapWord* right);
->>>>>>> d5e1bfe9
 };
 
 #endif // SHARE_GC_PARALLEL_PSPROMOTIONMANAGER_HPP
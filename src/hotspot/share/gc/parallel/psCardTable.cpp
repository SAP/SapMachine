--- conflicted
+++ resolved
@@ -134,39 +134,6 @@
   }
 }
 
-<<<<<<< HEAD
-// postcondition: ret is a clean card or end_card
-// Note: if a part of an object is on a dirty card, all cards this object
-// resides on are considered dirty except for large object arrays. The card marks
-// of object arrays are precise which allows scanning of just the dirty regions.
-CardTable::CardValue* PSCardTable::find_first_clean_card(ObjectStartArray* const start_array,
-                                                         CardValue* const start_card,
-                                                         CardValue* const end_card,
-                                                         objArrayOop const large_obj_array) {
-  assert(start_card == end_card ||
-         *start_card != PSCardTable::clean_card_val(), "precondition");
-  // Skip the first dirty card.
-  CardValue* i_card = start_card + 1;
-  while (i_card < end_card) {
-    if (*i_card != PSCardTable::clean_card_val()) {
-      i_card++;
-      continue;
-    }
-    assert(i_card - 1 >= start_card, "inv");
-    assert(*(i_card - 1) != PSCardTable::clean_card_val(), "prev card must be dirty");
-    // Find the final obj on the prev dirty card.
-    HeapWord* obj_addr = start_array->object_start(addr_for(i_card)-1);
-    if (large_obj_array == cast_to_oop(obj_addr)) {
-      // we scan only dirty regions of large arrays
-      assert(i_card <= end_card, "inv");
-      return i_card;
-    }
-    HeapWord* obj_end_addr = obj_addr + cast_to_oop(obj_addr)->size();
-    CardValue* final_card_by_obj = byte_for(obj_end_addr - 1);
-    assert(final_card_by_obj < end_card, "inv");
-    if (final_card_by_obj <= i_card) {
-      return i_card;
-=======
 void PSCardTable::pre_scavenge(HeapWord* old_gen_bottom, uint active_workers) {
   _preprocessing_active_workers = active_workers;
 }
@@ -224,7 +191,6 @@
       if (is_dirty(i)) {
         return i;
       }
->>>>>>> d5e1bfe9
     }
     return end;
   }
@@ -305,20 +271,6 @@
   }
 }
 
-<<<<<<< HEAD
-void PSCardTable::scan_objects_in_range(PSPromotionManager* pm,
-                                        HeapWord* start,
-                                        HeapWord* end) {
-  HeapWord* obj_addr = start;
-  while (obj_addr < end) {
-    oop obj = cast_to_oop(obj_addr);
-    assert(oopDesc::is_oop(obj), "inv");
-    assert(!UseParallelLargeArrayScanning || !obj->is_objArray() ||
-           obj->size() < large_obj_arr_min_words(), "inv");
-    prefetch_write(obj_addr);
-    pm->push_contents(obj);
-    obj_addr += obj->size();
-=======
 template <typename Func>
 void PSCardTable::preprocess_card_table_parallel(Func&& object_start,
                                                  HeapWord* old_gen_bottom,
@@ -349,7 +301,6 @@
       // dirty so it will be processed later.
       *cur_card = dirty_card_val();
     }
->>>>>>> d5e1bfe9
   }
 }
 
@@ -390,9 +341,6 @@
 // stripe 0 in slice 0, the thread finds the stripe 0 in slice 1 by adding
 // slice_size_in_words to the start of stripe 0 in slice 0 to get to the start
 // of stripe 0 in slice 1.
-//
-// Parallel scanning of large arrays is also based on stripes with the exception
-// of the last 2 stripes: the chunks defined by them are scanned together.
 
 // Scavenging and accesses to the card table are strictly limited to the stripe.
 // In particular scavenging of an object crossing stripe boundaries is shared
@@ -408,22 +356,6 @@
                                              PSPromotionManager* pm,
                                              uint stripe_index,
                                              uint n_stripes) {
-<<<<<<< HEAD
-  const size_t stripe_size_in_words = num_cards_in_stripe * _card_size_in_words;
-  const size_t slice_size_in_words = stripe_size_in_words * n_stripes;
-
-  HeapWord* cur_stripe_addr = sp->bottom() + stripe_index * stripe_size_in_words;
-
-  for (/* empty */; cur_stripe_addr < space_top; cur_stripe_addr += slice_size_in_words) {
-    // exclusive
-    HeapWord* const cur_stripe_end_addr = MIN2(cur_stripe_addr + stripe_size_in_words,
-                                               space_top);
-
-    // Process a stripe iff it contains any obj-start or large array chunk
-    if (!start_array->object_starts_in_range(cur_stripe_addr, cur_stripe_end_addr)) {
-      scavenge_large_array_stripe(start_array, pm, cur_stripe_addr, cur_stripe_end_addr, space_top);
-      continue;
-=======
   // ObjectStartArray queries can be expensive for large objects. We cache known objects.
   struct {
     HeapWord* start_addr;
@@ -435,196 +367,15 @@
     if (addr < cached_obj.end_addr) {
       assert(cached_obj.start_addr != nullptr, "inv");
       return cached_obj.start_addr;
->>>>>>> d5e1bfe9
     }
     HeapWord* result = start_array->object_start(addr);
 
-<<<<<<< HEAD
-    // Constraints:
-    // 1. range of cards checked for being dirty or clean: [iter_limit_l, iter_limit_r)
-    // 2. range of cards can be cleared: [clear_limit_l, clear_limit_r)
-    // 3. range of objs (obj-start) can be scanned: [first_obj_addr, cur_stripe_end_addr)
-
-    CardValue* iter_limit_l;
-    CardValue* iter_limit_r;
-    CardValue* clear_limit_l;
-    CardValue* clear_limit_r;
-    objArrayOop large_arr = nullptr;
-
-    // Identify left ends and the first obj-start inside this stripe.
-    HeapWord* first_obj_addr = start_array->object_start(cur_stripe_addr);
-    if (first_obj_addr < cur_stripe_addr) {
-      // this obj belongs to previous stripe; can't clear any cards it occupies
-      first_obj_addr += cast_to_oop(first_obj_addr)->size();
-      clear_limit_l = byte_for(first_obj_addr - 1) + 1;
-      iter_limit_l = byte_for(first_obj_addr);
-    } else {
-      assert(first_obj_addr == cur_stripe_addr, "inv");
-      iter_limit_l = clear_limit_l = byte_for(cur_stripe_addr);
-    }
-=======
     cached_obj.start_addr = result;
     cached_obj.end_addr = result + cast_to_oop(result)->size();
->>>>>>> d5e1bfe9
 
     return result;
   };
 
-<<<<<<< HEAD
-    {
-      // Identify right ends.
-      HeapWord* obj_addr = start_array->object_start(cur_stripe_end_addr - 1);
-      size_t obj_sz = cast_to_oop(obj_addr)->size();
-      HeapWord* obj_end_addr = obj_addr + obj_sz;
-      // large arrays starting in this stripe are scanned here
-      if (UseParallelLargeArrayScanning &&
-          obj_sz >= large_obj_arr_min_words() &&
-          cast_to_oop(obj_addr)->is_objArray() &&
-          obj_addr >= cur_stripe_addr) {
-        // the last condition is not redundant as we can reach here if an obj starts at space_top
-        obj_end_addr = cur_stripe_end_addr;
-        large_arr = objArrayOop(cast_to_oop(obj_addr));
-      }
-      assert(obj_end_addr >= cur_stripe_end_addr, "inv");
-      clear_limit_r = byte_for(obj_end_addr);
-      iter_limit_r = byte_for(obj_end_addr - 1) + 1;
-    }
-
-    assert(iter_limit_l <= clear_limit_l &&
-           clear_limit_r <= iter_limit_r, "clear cards only if we iterate over them");
-
-    // Process dirty chunks, i.e. consecutive dirty cards [dirty_l, dirty_r),
-    // chunk by chunk inside [iter_limit_l, iter_limit_r).
-    CardValue* dirty_l;
-    CardValue* dirty_r;
-
-    for (CardValue* cur_card = iter_limit_l; cur_card < iter_limit_r; cur_card = dirty_r + 1) {
-      dirty_l = find_first_dirty_card(cur_card, iter_limit_r);
-      dirty_r = find_first_clean_card(start_array, dirty_l, iter_limit_r, large_arr);
-      assert(dirty_l <= dirty_r, "inv");
-
-      // empty
-      if (dirty_l == dirty_r) {
-        assert(dirty_r == iter_limit_r, "no more dirty cards in this stripe");
-        break;
-      }
-
-      assert(*dirty_l != clean_card, "inv");
-      assert(*dirty_r == clean_card || dirty_r >= clear_limit_r,
-             "clean card or belonging to next stripe");
-
-      // Process this non-empty dirty chunk in three steps:
-      {
-        // 1. Clear card in [dirty_l, dirty_r) subject to [clear_limit_l, clear_limit_r) constraint
-        clear_cards(MAX2(dirty_l, clear_limit_l),
-                    MIN2(dirty_r, clear_limit_r));
-      }
-
-      {
-        // 2. Scan objs in [dirty_l, dirty_r) subject to [first_obj_addr, cur_stripe_end_addr) constraint
-        //    Exclude the large array if one begins in the stripe
-        HeapWord* obj_l = MAX2(start_array->object_start(addr_for(dirty_l)),
-                               first_obj_addr);
-
-        HeapWord* obj_r = MIN2(addr_for(dirty_r),
-                               large_arr != nullptr ?
-                                   cast_from_oop<HeapWord*>(large_arr) :
-                                   cur_stripe_end_addr);
-
-        scan_objects_in_range(pm, obj_l, obj_r);
-      }
-
-      if (large_arr != nullptr && addr_for(dirty_r) >= cast_from_oop<HeapWord*>(large_arr)) {
-        // 3. Scan the large array elements in [dirty_l, dirty_r) subject to [large_arr, cur_stripe_end_addr)
-        HeapWord* arr_l = addr_for(dirty_l);
-
-        HeapWord* arr_r = MIN2(addr_for(dirty_r),
-                               cur_stripe_end_addr);
-
-        pm->push_array_region(large_arr, arr_l, arr_r);
-      }
-    }
-  }
-}
-
-// Partially scan a large object array in the given stripe.
-// Scan to end if it is in the next stripe.
-void PSCardTable::scavenge_large_array_stripe(ObjectStartArray* start_array,
-                                              PSPromotionManager* pm,
-                                              HeapWord* stripe_addr,
-                                              HeapWord* stripe_end_addr,
-                                              HeapWord* space_top) {
-  if (!UseParallelLargeArrayScanning) return;
-
-  const size_t stripe_size_in_words = num_cards_in_stripe * _card_size_in_words;
-
-  HeapWord* large_arr_addr = start_array->object_start(stripe_addr);
-
-  size_t arr_sz;
-  if (large_arr_addr == nullptr ||
-      !cast_to_oop(large_arr_addr)->is_objArray() ||
-      (arr_sz = cast_to_oop(large_arr_addr)->size()) < large_obj_arr_min_words())
-    return;
-
-  objArrayOop large_arr = objArrayOop(cast_to_oop(large_arr_addr));
-  HeapWord* arr_end_addr = large_arr_addr + arr_sz;
-
-  if (arr_end_addr <= stripe_end_addr) {
-    // the end chunk is scanned together with the chunk in the previous stripe
-    assert(large_obj_arr_min_words() > 2 * stripe_size_in_words, "2nd last chunk must cover stripe");
-    return;
-  }
-
-  CardValue* iter_limit_l = byte_for(stripe_addr);
-  CardValue* iter_limit_r = byte_for(stripe_end_addr - 1) + 1;
-  CardValue* clear_limit_l = byte_for(stripe_addr);
-  CardValue* clear_limit_r = byte_for(stripe_end_addr);
-
-  HeapWord* scan_limit_r = stripe_end_addr;
-  HeapWord* next_stripe = stripe_end_addr;
-  HeapWord* next_stripe_end = MIN2(next_stripe + stripe_size_in_words, space_top);
-
-  // scan to end if it is in the following stripe
-  if (arr_end_addr > next_stripe && arr_end_addr <= next_stripe_end) {
-    clear_limit_r = byte_for(arr_end_addr);
-    iter_limit_r = byte_for(arr_end_addr - 1) + 1;
-    scan_limit_r = arr_end_addr;
-  }
-
-  // Process dirty chunks, i.e. consecutive dirty cards [dirty_l, dirty_r),
-  // chunk by chunk inside [iter_limit_l, iter_limit_r).
-  CardValue* dirty_l;
-  CardValue* dirty_r;
-
-  for (CardValue* cur_card = iter_limit_l; cur_card < iter_limit_r; cur_card = dirty_r + 1) {
-    dirty_l = find_first_dirty_card(cur_card, iter_limit_r);
-    dirty_r = find_first_clean_card(start_array, dirty_l, iter_limit_r, large_arr);
-    assert(dirty_l <= dirty_r, "inv");
-
-    // empty
-    if (dirty_l == dirty_r) {
-      assert(dirty_r == iter_limit_r, "no more dirty cards in this stripe");
-      break;
-    }
-
-    assert(*dirty_l != clean_card, "inv");
-    assert(*dirty_r == clean_card || dirty_r >= clear_limit_r,
-           "clean card or belonging to next stripe");
-
-    // Process this non-empty dirty chunk in two steps:
-    {
-      // 1. Clear card in [dirty_l, dirty_r) subject to [clear_limit_l, clear_limit_r) constraint
-      clear_cards(MAX2(dirty_l, clear_limit_l),
-                  MIN2(dirty_r, clear_limit_r));
-    }
-
-    {
-      // 2. Scan elements in [dirty_l, dirty_r)
-      HeapWord* left = addr_for(dirty_l);
-      HeapWord* right = MIN2(addr_for(dirty_r), scan_limit_r);
-      pm->push_array_region(large_arr, left, right);
-    }
-=======
   // Prepare scavenge.
   preprocess_card_table_parallel(object_start, old_gen_bottom, old_gen_top, stripe_index, n_stripes);
 
@@ -646,7 +397,6 @@
                                     old_gen_top);
 
     process_range(object_start, pm, stripe_l, stripe_r);
->>>>>>> d5e1bfe9
   }
 }
 

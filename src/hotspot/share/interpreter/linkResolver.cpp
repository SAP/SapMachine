--- conflicted
+++ resolved
@@ -1709,7 +1709,6 @@
          resolved_klass == vmClasses::VarHandle_klass(), "");
   assert(MethodHandles::is_signature_polymorphic_name(link_info.name()), "");
   Handle resolved_appendix;
-<<<<<<< HEAD
   Method* m = lookup_polymorphic_method(link_info, &resolved_appendix, CHECK);
   methodHandle resolved_method(THREAD, m);
 
@@ -1735,10 +1734,6 @@
     }
   }
   result.set_handle(resolved_klass, resolved_method, resolved_appendix, CHECK);
-=======
-  Method* resolved_method = lookup_polymorphic_method(link_info, &resolved_appendix, CHECK);
-  result.set_handle(resolved_klass, methodHandle(THREAD, resolved_method), resolved_appendix, CHECK);
->>>>>>> 29c7f1c4
 }
 
 void LinkResolver::resolve_invokedynamic(CallInfo& result, const constantPoolHandle& pool, int indy_index, TRAPS) {

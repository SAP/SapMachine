/*
 * Copyright (c) 1999, 2023, Oracle and/or its affiliates. All rights reserved.
 * Copyright (c) 2015, 2022 SAP SE. All rights reserved.
 * DO NOT ALTER OR REMOVE COPYRIGHT NOTICES OR THIS FILE HEADER.
 *
 * This code is free software; you can redistribute it and/or modify it
 * under the terms of the GNU General Public License version 2 only, as
 * published by the Free Software Foundation.
 *
 * This code is distributed in the hope that it will be useful, but WITHOUT
 * ANY WARRANTY; without even the implied warranty of MERCHANTABILITY or
 * FITNESS FOR A PARTICULAR PURPOSE.  See the GNU General Public License
 * version 2 for more details (a copy is included in the LICENSE file that
 * accompanied this code).
 *
 * You should have received a copy of the GNU General Public License version
 * 2 along with this work; if not, write to the Free Software Foundation,
 * Inc., 51 Franklin St, Fifth Floor, Boston, MA 02110-1301 USA.
 *
 * Please contact Oracle, 500 Oracle Parkway, Redwood Shores, CA 94065 USA
 * or visit www.oracle.com if you need additional information or have any
 * questions.
 *
 */

// no precompiled headers
#include "classfile/vmSymbols.hpp"
#include "code/icBuffer.hpp"
#include "code/vtableStubs.hpp"
#include "compiler/compileBroker.hpp"
#include "compiler/disassembler.hpp"
#include "hugepages.hpp"
#include "interpreter/interpreter.hpp"
#include "jvm.h"
#include "jvmtifiles/jvmti.h"
#include "logging/log.hpp"
#include "logging/logStream.hpp"
#include "memory/allocation.inline.hpp"
#include "oops/oop.inline.hpp"
#include "os_linux.inline.hpp"
#include "os_posix.inline.hpp"
#include "osContainer_linux.hpp"
#include "prims/jniFastGetField.hpp"
#include "prims/jvm_misc.hpp"
#include "runtime/arguments.hpp"
#include "runtime/atomic.hpp"
#include "runtime/globals.hpp"
#include "runtime/globals_extension.hpp"
#include "runtime/init.hpp"
#include "runtime/interfaceSupport.inline.hpp"
#include "runtime/java.hpp"
#include "runtime/javaCalls.hpp"
#include "runtime/javaThread.hpp"
#include "runtime/mutexLocker.hpp"
#include "runtime/objectMonitor.hpp"
#include "runtime/osInfo.hpp"
#include "runtime/osThread.hpp"
#include "runtime/perfMemory.hpp"
#include "runtime/sharedRuntime.hpp"
#include "runtime/statSampler.hpp"
#include "runtime/stubRoutines.hpp"
#include "runtime/threadCritical.hpp"
#include "runtime/threads.hpp"
#include "runtime/threadSMR.hpp"
#include "runtime/timer.hpp"
#include "runtime/vm_version.hpp"
#include "signals_posix.hpp"
#include "semaphore_posix.hpp"
#include "services/memTracker.hpp"
#include "services/runtimeService.hpp"
#include "utilities/align.hpp"
#include "utilities/decoder.hpp"
#include "utilities/defaultStream.hpp"
#include "utilities/events.hpp"
#include "utilities/elfFile.hpp"
#include "utilities/growableArray.hpp"
#include "utilities/globalDefinitions.hpp"
#include "utilities/macros.hpp"
#include "utilities/powerOfTwo.hpp"
#include "utilities/vmError.hpp"
#if INCLUDE_JFR
#include "jfr/jfrEvents.hpp"
#endif

// SapMachine 2021-09-01: malloc-trace
#include "malloctrace/mallocTrace.hpp"

// put OS-includes here
# include <sys/types.h>
# include <sys/mman.h>
# include <sys/stat.h>
# include <sys/select.h>
# include <pthread.h>
# include <signal.h>
# include <endian.h>
# include <errno.h>
# include <dlfcn.h>
# include <stdio.h>
# include <unistd.h>
# include <sys/resource.h>
# include <pthread.h>
# include <sys/stat.h>
# include <sys/time.h>
# include <sys/times.h>
# include <sys/utsname.h>
# include <sys/socket.h>
# include <pwd.h>
# include <poll.h>
# include <fcntl.h>
# include <string.h>
# include <syscall.h>
# include <sys/sysinfo.h>
# include <sys/ipc.h>
# include <sys/shm.h>
# include <link.h>
# include <stdint.h>
# include <inttypes.h>
# include <sys/ioctl.h>
# include <linux/elf-em.h>
# include <sys/prctl.h>
#ifdef __GLIBC__
# include <malloc.h>
#endif

#ifndef _GNU_SOURCE
  #define _GNU_SOURCE
  #include <sched.h>
  #undef _GNU_SOURCE
#else
  #include <sched.h>
#endif

// if RUSAGE_THREAD for getrusage() has not been defined, do it here. The code calling
// getrusage() is prepared to handle the associated failure.
#ifndef RUSAGE_THREAD
  #define RUSAGE_THREAD   (1)               /* only the calling thread */
#endif

#define MAX_PATH    (2 * K)

#define MAX_SECS 100000000

// for timer info max values which include all bits
#define ALL_64_BITS CONST64(0xFFFFFFFFFFFFFFFF)

#ifdef MUSL_LIBC
// dlvsym is not a part of POSIX
// and musl libc doesn't implement it.
static void *dlvsym(void *handle,
                    const char *symbol,
                    const char *version) {
   // load the latest version of symbol
   return dlsym(handle, symbol);
}
#endif

enum CoredumpFilterBit {
  FILE_BACKED_PVT_BIT = 1 << 2,
  FILE_BACKED_SHARED_BIT = 1 << 3,
  LARGEPAGES_BIT = 1 << 6,
  DAX_SHARED_BIT = 1 << 8
};

////////////////////////////////////////////////////////////////////////////////
// global variables
julong os::Linux::_physical_memory = 0;

address   os::Linux::_initial_thread_stack_bottom = nullptr;
uintptr_t os::Linux::_initial_thread_stack_size   = 0;

int (*os::Linux::_pthread_getcpuclockid)(pthread_t, clockid_t *) = nullptr;
int (*os::Linux::_pthread_setname_np)(pthread_t, const char*) = nullptr;
pthread_t os::Linux::_main_thread;
bool os::Linux::_supports_fast_thread_cpu_time = false;
const char * os::Linux::_libc_version = nullptr;
const char * os::Linux::_libpthread_version = nullptr;

#ifdef __GLIBC__
// We want to be buildable and runnable on older and newer glibcs, so resolve both
// mallinfo and mallinfo2 dynamically.
struct old_mallinfo {
  int arena;
  int ordblks;
  int smblks;
  int hblks;
  int hblkhd;
  int usmblks;
  int fsmblks;
  int uordblks;
  int fordblks;
  int keepcost;
};
typedef struct old_mallinfo (*mallinfo_func_t)(void);
static mallinfo_func_t g_mallinfo = nullptr;

struct new_mallinfo {
  size_t arena;
  size_t ordblks;
  size_t smblks;
  size_t hblks;
  size_t hblkhd;
  size_t usmblks;
  size_t fsmblks;
  size_t uordblks;
  size_t fordblks;
  size_t keepcost;
};
typedef struct new_mallinfo (*mallinfo2_func_t)(void);
static mallinfo2_func_t g_mallinfo2 = nullptr;

typedef int (*malloc_info_func_t)(int options, FILE *stream);
static malloc_info_func_t g_malloc_info = nullptr;
#endif // __GLIBC__

static int clock_tics_per_sec = 100;

// If the VM might have been created on the primordial thread, we need to resolve the
// primordial thread stack bounds and check if the current thread might be the
// primordial thread in places. If we know that the primordial thread is never used,
// such as when the VM was created by one of the standard java launchers, we can
// avoid this
static bool suppress_primordial_thread_resolution = false;

// utility functions

julong os::Linux::available_memory_in_container() {
  julong avail_mem = static_cast<julong>(-1L);
  if (OSContainer::is_containerized()) {
    jlong mem_limit = OSContainer::memory_limit_in_bytes();
    jlong mem_usage;
    if (mem_limit > 0 && (mem_usage = OSContainer::memory_usage_in_bytes()) < 1) {
      log_debug(os, container)("container memory usage failed: " JLONG_FORMAT ", using host value", mem_usage);
    }
    if (mem_limit > 0 && mem_usage > 0) {
      avail_mem = mem_limit > mem_usage ? (julong)mem_limit - (julong)mem_usage : 0;
    }
  }
  return avail_mem;
}

julong os::available_memory() {
  return Linux::available_memory();
}

julong os::Linux::available_memory() {
  julong avail_mem = available_memory_in_container();
  if (avail_mem != static_cast<julong>(-1L)) {
    log_trace(os)("available container memory: " JULONG_FORMAT, avail_mem);
    return avail_mem;
  }

  FILE *fp = os::fopen("/proc/meminfo", "r");
  if (fp != nullptr) {
    char buf[80];
    do {
      if (fscanf(fp, "MemAvailable: " JULONG_FORMAT " kB", &avail_mem) == 1) {
        avail_mem *= K;
        break;
      }
    } while (fgets(buf, sizeof(buf), fp) != nullptr);
    fclose(fp);
  }
  if (avail_mem == static_cast<julong>(-1L)) {
    avail_mem = free_memory();
  }
  log_trace(os)("available memory: " JULONG_FORMAT, avail_mem);
  return avail_mem;
}

julong os::free_memory() {
  return Linux::free_memory();
}

julong os::Linux::free_memory() {
  // values in struct sysinfo are "unsigned long"
  struct sysinfo si;
  julong free_mem = available_memory_in_container();
  if (free_mem != static_cast<julong>(-1L)) {
    log_trace(os)("free container memory: " JULONG_FORMAT, free_mem);
    return free_mem;
  }

  sysinfo(&si);
  free_mem = (julong)si.freeram * si.mem_unit;
  log_trace(os)("free memory: " JULONG_FORMAT, free_mem);
  return free_mem;
}

julong os::physical_memory() {
  jlong phys_mem = 0;
  if (OSContainer::is_containerized()) {
    jlong mem_limit;
    if ((mem_limit = OSContainer::memory_limit_in_bytes()) > 0) {
      log_trace(os)("total container memory: " JLONG_FORMAT, mem_limit);
      return mem_limit;
    }
  }

  phys_mem = Linux::physical_memory();
  log_trace(os)("total system memory: " JLONG_FORMAT, phys_mem);
  return phys_mem;
}

static uint64_t initial_total_ticks = 0;
static uint64_t initial_steal_ticks = 0;
static bool     has_initial_tick_info = false;

static void next_line(FILE *f) {
  int c;
  do {
    c = fgetc(f);
  } while (c != '\n' && c != EOF);
}

bool os::Linux::get_tick_information(CPUPerfTicks* pticks, int which_logical_cpu) {
  FILE*         fh;
  uint64_t      userTicks, niceTicks, systemTicks, idleTicks;
  // since at least kernel 2.6 : iowait: time waiting for I/O to complete
  // irq: time  servicing interrupts; softirq: time servicing softirqs
  uint64_t      iowTicks = 0, irqTicks = 0, sirqTicks= 0;
  // steal (since kernel 2.6.11): time spent in other OS when running in a virtualized environment
  uint64_t      stealTicks = 0;
  // guest (since kernel 2.6.24): time spent running a virtual CPU for guest OS under the
  // control of the Linux kernel
  uint64_t      guestNiceTicks = 0;
  int           logical_cpu = -1;
  const int     required_tickinfo_count = (which_logical_cpu == -1) ? 4 : 5;
  int           n;

  memset(pticks, 0, sizeof(CPUPerfTicks));

  if ((fh = os::fopen("/proc/stat", "r")) == nullptr) {
    return false;
  }

  if (which_logical_cpu == -1) {
    n = fscanf(fh, "cpu " UINT64_FORMAT " " UINT64_FORMAT " " UINT64_FORMAT " "
            UINT64_FORMAT " " UINT64_FORMAT " " UINT64_FORMAT " " UINT64_FORMAT " "
            UINT64_FORMAT " " UINT64_FORMAT " ",
            &userTicks, &niceTicks, &systemTicks, &idleTicks,
            &iowTicks, &irqTicks, &sirqTicks,
            &stealTicks, &guestNiceTicks);
  } else {
    // Move to next line
    next_line(fh);

    // find the line for requested cpu faster to just iterate linefeeds?
    for (int i = 0; i < which_logical_cpu; i++) {
      next_line(fh);
    }

    n = fscanf(fh, "cpu%u " UINT64_FORMAT " " UINT64_FORMAT " " UINT64_FORMAT " "
               UINT64_FORMAT " " UINT64_FORMAT " " UINT64_FORMAT " " UINT64_FORMAT " "
               UINT64_FORMAT " " UINT64_FORMAT " ",
               &logical_cpu, &userTicks, &niceTicks,
               &systemTicks, &idleTicks, &iowTicks, &irqTicks, &sirqTicks,
               &stealTicks, &guestNiceTicks);
  }

  fclose(fh);
  if (n < required_tickinfo_count || logical_cpu != which_logical_cpu) {
    return false;
  }
  pticks->used       = userTicks + niceTicks;
  pticks->usedKernel = systemTicks + irqTicks + sirqTicks;
  pticks->total      = userTicks + niceTicks + systemTicks + idleTicks +
                       iowTicks + irqTicks + sirqTicks + stealTicks + guestNiceTicks;

  if (n > required_tickinfo_count + 3) {
    pticks->steal = stealTicks;
    pticks->has_steal_ticks = true;
  } else {
    pticks->steal = 0;
    pticks->has_steal_ticks = false;
  }

  return true;
}

#ifndef SYS_gettid
// i386: 224, ia64: 1105, amd64: 186, sparc: 143
  #ifdef __ia64__
    #define SYS_gettid 1105
  #else
    #ifdef __i386__
      #define SYS_gettid 224
    #else
      #ifdef __amd64__
        #define SYS_gettid 186
      #else
        #ifdef __sparc__
          #define SYS_gettid 143
        #else
          #error define gettid for the arch
        #endif
      #endif
    #endif
  #endif
#endif


// pid_t gettid()
//
// Returns the kernel thread id of the currently running thread. Kernel
// thread id is used to access /proc.
pid_t os::Linux::gettid() {
  int rslt = syscall(SYS_gettid);
  assert(rslt != -1, "must be."); // old linuxthreads implementation?
  return (pid_t)rslt;
}

// Returns the amount of swap currently configured, in bytes.
// This can change at any time.
julong os::Linux::host_swap() {
  struct sysinfo si;
  sysinfo(&si);
  return (julong)si.totalswap;
}

// Most versions of linux have a bug where the number of processors are
// determined by looking at the /proc file system.  In a chroot environment,
// the system call returns 1.
static bool unsafe_chroot_detected = false;
static const char *unstable_chroot_error = "/proc file system not found.\n"
                     "Java may be unstable running multithreaded in a chroot "
                     "environment on Linux when /proc filesystem is not mounted.";

void os::Linux::initialize_system_info() {
  set_processor_count(sysconf(_SC_NPROCESSORS_CONF));
  if (processor_count() == 1) {
    pid_t pid = os::Linux::gettid();
    char fname[32];
    jio_snprintf(fname, sizeof(fname), "/proc/%d", pid);
    FILE *fp = os::fopen(fname, "r");
    if (fp == nullptr) {
      unsafe_chroot_detected = true;
    } else {
      fclose(fp);
    }
  }
  _physical_memory = (julong)sysconf(_SC_PHYS_PAGES) * (julong)sysconf(_SC_PAGESIZE);
  assert(processor_count() > 0, "linux error");
}

void os::init_system_properties_values() {
  // The next steps are taken in the product version:
  //
  // Obtain the JAVA_HOME value from the location of libjvm.so.
  // This library should be located at:
  // <JAVA_HOME>/lib/{client|server}/libjvm.so.
  //
  // If "/jre/lib/" appears at the right place in the path, then we
  // assume libjvm.so is installed in a JDK and we use this path.
  //
  // Otherwise exit with message: "Could not create the Java virtual machine."
  //
  // The following extra steps are taken in the debugging version:
  //
  // If "/jre/lib/" does NOT appear at the right place in the path
  // instead of exit check for $JAVA_HOME environment variable.
  //
  // If it is defined and we are able to locate $JAVA_HOME/jre/lib/<arch>,
  // then we append a fake suffix "hotspot/libjvm.so" to this path so
  // it looks like libjvm.so is installed there
  // <JAVA_HOME>/jre/lib/<arch>/hotspot/libjvm.so.
  //
  // Otherwise exit.
  //
  // Important note: if the location of libjvm.so changes this
  // code needs to be changed accordingly.

  // See ld(1):
  //      The linker uses the following search paths to locate required
  //      shared libraries:
  //        1: ...
  //        ...
  //        7: The default directories, normally /lib and /usr/lib.
#ifndef OVERRIDE_LIBPATH
  #if defined(_LP64)
    #define DEFAULT_LIBPATH "/usr/lib64:/lib64:/lib:/usr/lib"
  #else
    #define DEFAULT_LIBPATH "/lib:/usr/lib"
  #endif
#else
  #define DEFAULT_LIBPATH OVERRIDE_LIBPATH
#endif

// Base path of extensions installed on the system.
#define SYS_EXT_DIR     "/usr/java/packages"
#define EXTENSIONS_DIR  "/lib/ext"

  // Buffer that fits several snprintfs.
  // Note that the space for the colon and the trailing null are provided
  // by the nulls included by the sizeof operator.
  const size_t bufsize =
    MAX2((size_t)MAXPATHLEN,  // For dll_dir & friends.
         (size_t)MAXPATHLEN + sizeof(EXTENSIONS_DIR) + sizeof(SYS_EXT_DIR) + sizeof(EXTENSIONS_DIR)); // extensions dir
  char *buf = NEW_C_HEAP_ARRAY(char, bufsize, mtInternal);

  // sysclasspath, java_home, dll_dir
  {
    char *pslash;
    os::jvm_path(buf, bufsize);

    // Found the full path to libjvm.so.
    // Now cut the path to <java_home>/jre if we can.
    pslash = strrchr(buf, '/');
    if (pslash != nullptr) {
      *pslash = '\0';            // Get rid of /libjvm.so.
    }
    pslash = strrchr(buf, '/');
    if (pslash != nullptr) {
      *pslash = '\0';            // Get rid of /{client|server|hotspot}.
    }
    Arguments::set_dll_dir(buf);

    if (pslash != nullptr) {
      pslash = strrchr(buf, '/');
      if (pslash != nullptr) {
        *pslash = '\0';        // Get rid of /lib.
      }
    }
    Arguments::set_java_home(buf);
    if (!set_boot_path('/', ':')) {
      vm_exit_during_initialization("Failed setting boot class path.", nullptr);
    }
  }

  // Where to look for native libraries.
  //
  // Note: Due to a legacy implementation, most of the library path
  // is set in the launcher. This was to accommodate linking restrictions
  // on legacy Linux implementations (which are no longer supported).
  // Eventually, all the library path setting will be done here.
  //
  // However, to prevent the proliferation of improperly built native
  // libraries, the new path component /usr/java/packages is added here.
  // Eventually, all the library path setting will be done here.
  {
    // Get the user setting of LD_LIBRARY_PATH, and prepended it. It
    // should always exist (until the legacy problem cited above is
    // addressed).
    const char *v = ::getenv("LD_LIBRARY_PATH");
    const char *v_colon = ":";
    if (v == nullptr) { v = ""; v_colon = ""; }
    // That's +1 for the colon and +1 for the trailing '\0'.
    size_t pathsize = strlen(v) + 1 + sizeof(SYS_EXT_DIR) + sizeof("/lib/") + sizeof(DEFAULT_LIBPATH) + 1;
    char *ld_library_path = NEW_C_HEAP_ARRAY(char, pathsize, mtInternal);
    os::snprintf_checked(ld_library_path, pathsize, "%s%s" SYS_EXT_DIR "/lib:" DEFAULT_LIBPATH, v, v_colon);
    Arguments::set_library_path(ld_library_path);
    FREE_C_HEAP_ARRAY(char, ld_library_path);
  }

  // Extensions directories.
  os::snprintf_checked(buf, bufsize, "%s" EXTENSIONS_DIR ":" SYS_EXT_DIR EXTENSIONS_DIR, Arguments::get_java_home());
  Arguments::set_ext_dirs(buf);

  FREE_C_HEAP_ARRAY(char, buf);

#undef DEFAULT_LIBPATH
#undef SYS_EXT_DIR
#undef EXTENSIONS_DIR
}

////////////////////////////////////////////////////////////////////////////////
// breakpoint support

void os::breakpoint() {
  BREAKPOINT;
}

extern "C" void breakpoint() {
  // use debugger to set breakpoint here
}

//////////////////////////////////////////////////////////////////////////////
// detecting pthread library

void os::Linux::libpthread_init() {
  // Save glibc and pthread version strings.
#if !defined(_CS_GNU_LIBC_VERSION) || \
    !defined(_CS_GNU_LIBPTHREAD_VERSION)
  #error "glibc too old (< 2.3.2)"
#endif

#ifdef MUSL_LIBC
  // confstr() from musl libc returns EINVAL for
  // _CS_GNU_LIBC_VERSION and _CS_GNU_LIBPTHREAD_VERSION
  os::Linux::set_libc_version("musl - unknown");
  os::Linux::set_libpthread_version("musl - unknown");
#else
  size_t n = confstr(_CS_GNU_LIBC_VERSION, nullptr, 0);
  assert(n > 0, "cannot retrieve glibc version");
  char *str = (char *)malloc(n, mtInternal);
  confstr(_CS_GNU_LIBC_VERSION, str, n);
  os::Linux::set_libc_version(str);

  n = confstr(_CS_GNU_LIBPTHREAD_VERSION, nullptr, 0);
  assert(n > 0, "cannot retrieve pthread version");
  str = (char *)malloc(n, mtInternal);
  confstr(_CS_GNU_LIBPTHREAD_VERSION, str, n);
  os::Linux::set_libpthread_version(str);
#endif
}

/////////////////////////////////////////////////////////////////////////////
// thread stack expansion

// os::Linux::manually_expand_stack() takes care of expanding the thread
// stack. Note that this is normally not needed: pthread stacks allocate
// thread stack using mmap() without MAP_NORESERVE, so the stack is already
// committed. Therefore it is not necessary to expand the stack manually.
//
// Manually expanding the stack was historically needed on LinuxThreads
// thread stacks, which were allocated with mmap(MAP_GROWSDOWN). Nowadays
// it is kept to deal with very rare corner cases:
//
// For one, user may run the VM on an own implementation of threads
// whose stacks are - like the old LinuxThreads - implemented using
// mmap(MAP_GROWSDOWN).
//
// Also, this coding may be needed if the VM is running on the primordial
// thread. Normally we avoid running on the primordial thread; however,
// user may still invoke the VM on the primordial thread.
//
// The following historical comment describes the details about running
// on a thread stack allocated with mmap(MAP_GROWSDOWN):


// Force Linux kernel to expand current thread stack. If "bottom" is close
// to the stack guard, caller should block all signals.
//
// MAP_GROWSDOWN:
//   A special mmap() flag that is used to implement thread stacks. It tells
//   kernel that the memory region should extend downwards when needed. This
//   allows early versions of LinuxThreads to only mmap the first few pages
//   when creating a new thread. Linux kernel will automatically expand thread
//   stack as needed (on page faults).
//
//   However, because the memory region of a MAP_GROWSDOWN stack can grow on
//   demand, if a page fault happens outside an already mapped MAP_GROWSDOWN
//   region, it's hard to tell if the fault is due to a legitimate stack
//   access or because of reading/writing non-exist memory (e.g. buffer
//   overrun). As a rule, if the fault happens below current stack pointer,
//   Linux kernel does not expand stack, instead a SIGSEGV is sent to the
//   application (see Linux kernel fault.c).
//
//   This Linux feature can cause SIGSEGV when VM bangs thread stack for
//   stack overflow detection.
//
//   Newer version of LinuxThreads (since glibc-2.2, or, RH-7.x) and NPTL do
//   not use MAP_GROWSDOWN.
//
// To get around the problem and allow stack banging on Linux, we need to
// manually expand thread stack after receiving the SIGSEGV.
//
// There are two ways to expand thread stack to address "bottom", we used
// both of them in JVM before 1.5:
//   1. adjust stack pointer first so that it is below "bottom", and then
//      touch "bottom"
//   2. mmap() the page in question
//
// Now alternate signal stack is gone, it's harder to use 2. For instance,
// if current sp is already near the lower end of page 101, and we need to
// call mmap() to map page 100, it is possible that part of the mmap() frame
// will be placed in page 100. When page 100 is mapped, it is zero-filled.
// That will destroy the mmap() frame and cause VM to crash.
//
// The following code works by adjusting sp first, then accessing the "bottom"
// page to force a page fault. Linux kernel will then automatically expand the
// stack mapping.
//
// _expand_stack_to() assumes its frame size is less than page size, which
// should always be true if the function is not inlined.

static void NOINLINE _expand_stack_to(address bottom) {
  address sp;
  size_t size;
  volatile char *p;

  // Adjust bottom to point to the largest address within the same page, it
  // gives us a one-page buffer if alloca() allocates slightly more memory.
  bottom = (address)align_down((uintptr_t)bottom, os::vm_page_size());
  bottom += os::vm_page_size() - 1;

  // sp might be slightly above current stack pointer; if that's the case, we
  // will alloca() a little more space than necessary, which is OK. Don't use
  // os::current_stack_pointer(), as its result can be slightly below current
  // stack pointer, causing us to not alloca enough to reach "bottom".
  sp = (address)&sp;

  if (sp > bottom) {
    size = sp - bottom;
    p = (volatile char *)alloca(size);
    assert(p != nullptr && p <= (volatile char *)bottom, "alloca problem?");
    p[0] = '\0';
  }
}

void os::Linux::expand_stack_to(address bottom) {
  _expand_stack_to(bottom);
}

bool os::Linux::manually_expand_stack(JavaThread * t, address addr) {
  assert(t!=nullptr, "just checking");
  assert(t->osthread()->expanding_stack(), "expand should be set");

  if (t->is_in_usable_stack(addr)) {
    sigset_t mask_all, old_sigset;
    sigfillset(&mask_all);
    pthread_sigmask(SIG_SETMASK, &mask_all, &old_sigset);
    _expand_stack_to(addr);
    pthread_sigmask(SIG_SETMASK, &old_sigset, nullptr);
    return true;
  }
  return false;
}

//////////////////////////////////////////////////////////////////////////////
// create new thread

// Thread start routine for all newly created threads
static void *thread_native_entry(Thread *thread) {

  thread->record_stack_base_and_size();

#ifndef __GLIBC__
  // Try to randomize the cache line index of hot stack frames.
  // This helps when threads of the same stack traces evict each other's
  // cache lines. The threads can be either from the same JVM instance, or
  // from different JVM instances. The benefit is especially true for
  // processors with hyperthreading technology.
  // This code is not needed anymore in glibc because it has MULTI_PAGE_ALIASING
  // and we did not see any degradation in performance without `alloca()`.
  static int counter = 0;
  int pid = os::current_process_id();
  int random = ((pid ^ counter++) & 7) * 128;
  void *stackmem = alloca(random != 0 ? random : 1); // ensure we allocate > 0
  // Ensure the alloca result is used in a way that prevents the compiler from eliding it.
  *(char *)stackmem = 1;
#endif

  thread->initialize_thread_current();

  OSThread* osthread = thread->osthread();
  Monitor* sync = osthread->startThread_lock();

  osthread->set_thread_id(os::current_thread_id());

  if (UseNUMA) {
    int lgrp_id = os::numa_get_group_id();
    if (lgrp_id != -1) {
      thread->set_lgrp_id(lgrp_id);
    }
  }
  // initialize signal mask for this thread
  PosixSignals::hotspot_sigmask(thread);

  // initialize floating point control register
  os::Linux::init_thread_fpu_state();

  // handshaking with parent thread
  {
    MutexLocker ml(sync, Mutex::_no_safepoint_check_flag);

    // notify parent thread
    osthread->set_state(INITIALIZED);
    sync->notify_all();

    // wait until os::start_thread()
    while (osthread->get_state() == INITIALIZED) {
      sync->wait_without_safepoint_check();
    }
  }

  log_info(os, thread)("Thread is alive (tid: " UINTX_FORMAT ", pthread id: " UINTX_FORMAT ").",
    os::current_thread_id(), (uintx) pthread_self());

  assert(osthread->pthread_id() != 0, "pthread_id was not set as expected");

  if (DelayThreadStartALot) {
    os::naked_short_sleep(100);
  }

  // call one more level start routine
  thread->call_run();

  // Note: at this point the thread object may already have deleted itself.
  // Prevent dereferencing it from here on out.
  thread = nullptr;

  log_info(os, thread)("Thread finished (tid: " UINTX_FORMAT ", pthread id: " UINTX_FORMAT ").",
    os::current_thread_id(), (uintx) pthread_self());

  return 0;
}

// On Linux, glibc places static TLS blocks (for __thread variables) on
// the thread stack. This decreases the stack size actually available
// to threads.
//
// For large static TLS sizes, this may cause threads to malfunction due
// to insufficient stack space. This is a well-known issue in glibc:
// http://sourceware.org/bugzilla/show_bug.cgi?id=11787.
//
// As a workaround, we call a private but assumed-stable glibc function,
// __pthread_get_minstack() to obtain the minstack size and derive the
// static TLS size from it. We then increase the user requested stack
// size by this TLS size. The same function is used to determine whether
// adjustStackSizeForGuardPages() needs to be true.
//
// Due to compatibility concerns, this size adjustment is opt-in and
// controlled via AdjustStackSizeForTLS.
typedef size_t (*GetMinStack)(const pthread_attr_t *attr);

GetMinStack _get_minstack_func = nullptr;  // Initialized via os::init_2()

// Returns the size of the static TLS area glibc puts on thread stacks.
// The value is cached on first use, which occurs when the first thread
// is created during VM initialization.
static size_t get_static_tls_area_size(const pthread_attr_t *attr) {
  size_t tls_size = 0;
  if (_get_minstack_func != nullptr) {
    // Obtain the pthread minstack size by calling __pthread_get_minstack.
    size_t minstack_size = _get_minstack_func(attr);

    // Remove non-TLS area size included in minstack size returned
    // by __pthread_get_minstack() to get the static TLS size.
    // If adjustStackSizeForGuardPages() is true, minstack size includes
    // guard_size. Otherwise guard_size is automatically added
    // to the stack size by pthread_create and is no longer included
    // in minstack size. In both cases, the guard_size is taken into
    // account, so there is no need to adjust the result for that.
    //
    // Although __pthread_get_minstack() is a private glibc function,
    // it is expected to have a stable behavior across future glibc
    // versions while glibc still allocates the static TLS blocks off
    // the stack. Following is glibc 2.28 __pthread_get_minstack():
    //
    // size_t
    // __pthread_get_minstack (const pthread_attr_t *attr)
    // {
    //   return GLRO(dl_pagesize) + __static_tls_size + PTHREAD_STACK_MIN;
    // }
    //
    //
    // The following 'minstack_size > os::vm_page_size() + PTHREAD_STACK_MIN'
    // if check is done for precaution.
    if (minstack_size > os::vm_page_size() + PTHREAD_STACK_MIN) {
      tls_size = minstack_size - os::vm_page_size() - PTHREAD_STACK_MIN;
    }
  }

  log_info(os, thread)("Stack size adjustment for TLS is " SIZE_FORMAT,
                       tls_size);
  return tls_size;
}

// In glibc versions prior to 2.27 the guard size mechanism
// was not implemented properly. The POSIX standard requires adding
// the size of the guard pages to the stack size, instead glibc
// took the space out of 'stacksize'. Thus we need to adapt the requested
// stack_size by the size of the guard pages to mimic proper behaviour.
// The fix in glibc 2.27 has now been backported to numerous earlier
// glibc versions so we need to do a dynamic runtime check.
static bool _adjustStackSizeForGuardPages = true;
bool os::Linux::adjustStackSizeForGuardPages() {
  return _adjustStackSizeForGuardPages;
}

#ifdef __GLIBC__
static void init_adjust_stacksize_for_guard_pages() {
  assert(_get_minstack_func == nullptr, "initialization error");
  _get_minstack_func =(GetMinStack)dlsym(RTLD_DEFAULT, "__pthread_get_minstack");
  log_info(os, thread)("Lookup of __pthread_get_minstack %s",
                       _get_minstack_func == nullptr ? "failed" : "succeeded");

  if (_get_minstack_func != nullptr) {
    pthread_attr_t attr;
    pthread_attr_init(&attr);
    size_t min_stack = _get_minstack_func(&attr);
    size_t guard = 16 * K; // Actual value doesn't matter as it is not examined
    pthread_attr_setguardsize(&attr, guard);
    size_t min_stack2 = _get_minstack_func(&attr);
    pthread_attr_destroy(&attr);
    // If the minimum stack size changed when we added the guard page space
    // then we need to perform the adjustment.
    _adjustStackSizeForGuardPages = (min_stack2 != min_stack);
    log_info(os)("Glibc stack size guard page adjustment is %sneeded",
                 _adjustStackSizeForGuardPages ? "" : "not ");
  }
}
#endif // GLIBC

bool os::create_thread(Thread* thread, ThreadType thr_type,
                       size_t req_stack_size) {
  assert(thread->osthread() == nullptr, "caller responsible");

  // Allocate the OSThread object
  OSThread* osthread = new (std::nothrow) OSThread();
  if (osthread == nullptr) {
    return false;
  }

  // set the correct thread state
  osthread->set_thread_type(thr_type);

  // Initial state is ALLOCATED but not INITIALIZED
  osthread->set_state(ALLOCATED);

  thread->set_osthread(osthread);

  // init thread attributes
  pthread_attr_t attr;
  pthread_attr_init(&attr);
  pthread_attr_setdetachstate(&attr, PTHREAD_CREATE_DETACHED);

  // Calculate stack size if it's not specified by caller.
  size_t stack_size = os::Posix::get_initial_stack_size(thr_type, req_stack_size);
  size_t guard_size = os::Linux::default_guard_size(thr_type);

  // Configure glibc guard page. Must happen before calling
  // get_static_tls_area_size(), which uses the guard_size.
  pthread_attr_setguardsize(&attr, guard_size);

  // Apply stack size adjustments if needed. However, be careful not to end up
  // with a size of zero due to overflow. Don't add the adjustment in that case.
  size_t stack_adjust_size = 0;
  if (AdjustStackSizeForTLS) {
    // Adjust the stack_size for on-stack TLS - see get_static_tls_area_size().
    stack_adjust_size += get_static_tls_area_size(&attr);
  } else if (os::Linux::adjustStackSizeForGuardPages()) {
    stack_adjust_size += guard_size;
  }

  stack_adjust_size = align_up(stack_adjust_size, os::vm_page_size());
  if (stack_size <= SIZE_MAX - stack_adjust_size) {
    stack_size += stack_adjust_size;
  }
  assert(is_aligned(stack_size, os::vm_page_size()), "stack_size not aligned");

  if (THPStackMitigation) {
    // In addition to the glibc guard page that prevents inter-thread-stack hugepage
    // coalescing (see comment in os::Linux::default_guard_size()), we also make
    // sure the stack size itself is not huge-page-size aligned; that makes it much
    // more likely for thread stack boundaries to be unaligned as well and hence
    // protects thread stacks from being targeted by khugepaged.
    if (HugePages::thp_pagesize() > 0 &&
        is_aligned(stack_size, HugePages::thp_pagesize())) {
      stack_size += os::vm_page_size();
    }
  }

  int status = pthread_attr_setstacksize(&attr, stack_size);
  if (status != 0) {
    // pthread_attr_setstacksize() function can fail
    // if the stack size exceeds a system-imposed limit.
    assert_status(status == EINVAL, status, "pthread_attr_setstacksize");
    log_warning(os, thread)("The %sthread stack size specified is invalid: " SIZE_FORMAT "k",
                            (thr_type == compiler_thread) ? "compiler " : ((thr_type == java_thread) ? "" : "VM "),
                            stack_size / K);
    thread->set_osthread(nullptr);
    delete osthread;
    return false;
  }

  ThreadState state;

  {
    ResourceMark rm;
    pthread_t tid;
    int ret = 0;
    int limit = 3;
    do {
      ret = pthread_create(&tid, &attr, (void* (*)(void*)) thread_native_entry, thread);
    } while (ret == EAGAIN && limit-- > 0);

    char buf[64];
    if (ret == 0) {
      log_info(os, thread)("Thread \"%s\" started (pthread id: " UINTX_FORMAT ", attributes: %s). ",
                           thread->name(), (uintx) tid, os::Posix::describe_pthread_attr(buf, sizeof(buf), &attr));

      // Print current timer slack if override is enabled and timer slack value is available.
      // Avoid calling prctl otherwise for extra safety.
      if (TimerSlack >= 0) {
        int slack = prctl(PR_GET_TIMERSLACK);
        if (slack >= 0) {
          log_info(os, thread)("Thread \"%s\" (pthread id: " UINTX_FORMAT ") timer slack: %dns",
                               thread->name(), (uintx) tid, slack);
        }
      }
    } else {
      log_warning(os, thread)("Failed to start thread \"%s\" - pthread_create failed (%s) for attributes: %s.",
                              thread->name(), os::errno_name(ret), os::Posix::describe_pthread_attr(buf, sizeof(buf), &attr));
      // Log some OS information which might explain why creating the thread failed.
      log_info(os, thread)("Number of threads approx. running in the VM: %d", Threads::number_of_threads());
      LogStream st(Log(os, thread)::info());
      os::Posix::print_rlimit_info(&st);
      os::print_memory_info(&st);
      os::Linux::print_proc_sys_info(&st);
      os::Linux::print_container_info(&st);
    }

    pthread_attr_destroy(&attr);

    if (ret != 0) {
      // Need to clean up stuff we've allocated so far
      thread->set_osthread(nullptr);
      delete osthread;
      return false;
    }

    // Store pthread info into the OSThread
    osthread->set_pthread_id(tid);

    // Wait until child thread is either initialized or aborted
    {
      Monitor* sync_with_child = osthread->startThread_lock();
      MutexLocker ml(sync_with_child, Mutex::_no_safepoint_check_flag);
      while ((state = osthread->get_state()) == ALLOCATED) {
        sync_with_child->wait_without_safepoint_check();
      }
    }
  }

  // The thread is returned suspended (in state INITIALIZED),
  // and is started higher up in the call chain
  assert(state == INITIALIZED, "race condition");
  return true;
}

/////////////////////////////////////////////////////////////////////////////
// attach existing thread

// bootstrap the main thread
bool os::create_main_thread(JavaThread* thread) {
  assert(os::Linux::_main_thread == pthread_self(), "should be called inside main thread");
  return create_attached_thread(thread);
}

bool os::create_attached_thread(JavaThread* thread) {
#ifdef ASSERT
  thread->verify_not_published();
#endif

  // Allocate the OSThread object
  OSThread* osthread = new (std::nothrow) OSThread();

  if (osthread == nullptr) {
    return false;
  }

  // Store pthread info into the OSThread
  osthread->set_thread_id(os::Linux::gettid());
  osthread->set_pthread_id(::pthread_self());

  // initialize floating point control register
  os::Linux::init_thread_fpu_state();

  // Initial thread state is RUNNABLE
  osthread->set_state(RUNNABLE);

  thread->set_osthread(osthread);

  if (UseNUMA) {
    int lgrp_id = os::numa_get_group_id();
    if (lgrp_id != -1) {
      thread->set_lgrp_id(lgrp_id);
    }
  }

  if (os::is_primordial_thread()) {
    // If current thread is primordial thread, its stack is mapped on demand,
    // see notes about MAP_GROWSDOWN. Here we try to force kernel to map
    // the entire stack region to avoid SEGV in stack banging.
    // It is also useful to get around the heap-stack-gap problem on SuSE
    // kernel (see 4821821 for details). We first expand stack to the top
    // of yellow zone, then enable stack yellow zone (order is significant,
    // enabling yellow zone first will crash JVM on SuSE Linux), so there
    // is no gap between the last two virtual memory regions.

    StackOverflow* overflow_state = thread->stack_overflow_state();
    address addr = overflow_state->stack_reserved_zone_base();
    assert(addr != nullptr, "initialization problem?");
    assert(overflow_state->stack_available(addr) > 0, "stack guard should not be enabled");

    osthread->set_expanding_stack();
    os::Linux::manually_expand_stack(thread, addr);
    osthread->clear_expanding_stack();
  }

  // initialize signal mask for this thread
  // and save the caller's signal mask
  PosixSignals::hotspot_sigmask(thread);

  log_info(os, thread)("Thread attached (tid: " UINTX_FORMAT ", pthread id: " UINTX_FORMAT
                       ", stack: " PTR_FORMAT " - " PTR_FORMAT " (" SIZE_FORMAT "K) ).",
                       os::current_thread_id(), (uintx) pthread_self(),
                       p2i(thread->stack_base()), p2i(thread->stack_end()), thread->stack_size() / K);

  return true;
}

void os::pd_start_thread(Thread* thread) {
  OSThread * osthread = thread->osthread();
  assert(osthread->get_state() != INITIALIZED, "just checking");
  Monitor* sync_with_child = osthread->startThread_lock();
  MutexLocker ml(sync_with_child, Mutex::_no_safepoint_check_flag);
  sync_with_child->notify();
}

// Free Linux resources related to the OSThread
void os::free_thread(OSThread* osthread) {
  assert(osthread != nullptr, "osthread not set");

  // We are told to free resources of the argument thread,
  // but we can only really operate on the current thread.
  assert(Thread::current()->osthread() == osthread,
         "os::free_thread but not current thread");

#ifdef ASSERT
  sigset_t current;
  sigemptyset(&current);
  pthread_sigmask(SIG_SETMASK, nullptr, &current);
  assert(!sigismember(&current, PosixSignals::SR_signum), "SR signal should not be blocked!");
#endif

  // Restore caller's signal mask
  sigset_t sigmask = osthread->caller_sigmask();
  pthread_sigmask(SIG_SETMASK, &sigmask, nullptr);

  delete osthread;
}

//////////////////////////////////////////////////////////////////////////////
// primordial thread

// Check if current thread is the primordial thread, similar to Solaris thr_main.
bool os::is_primordial_thread(void) {
  if (suppress_primordial_thread_resolution) {
    return false;
  }
  char dummy;
  // If called before init complete, thread stack bottom will be null.
  // Can be called if fatal error occurs before initialization.
  if (os::Linux::initial_thread_stack_bottom() == nullptr) return false;
  assert(os::Linux::initial_thread_stack_bottom() != nullptr &&
         os::Linux::initial_thread_stack_size()   != 0,
         "os::init did not locate primordial thread's stack region");
  if ((address)&dummy >= os::Linux::initial_thread_stack_bottom() &&
      (address)&dummy < os::Linux::initial_thread_stack_bottom() +
                        os::Linux::initial_thread_stack_size()) {
    return true;
  } else {
    return false;
  }
}

// Find the virtual memory area that contains addr
static bool find_vma(address addr, address* vma_low, address* vma_high) {
  FILE *fp = os::fopen("/proc/self/maps", "r");
  if (fp) {
    address low, high;
    while (!feof(fp)) {
      if (fscanf(fp, "%p-%p", &low, &high) == 2) {
        if (low <= addr && addr < high) {
          if (vma_low)  *vma_low  = low;
          if (vma_high) *vma_high = high;
          fclose(fp);
          return true;
        }
      }
      for (;;) {
        int ch = fgetc(fp);
        if (ch == EOF || ch == (int)'\n') break;
      }
    }
    fclose(fp);
  }
  return false;
}

// Locate primordial thread stack. This special handling of primordial thread stack
// is needed because pthread_getattr_np() on most (all?) Linux distros returns
// bogus value for the primordial process thread. While the launcher has created
// the VM in a new thread since JDK 6, we still have to allow for the use of the
// JNI invocation API from a primordial thread.
void os::Linux::capture_initial_stack(size_t max_size) {

  // max_size is either 0 (which means accept OS default for thread stacks) or
  // a user-specified value known to be at least the minimum needed. If we
  // are actually on the primordial thread we can make it appear that we have a
  // smaller max_size stack by inserting the guard pages at that location. But we
  // cannot do anything to emulate a larger stack than what has been provided by
  // the OS or threading library. In fact if we try to use a stack greater than
  // what is set by rlimit then we will crash the hosting process.

  // Maximum stack size is the easy part, get it from RLIMIT_STACK.
  // If this is "unlimited" then it will be a huge value.
  struct rlimit rlim;
  getrlimit(RLIMIT_STACK, &rlim);
  size_t stack_size = rlim.rlim_cur;

  // 6308388: a bug in ld.so will relocate its own .data section to the
  //   lower end of primordial stack; reduce ulimit -s value a little bit
  //   so we won't install guard page on ld.so's data section.
  //   But ensure we don't underflow the stack size - allow 1 page spare
  if (stack_size >= 3 * os::vm_page_size()) {
    stack_size -= 2 * os::vm_page_size();
  }

  // Try to figure out where the stack base (top) is. This is harder.
  //
  // When an application is started, glibc saves the initial stack pointer in
  // a global variable "__libc_stack_end", which is then used by system
  // libraries. __libc_stack_end should be pretty close to stack top. The
  // variable is available since the very early days. However, because it is
  // a private interface, it could disappear in the future.
  //
  // Linux kernel saves start_stack information in /proc/<pid>/stat. Similar
  // to __libc_stack_end, it is very close to stack top, but isn't the real
  // stack top. Note that /proc may not exist if VM is running as a chroot
  // program, so reading /proc/<pid>/stat could fail. Also the contents of
  // /proc/<pid>/stat could change in the future (though unlikely).
  //
  // We try __libc_stack_end first. If that doesn't work, look for
  // /proc/<pid>/stat. If neither of them works, we use current stack pointer
  // as a hint, which should work well in most cases.

  uintptr_t stack_start;

  // try __libc_stack_end first
  uintptr_t *p = (uintptr_t *)dlsym(RTLD_DEFAULT, "__libc_stack_end");
  if (p && *p) {
    stack_start = *p;
  } else {
    // see if we can get the start_stack field from /proc/self/stat
    FILE *fp;
    int pid;
    char state;
    int ppid;
    int pgrp;
    int session;
    int nr;
    int tpgrp;
    unsigned long flags;
    unsigned long minflt;
    unsigned long cminflt;
    unsigned long majflt;
    unsigned long cmajflt;
    unsigned long utime;
    unsigned long stime;
    long cutime;
    long cstime;
    long prio;
    long nice;
    long junk;
    long it_real;
    uintptr_t start;
    uintptr_t vsize;
    intptr_t rss;
    uintptr_t rsslim;
    uintptr_t scodes;
    uintptr_t ecode;
    int i;

    // Figure what the primordial thread stack base is. Code is inspired
    // by email from Hans Boehm. /proc/self/stat begins with current pid,
    // followed by command name surrounded by parentheses, state, etc.
    char stat[2048];
    int statlen;

    fp = os::fopen("/proc/self/stat", "r");
    if (fp) {
      statlen = fread(stat, 1, 2047, fp);
      stat[statlen] = '\0';
      fclose(fp);

      // Skip pid and the command string. Note that we could be dealing with
      // weird command names, e.g. user could decide to rename java launcher
      // to "java 1.4.2 :)", then the stat file would look like
      //                1234 (java 1.4.2 :)) R ... ...
      // We don't really need to know the command string, just find the last
      // occurrence of ")" and then start parsing from there. See bug 4726580.
      char * s = strrchr(stat, ')');

      i = 0;
      if (s) {
        // Skip blank chars
        do { s++; } while (s && isspace(*s));

#define _UFM UINTX_FORMAT
#define _DFM INTX_FORMAT

        //                                     1   1   1   1   1   1   1   1   1   1   2   2    2    2    2    2    2    2    2
        //              3  4  5  6  7  8   9   0   1   2   3   4   5   6   7   8   9   0   1    2    3    4    5    6    7    8
        i = sscanf(s, "%c %d %d %d %d %d %lu %lu %lu %lu %lu %lu %lu %ld %ld %ld %ld %ld %ld " _UFM _UFM _DFM _UFM _UFM _UFM _UFM,
                   &state,          // 3  %c
                   &ppid,           // 4  %d
                   &pgrp,           // 5  %d
                   &session,        // 6  %d
                   &nr,             // 7  %d
                   &tpgrp,          // 8  %d
                   &flags,          // 9  %lu
                   &minflt,         // 10 %lu
                   &cminflt,        // 11 %lu
                   &majflt,         // 12 %lu
                   &cmajflt,        // 13 %lu
                   &utime,          // 14 %lu
                   &stime,          // 15 %lu
                   &cutime,         // 16 %ld
                   &cstime,         // 17 %ld
                   &prio,           // 18 %ld
                   &nice,           // 19 %ld
                   &junk,           // 20 %ld
                   &it_real,        // 21 %ld
                   &start,          // 22 UINTX_FORMAT
                   &vsize,          // 23 UINTX_FORMAT
                   &rss,            // 24 INTX_FORMAT
                   &rsslim,         // 25 UINTX_FORMAT
                   &scodes,         // 26 UINTX_FORMAT
                   &ecode,          // 27 UINTX_FORMAT
                   &stack_start);   // 28 UINTX_FORMAT
      }

#undef _UFM
#undef _DFM

      if (i != 28 - 2) {
        assert(false, "Bad conversion from /proc/self/stat");
        // product mode - assume we are the primordial thread, good luck in the
        // embedded case.
        warning("Can't detect primordial thread stack location - bad conversion");
        stack_start = (uintptr_t) &rlim;
      }
    } else {
      // For some reason we can't open /proc/self/stat (for example, running on
      // FreeBSD with a Linux emulator, or inside chroot), this should work for
      // most cases, so don't abort:
      warning("Can't detect primordial thread stack location - no /proc/self/stat");
      stack_start = (uintptr_t) &rlim;
    }
  }

  // Now we have a pointer (stack_start) very close to the stack top, the
  // next thing to do is to figure out the exact location of stack top. We
  // can find out the virtual memory area that contains stack_start by
  // reading /proc/self/maps, it should be the last vma in /proc/self/maps,
  // and its upper limit is the real stack top. (again, this would fail if
  // running inside chroot, because /proc may not exist.)

  uintptr_t stack_top;
  address low, high;
  if (find_vma((address)stack_start, &low, &high)) {
    // success, "high" is the true stack top. (ignore "low", because initial
    // thread stack grows on demand, its real bottom is high - RLIMIT_STACK.)
    stack_top = (uintptr_t)high;
  } else {
    // failed, likely because /proc/self/maps does not exist
    warning("Can't detect primordial thread stack location - find_vma failed");
    // best effort: stack_start is normally within a few pages below the real
    // stack top, use it as stack top, and reduce stack size so we won't put
    // guard page outside stack.
    stack_top = stack_start;
    stack_size -= 16 * os::vm_page_size();
  }

  // stack_top could be partially down the page so align it
  stack_top = align_up(stack_top, os::vm_page_size());

  // Allowed stack value is minimum of max_size and what we derived from rlimit
  if (max_size > 0) {
    _initial_thread_stack_size = MIN2(max_size, stack_size);
  } else {
    // Accept the rlimit max, but if stack is unlimited then it will be huge, so
    // clamp it at 8MB as we do on Solaris
    _initial_thread_stack_size = MIN2(stack_size, 8*M);
  }
  _initial_thread_stack_size = align_down(_initial_thread_stack_size, os::vm_page_size());
  _initial_thread_stack_bottom = (address)stack_top - _initial_thread_stack_size;

  assert(_initial_thread_stack_bottom < (address)stack_top, "overflow!");

  if (log_is_enabled(Info, os, thread)) {
    // See if we seem to be on primordial process thread
    bool primordial = uintptr_t(&rlim) > uintptr_t(_initial_thread_stack_bottom) &&
                      uintptr_t(&rlim) < stack_top;

    log_info(os, thread)("Capturing initial stack in %s thread: req. size: " SIZE_FORMAT "K, actual size: "
                         SIZE_FORMAT "K, top=" INTPTR_FORMAT ", bottom=" INTPTR_FORMAT,
                         primordial ? "primordial" : "user", max_size / K,  _initial_thread_stack_size / K,
                         stack_top, intptr_t(_initial_thread_stack_bottom));
  }
}

////////////////////////////////////////////////////////////////////////////////
// time support
double os::elapsedVTime() {
  struct rusage usage;
  int retval = getrusage(RUSAGE_THREAD, &usage);
  if (retval == 0) {
    return (double) (usage.ru_utime.tv_sec + usage.ru_stime.tv_sec) + (double) (usage.ru_utime.tv_usec + usage.ru_stime.tv_usec) / (1000 * 1000);
  } else {
    // better than nothing, but not much
    return elapsedTime();
  }
}

void os::Linux::fast_thread_clock_init() {
  if (!UseLinuxPosixThreadCPUClocks) {
    return;
  }
  clockid_t clockid;
  struct timespec tp;
  int (*pthread_getcpuclockid_func)(pthread_t, clockid_t *) =
      (int(*)(pthread_t, clockid_t *)) dlsym(RTLD_DEFAULT, "pthread_getcpuclockid");

  // Switch to using fast clocks for thread cpu time if
  // the clock_getres() returns 0 error code.
  // Note, that some kernels may support the current thread
  // clock (CLOCK_THREAD_CPUTIME_ID) but not the clocks
  // returned by the pthread_getcpuclockid().
  // If the fast POSIX clocks are supported then the clock_getres()
  // must return at least tp.tv_sec == 0 which means a resolution
  // better than 1 sec. This is extra check for reliability.

  if (pthread_getcpuclockid_func &&
      pthread_getcpuclockid_func(_main_thread, &clockid) == 0 &&
      clock_getres(clockid, &tp) == 0 && tp.tv_sec == 0) {
    _supports_fast_thread_cpu_time = true;
    _pthread_getcpuclockid = pthread_getcpuclockid_func;
  }
}

// thread_id is kernel thread id (similar to Solaris LWP id)
intx os::current_thread_id() { return os::Linux::gettid(); }
int os::current_process_id() {
  return ::getpid();
}

// DLL functions

// This must be hard coded because it's the system's temporary
// directory not the java application's temp directory, ala java.io.tmpdir.
const char* os::get_temp_directory() { return "/tmp"; }

// check if addr is inside libjvm.so
bool os::address_is_in_vm(address addr) {
  static address libjvm_base_addr;
  Dl_info dlinfo;

  if (libjvm_base_addr == nullptr) {
    if (dladdr(CAST_FROM_FN_PTR(void *, os::address_is_in_vm), &dlinfo) != 0) {
      libjvm_base_addr = (address)dlinfo.dli_fbase;
    }
    assert(libjvm_base_addr !=nullptr, "Cannot obtain base address for libjvm");
  }

  if (dladdr((void *)addr, &dlinfo) != 0) {
    if (libjvm_base_addr == (address)dlinfo.dli_fbase) return true;
  }

  return false;
}

bool os::dll_address_to_function_name(address addr, char *buf,
                                      int buflen, int *offset,
                                      bool demangle) {
  // buf is not optional, but offset is optional
  assert(buf != nullptr, "sanity check");

  Dl_info dlinfo;

  if (dladdr((void*)addr, &dlinfo) != 0) {
    // see if we have a matching symbol
    if (dlinfo.dli_saddr != nullptr && dlinfo.dli_sname != nullptr) {
      if (!(demangle && Decoder::demangle(dlinfo.dli_sname, buf, buflen))) {
        jio_snprintf(buf, buflen, "%s", dlinfo.dli_sname);
      }
      if (offset != nullptr) *offset = addr - (address)dlinfo.dli_saddr;
      return true;
    }
    // no matching symbol so try for just file info
    if (dlinfo.dli_fname != nullptr && dlinfo.dli_fbase != nullptr) {
      if (Decoder::decode((address)(addr - (address)dlinfo.dli_fbase),
                          buf, buflen, offset, dlinfo.dli_fname, demangle)) {
        return true;
      }
    }
  }

  buf[0] = '\0';
  if (offset != nullptr) *offset = -1;
  return false;
}

bool os::dll_address_to_library_name(address addr, char* buf,
                                     int buflen, int* offset) {
  // buf is not optional, but offset is optional
  assert(buf != nullptr, "sanity check");

  Dl_info dlinfo;
  if (dladdr((void*)addr, &dlinfo) != 0) {
    if (dlinfo.dli_fname != nullptr) {
      jio_snprintf(buf, buflen, "%s", dlinfo.dli_fname);
    }
    if (dlinfo.dli_fbase != nullptr && offset != nullptr) {
      *offset = addr - (address)dlinfo.dli_fbase;
    }
    return true;
  }
  buf[0] = '\0';
  if (offset) *offset = -1;
  return false;
}

// Remember the stack's state. The Linux dynamic linker will change
// the stack to 'executable' at most once, so we must safepoint only once.
bool os::Linux::_stack_is_executable = false;

// VM operation that loads a library.  This is necessary if stack protection
// of the Java stacks can be lost during loading the library.  If we
// do not stop the Java threads, they can stack overflow before the stacks
// are protected again.
class VM_LinuxDllLoad: public VM_Operation {
 private:
  const char *_filename;
  char *_ebuf;
  int _ebuflen;
  void *_lib;
 public:
  VM_LinuxDllLoad(const char *fn, char *ebuf, int ebuflen) :
    _filename(fn), _ebuf(ebuf), _ebuflen(ebuflen), _lib(nullptr) {}
  VMOp_Type type() const { return VMOp_LinuxDllLoad; }
  void doit() {
    _lib = os::Linux::dll_load_in_vmthread(_filename, _ebuf, _ebuflen);
    os::Linux::_stack_is_executable = true;
  }
  void* loaded_library() { return _lib; }
};

void * os::dll_load(const char *filename, char *ebuf, int ebuflen) {
  void * result = nullptr;
  bool load_attempted = false;

  log_info(os)("attempting shared library load of %s", filename);

  // Check whether the library to load might change execution rights
  // of the stack. If they are changed, the protection of the stack
  // guard pages will be lost. We need a safepoint to fix this.
  //
  // See Linux man page execstack(8) for more info.
  if (os::uses_stack_guard_pages() && !os::Linux::_stack_is_executable) {
    if (!ElfFile::specifies_noexecstack(filename)) {
      if (!is_init_completed()) {
        os::Linux::_stack_is_executable = true;
        // This is OK - No Java threads have been created yet, and hence no
        // stack guard pages to fix.
        //
        // Dynamic loader will make all stacks executable after
        // this function returns, and will not do that again.
        assert(Threads::number_of_threads() == 0, "no Java threads should exist yet.");
      } else {
        warning("You have loaded library %s which might have disabled stack guard. "
                "The VM will try to fix the stack guard now.\n"
                "It's highly recommended that you fix the library with "
                "'execstack -c <libfile>', or link it with '-z noexecstack'.",
                filename);

        JavaThread *jt = JavaThread::current();
        if (jt->thread_state() != _thread_in_native) {
          // This happens when a compiler thread tries to load a hsdis-<arch>.so file
          // that requires ExecStack. Cannot enter safe point. Let's give up.
          warning("Unable to fix stack guard. Giving up.");
        } else {
          if (!LoadExecStackDllInVMThread) {
            // This is for the case where the DLL has an static
            // constructor function that executes JNI code. We cannot
            // load such DLLs in the VMThread.
            result = os::Linux::dlopen_helper(filename, ebuf, ebuflen);
          }

          ThreadInVMfromNative tiv(jt);
          debug_only(VMNativeEntryWrapper vew;)

          VM_LinuxDllLoad op(filename, ebuf, ebuflen);
          VMThread::execute(&op);
          if (LoadExecStackDllInVMThread) {
            result = op.loaded_library();
          }
          load_attempted = true;
        }
      }
    }
  }

  if (!load_attempted) {
    result = os::Linux::dlopen_helper(filename, ebuf, ebuflen);
  }

  if (result != nullptr) {
    // Successful loading
    return result;
  }

  Elf32_Ehdr elf_head;
  int diag_msg_max_length=ebuflen-strlen(ebuf);
  char* diag_msg_buf=ebuf+strlen(ebuf);

  if (diag_msg_max_length==0) {
    // No more space in ebuf for additional diagnostics message
    return nullptr;
  }


  int file_descriptor= ::open(filename, O_RDONLY | O_NONBLOCK);

  if (file_descriptor < 0) {
    // Can't open library, report dlerror() message
    return nullptr;
  }

  bool failed_to_read_elf_head=
    (sizeof(elf_head)!=
     (::read(file_descriptor, &elf_head,sizeof(elf_head))));

  ::close(file_descriptor);
  if (failed_to_read_elf_head) {
    // file i/o error - report dlerror() msg
    return nullptr;
  }

  if (elf_head.e_ident[EI_DATA] != LITTLE_ENDIAN_ONLY(ELFDATA2LSB) BIG_ENDIAN_ONLY(ELFDATA2MSB)) {
    // handle invalid/out of range endianness values
    if (elf_head.e_ident[EI_DATA] == 0 || elf_head.e_ident[EI_DATA] > 2) {
      return nullptr;
    }

#if defined(VM_LITTLE_ENDIAN)
    // VM is LE, shared object BE
    elf_head.e_machine = be16toh(elf_head.e_machine);
#else
    // VM is BE, shared object LE
    elf_head.e_machine = le16toh(elf_head.e_machine);
#endif
  }

  typedef struct {
    Elf32_Half    code;         // Actual value as defined in elf.h
    Elf32_Half    compat_class; // Compatibility of archs at VM's sense
    unsigned char elf_class;    // 32 or 64 bit
    unsigned char endianness;   // MSB or LSB
    char*         name;         // String representation
  } arch_t;

#ifndef EM_AARCH64
  #define EM_AARCH64    183               /* ARM AARCH64 */
#endif
#ifndef EM_RISCV
  #define EM_RISCV      243               /* RISC-V */
#endif
#ifndef EM_LOONGARCH
  #define EM_LOONGARCH  258               /* LoongArch */
#endif

  static const arch_t arch_array[]={
    {EM_386,         EM_386,     ELFCLASS32, ELFDATA2LSB, (char*)"IA 32"},
    {EM_486,         EM_386,     ELFCLASS32, ELFDATA2LSB, (char*)"IA 32"},
    {EM_IA_64,       EM_IA_64,   ELFCLASS64, ELFDATA2LSB, (char*)"IA 64"},
    {EM_X86_64,      EM_X86_64,  ELFCLASS64, ELFDATA2LSB, (char*)"AMD 64"},
    {EM_SPARC,       EM_SPARC,   ELFCLASS32, ELFDATA2MSB, (char*)"Sparc 32"},
    {EM_SPARC32PLUS, EM_SPARC,   ELFCLASS32, ELFDATA2MSB, (char*)"Sparc 32"},
    {EM_SPARCV9,     EM_SPARCV9, ELFCLASS64, ELFDATA2MSB, (char*)"Sparc v9 64"},
    {EM_PPC,         EM_PPC,     ELFCLASS32, ELFDATA2MSB, (char*)"Power PC 32"},
#if defined(VM_LITTLE_ENDIAN)
    {EM_PPC64,       EM_PPC64,   ELFCLASS64, ELFDATA2LSB, (char*)"Power PC 64 LE"},
    {EM_SH,          EM_SH,      ELFCLASS32, ELFDATA2LSB, (char*)"SuperH"},
#else
    {EM_PPC64,       EM_PPC64,   ELFCLASS64, ELFDATA2MSB, (char*)"Power PC 64"},
    {EM_SH,          EM_SH,      ELFCLASS32, ELFDATA2MSB, (char*)"SuperH BE"},
#endif
    {EM_ARM,         EM_ARM,     ELFCLASS32, ELFDATA2LSB, (char*)"ARM"},
    // we only support 64 bit z architecture
    {EM_S390,        EM_S390,    ELFCLASS64, ELFDATA2MSB, (char*)"IBM System/390"},
    {EM_ALPHA,       EM_ALPHA,   ELFCLASS64, ELFDATA2LSB, (char*)"Alpha"},
    {EM_MIPS_RS3_LE, EM_MIPS_RS3_LE, ELFCLASS32, ELFDATA2LSB, (char*)"MIPSel"},
    {EM_MIPS,        EM_MIPS,    ELFCLASS32, ELFDATA2MSB, (char*)"MIPS"},
    {EM_PARISC,      EM_PARISC,  ELFCLASS32, ELFDATA2MSB, (char*)"PARISC"},
    {EM_68K,         EM_68K,     ELFCLASS32, ELFDATA2MSB, (char*)"M68k"},
    {EM_AARCH64,     EM_AARCH64, ELFCLASS64, ELFDATA2LSB, (char*)"AARCH64"},
#ifdef _LP64
    {EM_RISCV,       EM_RISCV,   ELFCLASS64, ELFDATA2LSB, (char*)"RISCV64"},
#else
    {EM_RISCV,       EM_RISCV,   ELFCLASS32, ELFDATA2LSB, (char*)"RISCV32"},
#endif
    {EM_LOONGARCH,   EM_LOONGARCH, ELFCLASS64, ELFDATA2LSB, (char*)"LoongArch"},
  };

#if  (defined IA32)
  static  Elf32_Half running_arch_code=EM_386;
#elif   (defined AMD64) || (defined X32)
  static  Elf32_Half running_arch_code=EM_X86_64;
#elif  (defined IA64)
  static  Elf32_Half running_arch_code=EM_IA_64;
#elif  (defined __sparc) && (defined _LP64)
  static  Elf32_Half running_arch_code=EM_SPARCV9;
#elif  (defined __sparc) && (!defined _LP64)
  static  Elf32_Half running_arch_code=EM_SPARC;
#elif  (defined __powerpc64__)
  static  Elf32_Half running_arch_code=EM_PPC64;
#elif  (defined __powerpc__)
  static  Elf32_Half running_arch_code=EM_PPC;
#elif  (defined AARCH64)
  static  Elf32_Half running_arch_code=EM_AARCH64;
#elif  (defined ARM)
  static  Elf32_Half running_arch_code=EM_ARM;
#elif  (defined S390)
  static  Elf32_Half running_arch_code=EM_S390;
#elif  (defined ALPHA)
  static  Elf32_Half running_arch_code=EM_ALPHA;
#elif  (defined MIPSEL)
  static  Elf32_Half running_arch_code=EM_MIPS_RS3_LE;
#elif  (defined PARISC)
  static  Elf32_Half running_arch_code=EM_PARISC;
#elif  (defined MIPS)
  static  Elf32_Half running_arch_code=EM_MIPS;
#elif  (defined M68K)
  static  Elf32_Half running_arch_code=EM_68K;
#elif  (defined SH)
  static  Elf32_Half running_arch_code=EM_SH;
#elif  (defined RISCV)
  static  Elf32_Half running_arch_code=EM_RISCV;
#elif  (defined LOONGARCH64)
  static  Elf32_Half running_arch_code=EM_LOONGARCH;
#else
    #error Method os::dll_load requires that one of following is defined:\
        AARCH64, ALPHA, ARM, AMD64, IA32, IA64, LOONGARCH64, M68K, MIPS, MIPSEL, PARISC, __powerpc__, __powerpc64__, RISCV, S390, SH, __sparc
#endif

  // Identify compatibility class for VM's architecture and library's architecture
  // Obtain string descriptions for architectures

  arch_t lib_arch={elf_head.e_machine,0,elf_head.e_ident[EI_CLASS], elf_head.e_ident[EI_DATA], nullptr};
  int running_arch_index=-1;

  for (unsigned int i=0; i < ARRAY_SIZE(arch_array); i++) {
    if (running_arch_code == arch_array[i].code) {
      running_arch_index    = i;
    }
    if (lib_arch.code == arch_array[i].code) {
      lib_arch.compat_class = arch_array[i].compat_class;
      lib_arch.name         = arch_array[i].name;
    }
  }

  assert(running_arch_index != -1,
         "Didn't find running architecture code (running_arch_code) in arch_array");
  if (running_arch_index == -1) {
    // Even though running architecture detection failed
    // we may still continue with reporting dlerror() message
    return nullptr;
  }

  if (lib_arch.compat_class != arch_array[running_arch_index].compat_class) {
    if (lib_arch.name != nullptr) {
      ::snprintf(diag_msg_buf, diag_msg_max_length-1,
                 " (Possible cause: can't load %s .so on a %s platform)",
                 lib_arch.name, arch_array[running_arch_index].name);
    } else {
      ::snprintf(diag_msg_buf, diag_msg_max_length-1,
                 " (Possible cause: can't load this .so (machine code=0x%x) on a %s platform)",
                 lib_arch.code, arch_array[running_arch_index].name);
    }
    return nullptr;
  }

  if (lib_arch.endianness != arch_array[running_arch_index].endianness) {
    ::snprintf(diag_msg_buf, diag_msg_max_length-1, " (Possible cause: endianness mismatch)");
    return nullptr;
  }

  // ELF file class/capacity : 0 - invalid, 1 - 32bit, 2 - 64bit
  if (lib_arch.elf_class > 2 || lib_arch.elf_class < 1) {
    ::snprintf(diag_msg_buf, diag_msg_max_length-1, " (Possible cause: invalid ELF file class)");
    return nullptr;
  }

  if (lib_arch.elf_class != arch_array[running_arch_index].elf_class) {
    ::snprintf(diag_msg_buf, diag_msg_max_length-1,
               " (Possible cause: architecture word width mismatch, can't load %d-bit .so on a %d-bit platform)",
               (int) lib_arch.elf_class * 32, arch_array[running_arch_index].elf_class * 32);
    return nullptr;
  }

  return nullptr;
}

void * os::Linux::dlopen_helper(const char *filename, char *ebuf,
                                int ebuflen) {
  void * result = ::dlopen(filename, RTLD_LAZY);
  if (result == nullptr) {
    const char* error_report = ::dlerror();
    if (error_report == nullptr) {
      error_report = "dlerror returned no error description";
    }
    if (ebuf != nullptr && ebuflen > 0) {
      ::strncpy(ebuf, error_report, ebuflen-1);
      ebuf[ebuflen-1]='\0';
    }
    Events::log_dll_message(nullptr, "Loading shared library %s failed, %s", filename, error_report);
    log_info(os)("shared library load of %s failed, %s", filename, error_report);
  } else {
    Events::log_dll_message(nullptr, "Loaded shared library %s", filename);
    log_info(os)("shared library load of %s was successful", filename);
  }
  return result;
}

void * os::Linux::dll_load_in_vmthread(const char *filename, char *ebuf,
                                       int ebuflen) {
  void * result = nullptr;
  if (LoadExecStackDllInVMThread) {
    result = dlopen_helper(filename, ebuf, ebuflen);
  }

  // Since 7019808, libjvm.so is linked with -noexecstack. If the VM loads a
  // library that requires an executable stack, or which does not have this
  // stack attribute set, dlopen changes the stack attribute to executable. The
  // read protection of the guard pages gets lost.
  //
  // Need to check _stack_is_executable again as multiple VM_LinuxDllLoad
  // may have been queued at the same time.

  if (!_stack_is_executable) {
    for (JavaThreadIteratorWithHandle jtiwh; JavaThread *jt = jtiwh.next(); ) {
      StackOverflow* overflow_state = jt->stack_overflow_state();
      if (!overflow_state->stack_guard_zone_unused() &&     // Stack not yet fully initialized
          overflow_state->stack_guards_enabled()) {         // No pending stack overflow exceptions
        if (!os::guard_memory((char *)jt->stack_end(), StackOverflow::stack_guard_zone_size())) {
          warning("Attempt to reguard stack yellow zone failed.");
        }
      }
    }
  }

  return result;
}

const char* os::Linux::dll_path(void* lib) {
  struct link_map *lmap;
  const char* l_path = nullptr;
  assert(lib != nullptr, "dll_path parameter must not be null");

  int res_dli = ::dlinfo(lib, RTLD_DI_LINKMAP, &lmap);
  if (res_dli == 0) {
    l_path = lmap->l_name;
  }
  return l_path;
}

static unsigned count_newlines(const char* s) {
  unsigned n = 0;
  for (const char* s2 = strchr(s, '\n');
       s2 != nullptr; s2 = strchr(s2 + 1, '\n')) {
    n++;
  }
  return n;
}

static bool _print_ascii_file(const char* filename, outputStream* st, unsigned* num_lines = nullptr, const char* hdr = nullptr) {
  int fd = ::open(filename, O_RDONLY);
  if (fd == -1) {
    return false;
  }

  if (hdr != nullptr) {
    st->print_cr("%s", hdr);
  }

  char buf[33];
  int bytes;
  buf[32] = '\0';
  unsigned lines = 0;
  while ((bytes = ::read(fd, buf, sizeof(buf)-1)) > 0) {
    st->print_raw(buf, bytes);
    // count newlines
    if (num_lines != nullptr) {
      lines += count_newlines(buf);
    }
  }

  if (num_lines != nullptr) {
    (*num_lines) = lines;
  }

  ::close(fd);

  return true;
}

static void _print_ascii_file_h(const char* header, const char* filename, outputStream* st, bool same_line = true) {
  st->print("%s:%c", header, same_line ? ' ' : '\n');
  if (!_print_ascii_file(filename, st)) {
    st->print_cr("<Not Available>");
  }
}

void os::print_dll_info(outputStream *st) {
  st->print_cr("Dynamic libraries:");

  char fname[32];
  pid_t pid = os::Linux::gettid();

  jio_snprintf(fname, sizeof(fname), "/proc/%d/maps", pid);
  unsigned num = 0;
  if (!_print_ascii_file(fname, st, &num)) {
    st->print_cr("Can not get library information for pid = %d", pid);
  } else {
    st->print_cr("Total number of mappings: %u", num);
  }
}

struct loaded_modules_info_param {
  os::LoadedModulesCallbackFunc callback;
  void *param;
};

static int dl_iterate_callback(struct dl_phdr_info *info, size_t size, void *data) {
  if ((info->dlpi_name == nullptr) || (*info->dlpi_name == '\0')) {
    return 0;
  }

  struct loaded_modules_info_param *callback_param = reinterpret_cast<struct loaded_modules_info_param *>(data);
  address base = nullptr;
  address top = nullptr;
  for (int idx = 0; idx < info->dlpi_phnum; idx++) {
    const ElfW(Phdr) *phdr = info->dlpi_phdr + idx;
    if (phdr->p_type == PT_LOAD) {
      address raw_phdr_base = reinterpret_cast<address>(info->dlpi_addr + phdr->p_vaddr);

      address phdr_base = align_down(raw_phdr_base, phdr->p_align);
      if ((base == nullptr) || (base > phdr_base)) {
        base = phdr_base;
      }

      address phdr_top = align_up(raw_phdr_base + phdr->p_memsz, phdr->p_align);
      if ((top == nullptr) || (top < phdr_top)) {
        top = phdr_top;
      }
    }
  }

  return callback_param->callback(info->dlpi_name, base, top, callback_param->param);
}

int os::get_loaded_modules_info(os::LoadedModulesCallbackFunc callback, void *param) {
  struct loaded_modules_info_param callback_param = {callback, param};
  return dl_iterate_phdr(&dl_iterate_callback, &callback_param);
}

void os::print_os_info_brief(outputStream* st) {
  os::Linux::print_distro_info(st);

  os::Posix::print_uname_info(st);

  os::Linux::print_libversion_info(st);

}

void os::print_os_info(outputStream* st) {
  st->print_cr("OS:");

  os::Linux::print_distro_info(st);

  os::Posix::print_uname_info(st);

  os::Linux::print_uptime_info(st);

  // Print warning if unsafe chroot environment detected
  if (unsafe_chroot_detected) {
    st->print_cr("WARNING!! %s", unstable_chroot_error);
  }

  os::Linux::print_libversion_info(st);

  os::Posix::print_rlimit_info(st);

  os::Posix::print_load_average(st);
  st->cr();

  os::Linux::print_system_memory_info(st);
  st->cr();

  os::Linux::print_process_memory_info(st);
  st->cr();

  os::Linux::print_proc_sys_info(st);
  st->cr();

  if (os::Linux::print_ld_preload_file(st)) {
    st->cr();
  }

  if (os::Linux::print_container_info(st)) {
    st->cr();
  }

  VM_Version::print_platform_virtualization_info(st);

  // SapMachine 2019-07-02: 8225345: Provide Cloud IAAS related info on Linux in the hs_err file
  os::Linux::print_cloud_info(st);

  os::Linux::print_steal_info(st);
}

// Try to identify popular distros.
// Most Linux distributions have a /etc/XXX-release file, which contains
// the OS version string. Newer Linux distributions have a /etc/lsb-release
// file that also contains the OS version string. Some have more than one
// /etc/XXX-release file (e.g. Mandrake has both /etc/mandrake-release and
// /etc/redhat-release.), so the order is important.
// Any Linux that is based on Redhat (i.e. Oracle, Mandrake, Sun JDS...) have
// their own specific XXX-release file as well as a redhat-release file.
// Because of this the XXX-release file needs to be searched for before the
// redhat-release file.
// Since Red Hat and SuSE have an lsb-release file that is not very descriptive the
// search for redhat-release / SuSE-release needs to be before lsb-release.
// Since the lsb-release file is the new standard it needs to be searched
// before the older style release files.
// Searching system-release (Red Hat) and os-release (other Linuxes) are a
// next to last resort.  The os-release file is a new standard that contains
// distribution information and the system-release file seems to be an old
// standard that has been replaced by the lsb-release and os-release files.
// Searching for the debian_version file is the last resort.  It contains
// an informative string like "6.0.6" or "wheezy/sid". Because of this
// "Debian " is printed before the contents of the debian_version file.

const char* distro_files[] = {
  "/etc/oracle-release",
  "/etc/mandriva-release",
  "/etc/mandrake-release",
  "/etc/sun-release",
  "/etc/redhat-release",
  "/etc/SuSE-release",
  "/etc/lsb-release",
  "/etc/turbolinux-release",
  "/etc/gentoo-release",
  "/etc/ltib-release",
  "/etc/angstrom-version",
  "/etc/system-release",
  "/etc/os-release",
  nullptr };

void os::Linux::print_distro_info(outputStream* st) {
  for (int i = 0;; i++) {
    const char* file = distro_files[i];
    if (file == nullptr) {
      break;  // done
    }
    // If file prints, we found it.
    if (_print_ascii_file(file, st)) {
      return;
    }
  }

  if (file_exists("/etc/debian_version")) {
    st->print("Debian ");
    _print_ascii_file("/etc/debian_version", st);
  } else {
    st->print_cr("Linux");
  }
}

static void parse_os_info_helper(FILE* fp, char* distro, size_t length, bool get_first_line) {
  char buf[256];
  while (fgets(buf, sizeof(buf), fp)) {
    // Edit out extra stuff in expected format
    if (strstr(buf, "DISTRIB_DESCRIPTION=") != nullptr || strstr(buf, "PRETTY_NAME=") != nullptr) {
      char* ptr = strstr(buf, "\"");  // the name is in quotes
      if (ptr != nullptr) {
        ptr++; // go beyond first quote
        char* nl = strchr(ptr, '\"');
        if (nl != nullptr) *nl = '\0';
        strncpy(distro, ptr, length);
      } else {
        ptr = strstr(buf, "=");
        ptr++; // go beyond equals then
        char* nl = strchr(ptr, '\n');
        if (nl != nullptr) *nl = '\0';
        strncpy(distro, ptr, length);
      }
      return;
    } else if (get_first_line) {
      char* nl = strchr(buf, '\n');
      if (nl != nullptr) *nl = '\0';
      strncpy(distro, buf, length);
      return;
    }
  }
  // print last line and close
  char* nl = strchr(buf, '\n');
  if (nl != nullptr) *nl = '\0';
  strncpy(distro, buf, length);
}

static void parse_os_info(char* distro, size_t length, const char* file) {
  FILE* fp = os::fopen(file, "r");
  if (fp != nullptr) {
    // if suse format, print out first line
    bool get_first_line = (strcmp(file, "/etc/SuSE-release") == 0);
    parse_os_info_helper(fp, distro, length, get_first_line);
    fclose(fp);
  }
}

void os::get_summary_os_info(char* buf, size_t buflen) {
  for (int i = 0;; i++) {
    const char* file = distro_files[i];
    if (file == nullptr) {
      break; // ran out of distro_files
    }
    if (file_exists(file)) {
      parse_os_info(buf, buflen, file);
      return;
    }
  }
  // special case for debian
  if (file_exists("/etc/debian_version")) {
    strncpy(buf, "Debian ", buflen);
    if (buflen > 7) {
      parse_os_info(&buf[7], buflen-7, "/etc/debian_version");
    }
  } else {
    strncpy(buf, "Linux", buflen);
  }
}

void os::Linux::print_libversion_info(outputStream* st) {
  // libc, pthread
  st->print("libc: ");
  st->print("%s ", os::Linux::libc_version());
  st->print("%s ", os::Linux::libpthread_version());
  st->cr();
}

void os::Linux::print_proc_sys_info(outputStream* st) {
  _print_ascii_file_h("/proc/sys/kernel/threads-max (system-wide limit on the number of threads)",
                      "/proc/sys/kernel/threads-max", st);
  _print_ascii_file_h("/proc/sys/vm/max_map_count (maximum number of memory map areas a process may have)",
                      "/proc/sys/vm/max_map_count", st);
  _print_ascii_file_h("/proc/sys/kernel/pid_max (system-wide limit on number of process identifiers)",
                      "/proc/sys/kernel/pid_max", st);
}

void os::Linux::print_system_memory_info(outputStream* st) {
  _print_ascii_file_h("/proc/meminfo", "/proc/meminfo", st, false);
  st->cr();

  // some information regarding THPs; for details see
  // https://www.kernel.org/doc/Documentation/vm/transhuge.txt
  _print_ascii_file_h("/sys/kernel/mm/transparent_hugepage/enabled",
                      "/sys/kernel/mm/transparent_hugepage/enabled", st);
  _print_ascii_file_h("/sys/kernel/mm/transparent_hugepage/defrag (defrag/compaction efforts parameter)",
                      "/sys/kernel/mm/transparent_hugepage/defrag", st);
}

bool os::Linux::query_process_memory_info(os::Linux::meminfo_t* info) {
  FILE* f = os::fopen("/proc/self/status", "r");
  const int num_values = sizeof(os::Linux::meminfo_t) / sizeof(size_t);
  int num_found = 0;
  char buf[256];
  info->vmsize = info->vmpeak = info->vmrss = info->vmhwm = info->vmswap =
      info->rssanon = info->rssfile = info->rssshmem = -1;
  if (f != nullptr) {
    while (::fgets(buf, sizeof(buf), f) != nullptr && num_found < num_values) {
      if ( (info->vmsize == -1    && sscanf(buf, "VmSize: " SSIZE_FORMAT " kB", &info->vmsize) == 1) ||
           (info->vmpeak == -1    && sscanf(buf, "VmPeak: " SSIZE_FORMAT " kB", &info->vmpeak) == 1) ||
           (info->vmswap == -1    && sscanf(buf, "VmSwap: " SSIZE_FORMAT " kB", &info->vmswap) == 1) ||
           (info->vmhwm == -1     && sscanf(buf, "VmHWM: " SSIZE_FORMAT " kB", &info->vmhwm) == 1) ||
           (info->vmrss == -1     && sscanf(buf, "VmRSS: " SSIZE_FORMAT " kB", &info->vmrss) == 1) ||
           (info->rssanon == -1   && sscanf(buf, "RssAnon: " SSIZE_FORMAT " kB", &info->rssanon) == 1) || // Needs Linux 4.5
           (info->rssfile == -1   && sscanf(buf, "RssFile: " SSIZE_FORMAT " kB", &info->rssfile) == 1) || // Needs Linux 4.5
           (info->rssshmem == -1  && sscanf(buf, "RssShmem: " SSIZE_FORMAT " kB", &info->rssshmem) == 1)  // Needs Linux 4.5
           )
      {
        num_found ++;
      }
    }
    fclose(f);
    return true;
  }
  return false;
}

#ifdef __GLIBC__
// For Glibc, print a one-liner with the malloc tunables.
// Most important and popular is MALLOC_ARENA_MAX, but we are
// thorough and print them all.
static void print_glibc_malloc_tunables(outputStream* st) {
  static const char* var[] = {
      // the new variant
      "GLIBC_TUNABLES",
      // legacy variants
      "MALLOC_CHECK_", "MALLOC_TOP_PAD_", "MALLOC_PERTURB_",
      "MALLOC_MMAP_THRESHOLD_", "MALLOC_TRIM_THRESHOLD_",
      "MALLOC_MMAP_MAX_", "MALLOC_ARENA_TEST", "MALLOC_ARENA_MAX",
      nullptr};
  st->print("glibc malloc tunables: ");
  bool printed = false;
  for (int i = 0; var[i] != nullptr; i ++) {
    const char* const val = ::getenv(var[i]);
    if (val != nullptr) {
      st->print("%s%s=%s", (printed ? ", " : ""), var[i], val);
      printed = true;
    }
  }
  if (!printed) {
    st->print("(default)");
  }
}
#endif // __GLIBC__

void os::Linux::print_process_memory_info(outputStream* st) {

  st->print_cr("Process Memory:");

  // Print virtual and resident set size; peak values; swap; and for
  //  rss its components if the kernel is recent enough.
  meminfo_t info;
  if (query_process_memory_info(&info)) {
    st->print_cr("Virtual Size: " SSIZE_FORMAT "K (peak: " SSIZE_FORMAT "K)", info.vmsize, info.vmpeak);
    st->print("Resident Set Size: " SSIZE_FORMAT "K (peak: " SSIZE_FORMAT "K)", info.vmrss, info.vmhwm);
    if (info.rssanon != -1) { // requires kernel >= 4.5
      st->print(" (anon: " SSIZE_FORMAT "K, file: " SSIZE_FORMAT "K, shmem: " SSIZE_FORMAT "K)",
                info.rssanon, info.rssfile, info.rssshmem);
    }
    st->cr();
    if (info.vmswap != -1) { // requires kernel >= 2.6.34
      st->print_cr("Swapped out: " SSIZE_FORMAT "K", info.vmswap);
    }
  } else {
    st->print_cr("Could not open /proc/self/status to get process memory related information");
  }

  // glibc only:
  // - Print outstanding allocations using mallinfo
  // - Print glibc tunables
#ifdef __GLIBC__
  size_t total_allocated = 0;
  size_t free_retained = 0;
  bool might_have_wrapped = false;
  glibc_mallinfo mi;
  os::Linux::get_mallinfo(&mi, &might_have_wrapped);
  total_allocated = mi.uordblks + mi.hblkhd;
  free_retained = mi.fordblks;
#ifdef _LP64
  // If legacy mallinfo(), we can still print the values if we are sure they cannot have wrapped.
  might_have_wrapped = might_have_wrapped && (info.vmsize * K) > UINT_MAX;
#endif
  st->print_cr("C-Heap outstanding allocations: " SIZE_FORMAT "K, retained: " SIZE_FORMAT "K%s",
               total_allocated / K, free_retained / K,
               might_have_wrapped ? " (may have wrapped)" : "");
  // Tunables
  print_glibc_malloc_tunables(st);
  st->cr();
#endif
}

bool os::Linux::print_ld_preload_file(outputStream* st) {
  return _print_ascii_file("/etc/ld.so.preload", st, nullptr, "/etc/ld.so.preload:");
}

void os::Linux::print_uptime_info(outputStream* st) {
  struct sysinfo sinfo;
  int ret = sysinfo(&sinfo);
  if (ret == 0) {
    os::print_dhm(st, "OS uptime:", (long) sinfo.uptime);
  }
}

bool os::Linux::print_container_info(outputStream* st) {
  if (!OSContainer::is_containerized()) {
    st->print_cr("container information not found.");
    return false;
  }

  st->print_cr("container (cgroup) information:");

  const char *p_ct = OSContainer::container_type();
  st->print_cr("container_type: %s", p_ct != nullptr ? p_ct : "not supported");

  char *p = OSContainer::cpu_cpuset_cpus();
  st->print_cr("cpu_cpuset_cpus: %s", p != nullptr ? p : "not supported");
  free(p);

  p = OSContainer::cpu_cpuset_memory_nodes();
  st->print_cr("cpu_memory_nodes: %s", p != nullptr ? p : "not supported");
  free(p);

  int i = OSContainer::active_processor_count();
  st->print("active_processor_count: ");
  if (i > 0) {
    if (ActiveProcessorCount > 0) {
      st->print_cr("%d, but overridden by -XX:ActiveProcessorCount %d", i, ActiveProcessorCount);
    } else {
      st->print_cr("%d", i);
    }
  } else {
    st->print_cr("not supported");
  }

  i = OSContainer::cpu_quota();
  st->print("cpu_quota: ");
  if (i > 0) {
    st->print_cr("%d", i);
  } else {
    st->print_cr("%s", i == OSCONTAINER_ERROR ? "not supported" : "no quota");
  }

  i = OSContainer::cpu_period();
  st->print("cpu_period: ");
  if (i > 0) {
    st->print_cr("%d", i);
  } else {
    st->print_cr("%s", i == OSCONTAINER_ERROR ? "not supported" : "no period");
  }

  i = OSContainer::cpu_shares();
  st->print("cpu_shares: ");
  if (i > 0) {
    st->print_cr("%d", i);
  } else {
    st->print_cr("%s", i == OSCONTAINER_ERROR ? "not supported" : "no shares");
  }

  OSContainer::print_container_helper(st, OSContainer::memory_limit_in_bytes(), "memory_limit_in_bytes");
  OSContainer::print_container_helper(st, OSContainer::memory_and_swap_limit_in_bytes(), "memory_and_swap_limit_in_bytes");
  OSContainer::print_container_helper(st, OSContainer::memory_soft_limit_in_bytes(), "memory_soft_limit_in_bytes");
  OSContainer::print_container_helper(st, OSContainer::memory_usage_in_bytes(), "memory_usage_in_bytes");
  OSContainer::print_container_helper(st, OSContainer::memory_max_usage_in_bytes(), "memory_max_usage_in_bytes");

  OSContainer::print_version_specific_info(st);

  jlong j = OSContainer::pids_max();
  st->print("maximum number of tasks: ");
  if (j > 0) {
    st->print_cr(JLONG_FORMAT, j);
  } else {
    st->print_cr("%s", j == OSCONTAINER_ERROR ? "not supported" : "unlimited");
  }

  j = OSContainer::pids_current();
  st->print("current number of tasks: ");
  if (j > 0) {
    st->print_cr(JLONG_FORMAT, j);
  } else {
    if (j == OSCONTAINER_ERROR) {
      st->print_cr("not supported");
    }
  }

  return true;
}

// SapMachine 2019-07-02: 8225345: Provide Cloud IAAS related info on Linux in the hs_err file
static int check_matching_lines_from_file(const char* filename, const char* keywords_to_match[]) {
  char line[500];
  FILE* fp = fopen(filename, "r");
  if (fp == NULL) {
    return -1;
  }

  while (fgets(line, sizeof(line), fp) != NULL) {
    int i = 0;
    while (keywords_to_match[i] != NULL) {
      if (strstr(line, keywords_to_match[i]) != NULL) {
        fclose(fp);
        return i;
      }
      i++;
    }
  }
  fclose(fp);
  return -1;
}

// SapMachine 2019-07-02: 8225345: Provide Cloud IAAS related info on Linux in the hs_err file
// Add Cloud information where possible, a basic detection can be done by using dmi info
// Google GCP: /sys/class/dmi/id/product_name contains 'Google Compute Engine' (or just 'Google')
// Alibaba   : /sys/class/dmi/id/product_name contains 'Alibaba Cloud ECS'
// OpenStack : /sys/class/dmi/id/product_name contains 'OpenStack' e.g. 'OpenStack Nova'
// Azure     : /sys/class/dmi/id/chassis_asset_tag contains '7783-7084-3265-9085-8269-3286-77' (means ASCII-encoded: 'MS AZURE VM')
// AWS KVM/Baremetal : /sys/class/dmi/id/chassis_asset_tag contains 'Amazon EC2'
// AWS Xen           : /sys/class/dmi/id/bios_version and /sys/class/dmi/id/product_version contain amazon (plus some more info)
//                     /sys/class/dmi/id/bios_vendor and /sys/class/dmi/id/chassis_vendor contain 'Xen'
void os::Linux::print_cloud_info(outputStream* st) {
  // dmidir is /sys/class/dmi/id
  const char* filename = "/sys/class/dmi/id/product_name";
  const char* kwcld[] = { "Google", "Google Compute Engine", "Alibaba Cloud", "OpenStack", NULL };
  int res = check_matching_lines_from_file(filename, kwcld);
  if (res != -1) { // a matching Cloud identifier has been found
    st->print("Cloud infrastructure detected:");
    if (res == 0 || res == 1) {
      st->print_cr("Google cloud");
    }
    if (res == 2) {
      st->print_cr("Alibaba cloud");
    }
    if (res == 3) {
      st->print_cr("OpenStack based cloud");
      // output version info too, e.g. "16.1.6-16.1.6~dev5"
      _print_ascii_file("/sys/class/dmi/id/product_version", st);
    }
    return;
  }
  // AWS KVM/Baremetal
  const char* filename2 = "/sys/class/dmi/id/chassis_asset_tag";
  const char* kwaws[] = { "Amazon EC2", "7783-7084-3265-9085-8269-3286-77", NULL };
  res = check_matching_lines_from_file(filename2, kwaws);
  if (res != -1) {
    st->print("Cloud infrastructure detected:");
    if (res == 0) {
      st->print_cr("Amazon EC2 cloud");
    }
    if (res == 1) {
      st->print_cr("Microsoft Azure");
    }
    return;
  }
  // AWS Xen is a bit tricky, it might not contain a "nice" product name
  const char* chassis_vendor_file = "/sys/class/dmi/id/chassis_vendor";
  const char* bios_vendor_file    = "/sys/class/dmi/id/bios_vendor";
  const char* kwxen[] = { "Xen", NULL };
  int res1 = check_matching_lines_from_file(chassis_vendor_file, kwxen);
  int res2 = check_matching_lines_from_file(bios_vendor_file, kwxen);
  if (res1 != -1 || res2 != -1) {
    const char* pvfile = "/sys/class/dmi/id/product_version";
    const char* kwam[] = { "amazon", NULL };
    res = check_matching_lines_from_file(pvfile, kwam);
    if (res != -1) {
      st->print_cr("Cloud infrastructure detected: Amazon Xen-based cloud");
    }
  }
}

void os::Linux::print_steal_info(outputStream* st) {
  if (has_initial_tick_info) {
    CPUPerfTicks pticks;
    bool res = os::Linux::get_tick_information(&pticks, -1);

    if (res && pticks.has_steal_ticks) {
      uint64_t steal_ticks_difference = pticks.steal - initial_steal_ticks;
      uint64_t total_ticks_difference = pticks.total - initial_total_ticks;
      double steal_ticks_perc = 0.0;
      if (total_ticks_difference != 0) {
        steal_ticks_perc = (double) steal_ticks_difference / total_ticks_difference;
      }
      st->print_cr("Steal ticks since vm start: " UINT64_FORMAT, steal_ticks_difference);
      st->print_cr("Steal ticks percentage since vm start:%7.3f", steal_ticks_perc);
    }
  }
}

void os::print_memory_info(outputStream* st) {

  st->print("Memory:");
  st->print(" " SIZE_FORMAT "k page", os::vm_page_size()>>10);

  // values in struct sysinfo are "unsigned long"
  struct sysinfo si;
  sysinfo(&si);

  st->print(", physical " UINT64_FORMAT "k",
            os::physical_memory() >> 10);
  st->print("(" UINT64_FORMAT "k free)",
            os::available_memory() >> 10);
  st->print(", swap " UINT64_FORMAT "k",
            ((jlong)si.totalswap * si.mem_unit) >> 10);
  st->print("(" UINT64_FORMAT "k free)",
            ((jlong)si.freeswap * si.mem_unit) >> 10);
  st->cr();
  st->print("Page Sizes: ");
  _page_sizes.print_on(st);
  st->cr();
}

// Print the first "model name" line and the first "flags" line
// that we find and nothing more. We assume "model name" comes
// before "flags" so if we find a second "model name", then the
// "flags" field is considered missing.
static bool print_model_name_and_flags(outputStream* st, char* buf, size_t buflen) {
#if defined(IA32) || defined(AMD64)
  // Other platforms have less repetitive cpuinfo files
  FILE *fp = os::fopen("/proc/cpuinfo", "r");
  if (fp) {
    bool model_name_printed = false;
    while (!feof(fp)) {
      if (fgets(buf, buflen, fp)) {
        // Assume model name comes before flags
        if (strstr(buf, "model name") != nullptr) {
          if (!model_name_printed) {
            st->print_raw("CPU Model and flags from /proc/cpuinfo:\n");
            st->print_raw(buf);
            model_name_printed = true;
          } else {
            // model name printed but not flags?  Odd, just return
            fclose(fp);
            return true;
          }
        }
        // print the flags line too
        if (strstr(buf, "flags") != nullptr) {
          st->print_raw(buf);
          fclose(fp);
          return true;
        }
      }
    }
    fclose(fp);
  }
#endif // x86 platforms
  return false;
}

// additional information about CPU e.g. available frequency ranges
static void print_sys_devices_cpu_info(outputStream* st) {
  _print_ascii_file_h("Online cpus", "/sys/devices/system/cpu/online", st);
  _print_ascii_file_h("Offline cpus", "/sys/devices/system/cpu/offline", st);

  if (ExtensiveErrorReports) {
    // cache related info (cpu 0, should be similar for other CPUs)
    for (unsigned int i=0; i < 10; i++) { // handle max. 10 cache entries
      char hbuf_level[60];
      char hbuf_type[60];
      char hbuf_size[60];
      char hbuf_coherency_line_size[80];
      snprintf(hbuf_level, 60, "/sys/devices/system/cpu/cpu0/cache/index%u/level", i);
      snprintf(hbuf_type, 60, "/sys/devices/system/cpu/cpu0/cache/index%u/type", i);
      snprintf(hbuf_size, 60, "/sys/devices/system/cpu/cpu0/cache/index%u/size", i);
      snprintf(hbuf_coherency_line_size, 80, "/sys/devices/system/cpu/cpu0/cache/index%u/coherency_line_size", i);
      if (os::file_exists(hbuf_level)) {
        _print_ascii_file_h("cache level", hbuf_level, st);
        _print_ascii_file_h("cache type", hbuf_type, st);
        _print_ascii_file_h("cache size", hbuf_size, st);
        _print_ascii_file_h("cache coherency line size", hbuf_coherency_line_size, st);
      }
    }
  }

  // we miss the cpufreq entries on Power and s390x
#if defined(IA32) || defined(AMD64)
  _print_ascii_file_h("BIOS frequency limitation", "/sys/devices/system/cpu/cpu0/cpufreq/bios_limit", st);
  _print_ascii_file_h("Frequency switch latency (ns)", "/sys/devices/system/cpu/cpu0/cpufreq/cpuinfo_transition_latency", st);
  _print_ascii_file_h("Available cpu frequencies", "/sys/devices/system/cpu/cpu0/cpufreq/scaling_available_frequencies", st);
  // min and max should be in the Available range but still print them (not all info might be available for all kernels)
  if (ExtensiveErrorReports) {
    _print_ascii_file_h("Maximum cpu frequency", "/sys/devices/system/cpu/cpu0/cpufreq/cpuinfo_max_freq", st);
    _print_ascii_file_h("Minimum cpu frequency", "/sys/devices/system/cpu/cpu0/cpufreq/cpuinfo_min_freq", st);
    _print_ascii_file_h("Current cpu frequency", "/sys/devices/system/cpu/cpu0/cpufreq/scaling_cur_freq", st);
  }
  // governors are power schemes, see https://wiki.archlinux.org/index.php/CPU_frequency_scaling
  if (ExtensiveErrorReports) {
    _print_ascii_file_h("Available governors", "/sys/devices/system/cpu/cpu0/cpufreq/scaling_available_governors", st);
  }
  _print_ascii_file_h("Current governor", "/sys/devices/system/cpu/cpu0/cpufreq/scaling_governor", st);
  // Core performance boost, see https://www.kernel.org/doc/Documentation/cpu-freq/boost.txt
  // Raise operating frequency of some cores in a multi-core package if certain conditions apply, e.g.
  // whole chip is not fully utilized
  _print_ascii_file_h("Core performance/turbo boost", "/sys/devices/system/cpu/cpufreq/boost", st);
#endif
}

void os::pd_print_cpu_info(outputStream* st, char* buf, size_t buflen) {
  // Only print the model name if the platform provides this as a summary
  if (!print_model_name_and_flags(st, buf, buflen)) {
    _print_ascii_file_h("/proc/cpuinfo", "/proc/cpuinfo", st, false);
  }
  st->cr();
  print_sys_devices_cpu_info(st);
}

#if INCLUDE_JFR

void os::jfr_report_memory_info() {
  os::Linux::meminfo_t info;
  if (os::Linux::query_process_memory_info(&info)) {
    // Send the RSS JFR event
    EventResidentSetSize event;
    event.set_size(info.vmrss * K);
    event.set_peak(info.vmhwm * K);
    event.commit();
  } else {
    // Log a warning
    static bool first_warning = true;
    if (first_warning) {
      log_warning(jfr)("Error fetching RSS values: query_process_memory_info failed");
      first_warning = false;
    }
  }
}

#endif // INCLUDE_JFR

#if defined(AMD64) || defined(IA32) || defined(X32)
const char* search_string = "model name";
#elif defined(M68K)
const char* search_string = "CPU";
#elif defined(PPC64)
const char* search_string = "cpu";
#elif defined(S390)
const char* search_string = "machine =";
#elif defined(SPARC)
const char* search_string = "cpu";
#else
const char* search_string = "Processor";
#endif

// Parses the cpuinfo file for string representing the model name.
void os::get_summary_cpu_info(char* cpuinfo, size_t length) {
  FILE* fp = os::fopen("/proc/cpuinfo", "r");
  if (fp != nullptr) {
    while (!feof(fp)) {
      char buf[256];
      if (fgets(buf, sizeof(buf), fp)) {
        char* start = strstr(buf, search_string);
        if (start != nullptr) {
          char *ptr = start + strlen(search_string);
          char *end = buf + strlen(buf);
          while (ptr != end) {
             // skip whitespace and colon for the rest of the name.
             if (*ptr != ' ' && *ptr != '\t' && *ptr != ':') {
               break;
             }
             ptr++;
          }
          if (ptr != end) {
            // reasonable string, get rid of newline and keep the rest
            char* nl = strchr(buf, '\n');
            if (nl != nullptr) *nl = '\0';
            strncpy(cpuinfo, ptr, length);
            fclose(fp);
            return;
          }
        }
      }
    }
    fclose(fp);
  }
  // cpuinfo not found or parsing failed, just print generic string.  The entire
  // /proc/cpuinfo file will be printed later in the file (or enough of it for x86)
#if   defined(AARCH64)
  strncpy(cpuinfo, "AArch64", length);
#elif defined(AMD64)
  strncpy(cpuinfo, "x86_64", length);
#elif defined(ARM)  // Order wrt. AARCH64 is relevant!
  strncpy(cpuinfo, "ARM", length);
#elif defined(IA32)
  strncpy(cpuinfo, "x86_32", length);
#elif defined(IA64)
  strncpy(cpuinfo, "IA64", length);
#elif defined(PPC)
  strncpy(cpuinfo, "PPC64", length);
#elif defined(RISCV)
  strncpy(cpuinfo, LP64_ONLY("RISCV64") NOT_LP64("RISCV32"), length);
#elif defined(S390)
  strncpy(cpuinfo, "S390", length);
#elif defined(SPARC)
  strncpy(cpuinfo, "sparcv9", length);
#elif defined(ZERO_LIBARCH)
  strncpy(cpuinfo, ZERO_LIBARCH, length);
#else
  strncpy(cpuinfo, "unknown", length);
#endif
}

static char saved_jvm_path[MAXPATHLEN] = {0};

// Find the full path to the current module, libjvm.so
void os::jvm_path(char *buf, jint buflen) {
  // Error checking.
  if (buflen < MAXPATHLEN) {
    assert(false, "must use a large-enough buffer");
    buf[0] = '\0';
    return;
  }
  // Lazy resolve the path to current module.
  if (saved_jvm_path[0] != 0) {
    strcpy(buf, saved_jvm_path);
    return;
  }

  char dli_fname[MAXPATHLEN];
  dli_fname[0] = '\0';
  bool ret = dll_address_to_library_name(
                                         CAST_FROM_FN_PTR(address, os::jvm_path),
                                         dli_fname, sizeof(dli_fname), nullptr);
  assert(ret, "cannot locate libjvm");
  char *rp = nullptr;
  if (ret && dli_fname[0] != '\0') {
    rp = os::Posix::realpath(dli_fname, buf, buflen);
  }
  if (rp == nullptr) {
    return;
  }

  if (Arguments::sun_java_launcher_is_altjvm()) {
    // Support for the java launcher's '-XXaltjvm=<path>' option. Typical
    // value for buf is "<JAVA_HOME>/jre/lib/<vmtype>/libjvm.so".
    // If "/jre/lib/" appears at the right place in the string, then
    // assume we are installed in a JDK and we're done. Otherwise, check
    // for a JAVA_HOME environment variable and fix up the path so it
    // looks like libjvm.so is installed there (append a fake suffix
    // hotspot/libjvm.so).
    const char *p = buf + strlen(buf) - 1;
    for (int count = 0; p > buf && count < 5; ++count) {
      for (--p; p > buf && *p != '/'; --p)
        /* empty */ ;
    }

    if (strncmp(p, "/jre/lib/", 9) != 0) {
      // Look for JAVA_HOME in the environment.
      char* java_home_var = ::getenv("JAVA_HOME");
      if (java_home_var != nullptr && java_home_var[0] != 0) {
        char* jrelib_p;
        int len;

        // Check the current module name "libjvm.so".
        p = strrchr(buf, '/');
        if (p == nullptr) {
          return;
        }
        assert(strstr(p, "/libjvm") == p, "invalid library name");

        rp = os::Posix::realpath(java_home_var, buf, buflen);
        if (rp == nullptr) {
          return;
        }

        // determine if this is a legacy image or modules image
        // modules image doesn't have "jre" subdirectory
        len = strlen(buf);
        assert(len < buflen, "Ran out of buffer room");
        jrelib_p = buf + len;
        snprintf(jrelib_p, buflen-len, "/jre/lib");
        if (0 != access(buf, F_OK)) {
          snprintf(jrelib_p, buflen-len, "/lib");
        }

        if (0 == access(buf, F_OK)) {
          // Use current module name "libjvm.so"
          len = strlen(buf);
          snprintf(buf + len, buflen-len, "/hotspot/libjvm.so");
        } else {
          // Go back to path of .so
          rp = os::Posix::realpath(dli_fname, buf, buflen);
          if (rp == nullptr) {
            return;
          }
        }
      }
    }
  }

  strncpy(saved_jvm_path, buf, MAXPATHLEN);
  saved_jvm_path[MAXPATHLEN - 1] = '\0';
}

////////////////////////////////////////////////////////////////////////////////
// Virtual Memory

// Rationale behind this function:
//  current (Mon Apr 25 20:12:18 MSD 2005) oprofile drops samples without executable
//  mapping for address (see lookup_dcookie() in the kernel module), thus we cannot get
//  samples for JITted code. Here we create private executable mapping over the code cache
//  and then we can use standard (well, almost, as mapping can change) way to provide
//  info for the reporting script by storing timestamp and location of symbol
void linux_wrap_code(char* base, size_t size) {
  static volatile jint cnt = 0;

  if (!UseOprofile) {
    return;
  }

  char buf[PATH_MAX+1];
  int num = Atomic::add(&cnt, 1);

  snprintf(buf, sizeof(buf), "%s/hs-vm-%d-%d",
           os::get_temp_directory(), os::current_process_id(), num);
  unlink(buf);

  int fd = ::open(buf, O_CREAT | O_RDWR, S_IRWXU);

  if (fd != -1) {
    off_t rv = ::lseek(fd, size-2, SEEK_SET);
    if (rv != (off_t)-1) {
      if (::write(fd, "", 1) == 1) {
        mmap(base, size,
             PROT_READ|PROT_WRITE|PROT_EXEC,
             MAP_PRIVATE|MAP_FIXED|MAP_NORESERVE, fd, 0);
      }
    }
    ::close(fd);
    unlink(buf);
  }
}

static bool recoverable_mmap_error(int err) {
  // See if the error is one we can let the caller handle. This
  // list of errno values comes from JBS-6843484. I can't find a
  // Linux man page that documents this specific set of errno
  // values so while this list currently matches Solaris, it may
  // change as we gain experience with this failure mode.
  switch (err) {
  case EBADF:
  case EINVAL:
  case ENOTSUP:
    // let the caller deal with these errors
    return true;

  default:
    // Any remaining errors on this OS can cause our reserved mapping
    // to be lost. That can cause confusion where different data
    // structures think they have the same memory mapped. The worst
    // scenario is if both the VM and a library think they have the
    // same memory mapped.
    return false;
  }
}

static void warn_fail_commit_memory(char* addr, size_t size, bool exec,
                                    int err) {
  warning("INFO: os::commit_memory(" PTR_FORMAT ", " SIZE_FORMAT
          ", %d) failed; error='%s' (errno=%d)", p2i(addr), size, exec,
          os::strerror(err), err);
}

static void warn_fail_commit_memory(char* addr, size_t size,
                                    size_t alignment_hint, bool exec,
                                    int err) {
  warning("INFO: os::commit_memory(" PTR_FORMAT ", " SIZE_FORMAT
          ", " SIZE_FORMAT ", %d) failed; error='%s' (errno=%d)", p2i(addr), size,
          alignment_hint, exec, os::strerror(err), err);
}

// NOTE: Linux kernel does not really reserve the pages for us.
//       All it does is to check if there are enough free pages
//       left at the time of mmap(). This could be a potential
//       problem.
int os::Linux::commit_memory_impl(char* addr, size_t size, bool exec) {
  int prot = exec ? PROT_READ|PROT_WRITE|PROT_EXEC : PROT_READ|PROT_WRITE;
  uintptr_t res = (uintptr_t) ::mmap(addr, size, prot,
                                     MAP_PRIVATE|MAP_FIXED|MAP_ANONYMOUS, -1, 0);
  if (res != (uintptr_t) MAP_FAILED) {
    if (UseNUMAInterleaving) {
      numa_make_global(addr, size);
    }
    return 0;
  }

  int err = errno;  // save errno from mmap() call above

  if (!recoverable_mmap_error(err)) {
    warn_fail_commit_memory(addr, size, exec, err);
    vm_exit_out_of_memory(size, OOM_MMAP_ERROR, "committing reserved memory.");
  }

  return err;
}

bool os::pd_commit_memory(char* addr, size_t size, bool exec) {
  return os::Linux::commit_memory_impl(addr, size, exec) == 0;
}

void os::pd_commit_memory_or_exit(char* addr, size_t size, bool exec,
                                  const char* mesg) {
  assert(mesg != nullptr, "mesg must be specified");
  int err = os::Linux::commit_memory_impl(addr, size, exec);
  if (err != 0) {
    // the caller wants all commit errors to exit with the specified mesg:
    warn_fail_commit_memory(addr, size, exec, err);
    vm_exit_out_of_memory(size, OOM_MMAP_ERROR, "%s", mesg);
  }
}

// Define MAP_HUGETLB here so we can build HotSpot on old systems.
#ifndef MAP_HUGETLB
  #define MAP_HUGETLB 0x40000
#endif

// If mmap flags are set with MAP_HUGETLB and the system supports multiple
// huge page sizes, flag bits [26:31] can be used to encode the log2 of the
// desired huge page size. Otherwise, the system's default huge page size will be used.
// See mmap(2) man page for more info (since Linux 3.8).
// https://lwn.net/Articles/533499/
#ifndef MAP_HUGE_SHIFT
  #define MAP_HUGE_SHIFT 26
#endif

// Define MADV_HUGEPAGE here so we can build HotSpot on old systems.
#ifndef MADV_HUGEPAGE
  #define MADV_HUGEPAGE 14
#endif

int os::Linux::commit_memory_impl(char* addr, size_t size,
                                  size_t alignment_hint, bool exec) {
  int err = os::Linux::commit_memory_impl(addr, size, exec);
  if (err == 0) {
    realign_memory(addr, size, alignment_hint);
  }
  return err;
}

bool os::pd_commit_memory(char* addr, size_t size, size_t alignment_hint,
                          bool exec) {
  return os::Linux::commit_memory_impl(addr, size, alignment_hint, exec) == 0;
}

void os::pd_commit_memory_or_exit(char* addr, size_t size,
                                  size_t alignment_hint, bool exec,
                                  const char* mesg) {
  assert(mesg != nullptr, "mesg must be specified");
  int err = os::Linux::commit_memory_impl(addr, size, alignment_hint, exec);
  if (err != 0) {
    // the caller wants all commit errors to exit with the specified mesg:
    warn_fail_commit_memory(addr, size, alignment_hint, exec, err);
    vm_exit_out_of_memory(size, OOM_MMAP_ERROR, "%s", mesg);
  }
}

void os::pd_realign_memory(char *addr, size_t bytes, size_t alignment_hint) {
  if (UseTransparentHugePages && alignment_hint > vm_page_size()) {
    // We don't check the return value: madvise(MADV_HUGEPAGE) may not
    // be supported or the memory may already be backed by huge pages.
    ::madvise(addr, bytes, MADV_HUGEPAGE);
  }
}

void os::pd_free_memory(char *addr, size_t bytes, size_t alignment_hint) {
  // This method works by doing an mmap over an existing mmaping and effectively discarding
  // the existing pages. However it won't work for SHM-based large pages that cannot be
  // uncommitted at all. We don't do anything in this case to avoid creating a segment with
  // small pages on top of the SHM segment. This method always works for small pages, so we
  // allow that in any case.
  if (alignment_hint <= os::vm_page_size() || can_commit_large_page_memory()) {
    commit_memory(addr, bytes, alignment_hint, !ExecMem);
  }
}

void os::numa_make_global(char *addr, size_t bytes) {
  Linux::numa_interleave_memory(addr, bytes);
}

// Define for numa_set_bind_policy(int). Setting the argument to 0 will set the
// bind policy to MPOL_PREFERRED for the current thread.
#define USE_MPOL_PREFERRED 0

void os::numa_make_local(char *addr, size_t bytes, int lgrp_hint) {
  // To make NUMA and large pages more robust when both enabled, we need to ease
  // the requirements on where the memory should be allocated. MPOL_BIND is the
  // default policy and it will force memory to be allocated on the specified
  // node. Changing this to MPOL_PREFERRED will prefer to allocate the memory on
  // the specified node, but will not force it. Using this policy will prevent
  // getting SIGBUS when trying to allocate large pages on NUMA nodes with no
  // free large pages.
  Linux::numa_set_bind_policy(USE_MPOL_PREFERRED);
  Linux::numa_tonode_memory(addr, bytes, lgrp_hint);
}

bool os::numa_topology_changed() { return false; }

size_t os::numa_get_groups_num() {
  // Return just the number of nodes in which it's possible to allocate memory
  // (in numa terminology, configured nodes).
  return Linux::numa_num_configured_nodes();
}

int os::numa_get_group_id() {
  int cpu_id = Linux::sched_getcpu();
  if (cpu_id != -1) {
    int lgrp_id = Linux::get_node_by_cpu(cpu_id);
    if (lgrp_id != -1) {
      return lgrp_id;
    }
  }
  return 0;
}

int os::numa_get_group_id_for_address(const void* address) {
  void** pages = const_cast<void**>(&address);
  int id = -1;

  if (os::Linux::numa_move_pages(0, 1, pages, nullptr, &id, 0) == -1) {
    return -1;
  }
  if (id < 0) {
    return -1;
  }
  return id;
}

bool os::numa_get_group_ids_for_range(const void** addresses, int* lgrp_ids, size_t count) {
  void** pages = const_cast<void**>(addresses);
  return os::Linux::numa_move_pages(0, count, pages, nullptr, lgrp_ids, 0) == 0;
}

int os::Linux::get_existing_num_nodes() {
  int node;
  int highest_node_number = Linux::numa_max_node();
  int num_nodes = 0;

  // Get the total number of nodes in the system including nodes without memory.
  for (node = 0; node <= highest_node_number; node++) {
    if (is_node_in_existing_nodes(node)) {
      num_nodes++;
    }
  }
  return num_nodes;
}

size_t os::numa_get_leaf_groups(int *ids, size_t size) {
  int highest_node_number = Linux::numa_max_node();
  size_t i = 0;

  // Map all node ids in which it is possible to allocate memory. Also nodes are
  // not always consecutively available, i.e. available from 0 to the highest
  // node number. If the nodes have been bound explicitly using numactl membind,
  // then allocate memory from those nodes only.
  for (int node = 0; node <= highest_node_number; node++) {
    if (Linux::is_node_in_bound_nodes((unsigned int)node)) {
      ids[i++] = node;
    }
  }
  return i;
}

char *os::scan_pages(char *start, char* end, page_info* page_expected,
                     page_info* page_found) {
  return end;
}


int os::Linux::sched_getcpu_syscall(void) {
  unsigned int cpu = 0;
  int retval = -1;

#if defined(IA32)
  #ifndef SYS_getcpu
    #define SYS_getcpu 318
  #endif
  retval = syscall(SYS_getcpu, &cpu, nullptr, nullptr);
#elif defined(AMD64)
// Unfortunately we have to bring all these macros here from vsyscall.h
// to be able to compile on old linuxes.
  #define __NR_vgetcpu 2
  #define VSYSCALL_START (-10UL << 20)
  #define VSYSCALL_SIZE 1024
  #define VSYSCALL_ADDR(vsyscall_nr) (VSYSCALL_START+VSYSCALL_SIZE*(vsyscall_nr))
  typedef long (*vgetcpu_t)(unsigned int *cpu, unsigned int *node, unsigned long *tcache);
  vgetcpu_t vgetcpu = (vgetcpu_t)VSYSCALL_ADDR(__NR_vgetcpu);
  retval = vgetcpu(&cpu, nullptr, nullptr);
#endif

  return (retval == -1) ? retval : cpu;
}

void os::Linux::sched_getcpu_init() {
  // sched_getcpu() should be in libc.
  set_sched_getcpu(CAST_TO_FN_PTR(sched_getcpu_func_t,
                                  dlsym(RTLD_DEFAULT, "sched_getcpu")));

  // If it's not, try a direct syscall.
  if (sched_getcpu() == -1) {
    set_sched_getcpu(CAST_TO_FN_PTR(sched_getcpu_func_t,
                                    (void*)&sched_getcpu_syscall));
  }

  if (sched_getcpu() == -1) {
    vm_exit_during_initialization("getcpu(2) system call not supported by kernel");
  }
}

// Something to do with the numa-aware allocator needs these symbols
extern "C" JNIEXPORT void numa_warn(int number, char *where, ...) { }
extern "C" JNIEXPORT void numa_error(char *where) { }

// Handle request to load libnuma symbol version 1.1 (API v1). If it fails
// load symbol from base version instead.
void* os::Linux::libnuma_dlsym(void* handle, const char *name) {
  void *f = dlvsym(handle, name, "libnuma_1.1");
  if (f == nullptr) {
    f = dlsym(handle, name);
  }
  return f;
}

// Handle request to load libnuma symbol version 1.2 (API v2) only.
// Return null if the symbol is not defined in this particular version.
void* os::Linux::libnuma_v2_dlsym(void* handle, const char* name) {
  return dlvsym(handle, name, "libnuma_1.2");
}

// Check numa dependent syscalls
static bool numa_syscall_check() {
  // NUMA APIs depend on several syscalls. E.g., get_mempolicy is required for numa_get_membind and
  // numa_get_interleave_mask. But these dependent syscalls can be unsupported for various reasons.
  // Especially in dockers, get_mempolicy is not allowed with the default configuration. So it's necessary
  // to check whether the syscalls are available. Currently, only get_mempolicy is checked since checking
  // others like mbind would cause unexpected side effects.
#ifdef SYS_get_mempolicy
  int dummy = 0;
  if (syscall(SYS_get_mempolicy, &dummy, nullptr, 0, (void*)&dummy, 3) == -1) {
    return false;
  }
#endif

  return true;
}

bool os::Linux::libnuma_init() {
  // Requires sched_getcpu() and numa dependent syscalls support
  if ((sched_getcpu() != -1) && numa_syscall_check()) {
    void *handle = dlopen("libnuma.so.1", RTLD_LAZY);
    if (handle != nullptr) {
      set_numa_node_to_cpus(CAST_TO_FN_PTR(numa_node_to_cpus_func_t,
                                           libnuma_dlsym(handle, "numa_node_to_cpus")));
      set_numa_node_to_cpus_v2(CAST_TO_FN_PTR(numa_node_to_cpus_v2_func_t,
                                              libnuma_v2_dlsym(handle, "numa_node_to_cpus")));
      set_numa_max_node(CAST_TO_FN_PTR(numa_max_node_func_t,
                                       libnuma_dlsym(handle, "numa_max_node")));
      set_numa_num_configured_nodes(CAST_TO_FN_PTR(numa_num_configured_nodes_func_t,
                                                   libnuma_dlsym(handle, "numa_num_configured_nodes")));
      set_numa_available(CAST_TO_FN_PTR(numa_available_func_t,
                                        libnuma_dlsym(handle, "numa_available")));
      set_numa_tonode_memory(CAST_TO_FN_PTR(numa_tonode_memory_func_t,
                                            libnuma_dlsym(handle, "numa_tonode_memory")));
      set_numa_interleave_memory(CAST_TO_FN_PTR(numa_interleave_memory_func_t,
                                                libnuma_dlsym(handle, "numa_interleave_memory")));
      set_numa_interleave_memory_v2(CAST_TO_FN_PTR(numa_interleave_memory_v2_func_t,
                                                libnuma_v2_dlsym(handle, "numa_interleave_memory")));
      set_numa_set_bind_policy(CAST_TO_FN_PTR(numa_set_bind_policy_func_t,
                                              libnuma_dlsym(handle, "numa_set_bind_policy")));
      set_numa_bitmask_isbitset(CAST_TO_FN_PTR(numa_bitmask_isbitset_func_t,
                                               libnuma_dlsym(handle, "numa_bitmask_isbitset")));
      set_numa_distance(CAST_TO_FN_PTR(numa_distance_func_t,
                                       libnuma_dlsym(handle, "numa_distance")));
      set_numa_get_membind(CAST_TO_FN_PTR(numa_get_membind_func_t,
                                          libnuma_v2_dlsym(handle, "numa_get_membind")));
      set_numa_get_interleave_mask(CAST_TO_FN_PTR(numa_get_interleave_mask_func_t,
                                                  libnuma_v2_dlsym(handle, "numa_get_interleave_mask")));
      set_numa_move_pages(CAST_TO_FN_PTR(numa_move_pages_func_t,
                                         libnuma_dlsym(handle, "numa_move_pages")));
      set_numa_set_preferred(CAST_TO_FN_PTR(numa_set_preferred_func_t,
                                            libnuma_dlsym(handle, "numa_set_preferred")));

      if (numa_available() != -1) {
        set_numa_all_nodes((unsigned long*)libnuma_dlsym(handle, "numa_all_nodes"));
        set_numa_all_nodes_ptr((struct bitmask **)libnuma_dlsym(handle, "numa_all_nodes_ptr"));
        set_numa_nodes_ptr((struct bitmask **)libnuma_dlsym(handle, "numa_nodes_ptr"));
        set_numa_interleave_bitmask(_numa_get_interleave_mask());
        set_numa_membind_bitmask(_numa_get_membind());
        // Create an index -> node mapping, since nodes are not always consecutive
        _nindex_to_node = new (mtInternal) GrowableArray<int>(0, mtInternal);
        rebuild_nindex_to_node_map();
        // Create a cpu -> node mapping
        _cpu_to_node = new (mtInternal) GrowableArray<int>(0, mtInternal);
        rebuild_cpu_to_node_map();
        return true;
      }
    }
  }
  return false;
}

size_t os::Linux::default_guard_size(os::ThreadType thr_type) {

  if (THPStackMitigation) {
    // If THPs are unconditionally enabled, the following scenario can lead to huge RSS
    // - parent thread spawns, in quick succession, multiple child threads
    // - child threads are slow to start
    // - thread stacks of future child threads are adjacent and get merged into one large VMA
    //   by the kernel, and subsequently transformed into huge pages by khugepaged
    // - child threads come up, place JVM guard pages, thus splinter the large VMA, splinter
    //   the huge pages into many (still paged-in) small pages.
    // The result of that sequence are thread stacks that are fully paged-in even though the
    // threads did not even start yet.
    // We prevent that by letting the glibc allocate a guard page, which causes a VMA with different
    // permission bits to separate two ajacent thread stacks and therefore prevent merging stacks
    // into one VMA.
    //
    // Yes, this means we have two guard sections - the glibc and the JVM one - per thread. But the
    // cost for that one extra protected page is dwarfed from a large win in performance and memory
    // that avoiding interference by khugepaged buys us.
    return os::vm_page_size();
  }

  // Creating guard page is very expensive. Java thread has HotSpot
  // guard pages, only enable glibc guard page for non-Java threads.
  // (Remember: compiler thread is a Java thread, too!)
  return ((thr_type == java_thread || thr_type == compiler_thread) ? 0 : os::vm_page_size());
}

void os::Linux::rebuild_nindex_to_node_map() {
  int highest_node_number = Linux::numa_max_node();

  nindex_to_node()->clear();
  for (int node = 0; node <= highest_node_number; node++) {
    if (Linux::is_node_in_existing_nodes(node)) {
      nindex_to_node()->append(node);
    }
  }
}

// rebuild_cpu_to_node_map() constructs a table mapping cpud id to node id.
// The table is later used in get_node_by_cpu().
void os::Linux::rebuild_cpu_to_node_map() {
  const size_t NCPUS = 32768; // Since the buffer size computation is very obscure
                              // in libnuma (possible values are starting from 16,
                              // and continuing up with every other power of 2, but less
                              // than the maximum number of CPUs supported by kernel), and
                              // is a subject to change (in libnuma version 2 the requirements
                              // are more reasonable) we'll just hardcode the number they use
                              // in the library.
  const size_t BitsPerCLong = sizeof(long) * CHAR_BIT;

  size_t cpu_num = processor_count();
  size_t cpu_map_size = NCPUS / BitsPerCLong;
  size_t cpu_map_valid_size =
    MIN2((cpu_num + BitsPerCLong - 1) / BitsPerCLong, cpu_map_size);

  cpu_to_node()->clear();
  cpu_to_node()->at_grow(cpu_num - 1);

  size_t node_num = get_existing_num_nodes();

  int distance = 0;
  int closest_distance = INT_MAX;
  int closest_node = 0;
  unsigned long *cpu_map = NEW_C_HEAP_ARRAY(unsigned long, cpu_map_size, mtInternal);
  for (size_t i = 0; i < node_num; i++) {
    // Check if node is configured (not a memory-less node). If it is not, find
    // the closest configured node. Check also if node is bound, i.e. it's allowed
    // to allocate memory from the node. If it's not allowed, map cpus in that node
    // to the closest node from which memory allocation is allowed.
    if (!is_node_in_configured_nodes(nindex_to_node()->at(i)) ||
        !is_node_in_bound_nodes(nindex_to_node()->at(i))) {
      closest_distance = INT_MAX;
      // Check distance from all remaining nodes in the system. Ignore distance
      // from itself, from another non-configured node, and from another non-bound
      // node.
      for (size_t m = 0; m < node_num; m++) {
        if (m != i &&
            is_node_in_configured_nodes(nindex_to_node()->at(m)) &&
            is_node_in_bound_nodes(nindex_to_node()->at(m))) {
          distance = numa_distance(nindex_to_node()->at(i), nindex_to_node()->at(m));
          // If a closest node is found, update. There is always at least one
          // configured and bound node in the system so there is always at least
          // one node close.
          if (distance != 0 && distance < closest_distance) {
            closest_distance = distance;
            closest_node = nindex_to_node()->at(m);
          }
        }
      }
     } else {
       // Current node is already a configured node.
       closest_node = nindex_to_node()->at(i);
     }

    // Get cpus from the original node and map them to the closest node. If node
    // is a configured node (not a memory-less node), then original node and
    // closest node are the same.
    if (numa_node_to_cpus(nindex_to_node()->at(i), cpu_map, cpu_map_size * sizeof(unsigned long)) != -1) {
      for (size_t j = 0; j < cpu_map_valid_size; j++) {
        if (cpu_map[j] != 0) {
          for (size_t k = 0; k < BitsPerCLong; k++) {
            if (cpu_map[j] & (1UL << k)) {
              int cpu_index = j * BitsPerCLong + k;

#ifndef PRODUCT
              if (UseDebuggerErgo1 && cpu_index >= (int)cpu_num) {
                // Some debuggers limit the processor count without
                // intercepting the NUMA APIs. Just fake the values.
                cpu_index = 0;
              }
#endif

              cpu_to_node()->at_put(cpu_index, closest_node);
            }
          }
        }
      }
    }
  }
  FREE_C_HEAP_ARRAY(unsigned long, cpu_map);
}

int os::Linux::numa_node_to_cpus(int node, unsigned long *buffer, int bufferlen) {
  // use the latest version of numa_node_to_cpus if available
  if (_numa_node_to_cpus_v2 != nullptr) {

    // libnuma bitmask struct
    struct bitmask {
      unsigned long size; /* number of bits in the map */
      unsigned long *maskp;
    };

    struct bitmask mask;
    mask.maskp = (unsigned long *)buffer;
    mask.size = bufferlen * 8;
    return _numa_node_to_cpus_v2(node, &mask);
  } else if (_numa_node_to_cpus != nullptr) {
    return _numa_node_to_cpus(node, buffer, bufferlen);
  }
  return -1;
}

int os::Linux::get_node_by_cpu(int cpu_id) {
  if (cpu_to_node() != nullptr && cpu_id >= 0 && cpu_id < cpu_to_node()->length()) {
    return cpu_to_node()->at(cpu_id);
  }
  return -1;
}

GrowableArray<int>* os::Linux::_cpu_to_node;
GrowableArray<int>* os::Linux::_nindex_to_node;
os::Linux::sched_getcpu_func_t os::Linux::_sched_getcpu;
os::Linux::numa_node_to_cpus_func_t os::Linux::_numa_node_to_cpus;
os::Linux::numa_node_to_cpus_v2_func_t os::Linux::_numa_node_to_cpus_v2;
os::Linux::numa_max_node_func_t os::Linux::_numa_max_node;
os::Linux::numa_num_configured_nodes_func_t os::Linux::_numa_num_configured_nodes;
os::Linux::numa_available_func_t os::Linux::_numa_available;
os::Linux::numa_tonode_memory_func_t os::Linux::_numa_tonode_memory;
os::Linux::numa_interleave_memory_func_t os::Linux::_numa_interleave_memory;
os::Linux::numa_interleave_memory_v2_func_t os::Linux::_numa_interleave_memory_v2;
os::Linux::numa_set_bind_policy_func_t os::Linux::_numa_set_bind_policy;
os::Linux::numa_bitmask_isbitset_func_t os::Linux::_numa_bitmask_isbitset;
os::Linux::numa_distance_func_t os::Linux::_numa_distance;
os::Linux::numa_get_membind_func_t os::Linux::_numa_get_membind;
os::Linux::numa_get_interleave_mask_func_t os::Linux::_numa_get_interleave_mask;
os::Linux::numa_move_pages_func_t os::Linux::_numa_move_pages;
os::Linux::numa_set_preferred_func_t os::Linux::_numa_set_preferred;
os::Linux::NumaAllocationPolicy os::Linux::_current_numa_policy;
unsigned long* os::Linux::_numa_all_nodes;
struct bitmask* os::Linux::_numa_all_nodes_ptr;
struct bitmask* os::Linux::_numa_nodes_ptr;
struct bitmask* os::Linux::_numa_interleave_bitmask;
struct bitmask* os::Linux::_numa_membind_bitmask;

bool os::pd_uncommit_memory(char* addr, size_t size, bool exec) {
  uintptr_t res = (uintptr_t) ::mmap(addr, size, PROT_NONE,
                                     MAP_PRIVATE|MAP_FIXED|MAP_NORESERVE|MAP_ANONYMOUS, -1, 0);
  return res  != (uintptr_t) MAP_FAILED;
}

static address get_stack_commited_bottom(address bottom, size_t size) {
  address nbot = bottom;
  address ntop = bottom + size;

  size_t page_sz = os::vm_page_size();
  unsigned pages = size / page_sz;

  unsigned char vec[1];
  unsigned imin = 1, imax = pages + 1, imid;
  int mincore_return_value = 0;

  assert(imin <= imax, "Unexpected page size");

  while (imin < imax) {
    imid = (imax + imin) / 2;
    nbot = ntop - (imid * page_sz);

    // Use a trick with mincore to check whether the page is mapped or not.
    // mincore sets vec to 1 if page resides in memory and to 0 if page
    // is swapped output but if page we are asking for is unmapped
    // it returns -1,ENOMEM
    mincore_return_value = mincore(nbot, page_sz, vec);

    if (mincore_return_value == -1) {
      // Page is not mapped go up
      // to find first mapped page
      if (errno != EAGAIN) {
        assert(errno == ENOMEM, "Unexpected mincore errno");
        imax = imid;
      }
    } else {
      // Page is mapped go down
      // to find first not mapped page
      imin = imid + 1;
    }
  }

  nbot = nbot + page_sz;

  // Adjust stack bottom one page up if last checked page is not mapped
  if (mincore_return_value == -1) {
    nbot = nbot + page_sz;
  }

  return nbot;
}

bool os::committed_in_range(address start, size_t size, address& committed_start, size_t& committed_size) {
  int mincore_return_value;
  const size_t stripe = 1024;  // query this many pages each time
  unsigned char vec[stripe + 1];
  // set a guard
  vec[stripe] = 'X';

  const size_t page_sz = os::vm_page_size();
  size_t pages = size / page_sz;

  assert(is_aligned(start, page_sz), "Start address must be page aligned");
  assert(is_aligned(size, page_sz), "Size must be page aligned");

  committed_start = nullptr;

  int loops = (pages + stripe - 1) / stripe;
  int committed_pages = 0;
  address loop_base = start;
  bool found_range = false;

  for (int index = 0; index < loops && !found_range; index ++) {
    assert(pages > 0, "Nothing to do");
    int pages_to_query = (pages >= stripe) ? stripe : pages;
    pages -= pages_to_query;

    // Get stable read
    while ((mincore_return_value = mincore(loop_base, pages_to_query * page_sz, vec)) == -1 && errno == EAGAIN);

    // During shutdown, some memory goes away without properly notifying NMT,
    // E.g. ConcurrentGCThread/WatcherThread can exit without deleting thread object.
    // Bailout and return as not committed for now.
    if (mincore_return_value == -1 && errno == ENOMEM) {
      return false;
    }

    assert(vec[stripe] == 'X', "overflow guard");
    assert(mincore_return_value == 0, "Range must be valid");
    // Process this stripe
    for (int vecIdx = 0; vecIdx < pages_to_query; vecIdx ++) {
      if ((vec[vecIdx] & 0x01) == 0) { // not committed
        // End of current contiguous region
        if (committed_start != nullptr) {
          found_range = true;
          break;
        }
      } else { // committed
        // Start of region
        if (committed_start == nullptr) {
          committed_start = loop_base + page_sz * vecIdx;
        }
        committed_pages ++;
      }
    }

    loop_base += pages_to_query * page_sz;
  }

  if (committed_start != nullptr) {
    assert(committed_pages > 0, "Must have committed region");
    assert(committed_pages <= int(size / page_sz), "Can not commit more than it has");
    assert(committed_start >= start && committed_start < start + size, "Out of range");
    committed_size = page_sz * committed_pages;
    return true;
  } else {
    assert(committed_pages == 0, "Should not have committed region");
    return false;
  }
}


// Linux uses a growable mapping for the stack, and if the mapping for
// the stack guard pages is not removed when we detach a thread the
// stack cannot grow beyond the pages where the stack guard was
// mapped.  If at some point later in the process the stack expands to
// that point, the Linux kernel cannot expand the stack any further
// because the guard pages are in the way, and a segfault occurs.
//
// However, it's essential not to split the stack region by unmapping
// a region (leaving a hole) that's already part of the stack mapping,
// so if the stack mapping has already grown beyond the guard pages at
// the time we create them, we have to truncate the stack mapping.
// So, we need to know the extent of the stack mapping when
// create_stack_guard_pages() is called.

// We only need this for stacks that are growable: at the time of
// writing thread stacks don't use growable mappings (i.e. those
// creeated with MAP_GROWSDOWN), and aren't marked "[stack]", so this
// only applies to the main thread.

// If the (growable) stack mapping already extends beyond the point
// where we're going to put our guard pages, truncate the mapping at
// that point by munmap()ping it.  This ensures that when we later
// munmap() the guard pages we don't leave a hole in the stack
// mapping. This only affects the main/primordial thread

bool os::pd_create_stack_guard_pages(char* addr, size_t size) {
  if (os::is_primordial_thread()) {
    // As we manually grow stack up to bottom inside create_attached_thread(),
    // it's likely that os::Linux::initial_thread_stack_bottom is mapped and
    // we don't need to do anything special.
    // Check it first, before calling heavy function.
    uintptr_t stack_extent = (uintptr_t) os::Linux::initial_thread_stack_bottom();
    unsigned char vec[1];

    if (mincore((address)stack_extent, os::vm_page_size(), vec) == -1) {
      // Fallback to slow path on all errors, including EAGAIN
      assert((uintptr_t)addr >= stack_extent,
             "Sanity: addr should be larger than extent, " PTR_FORMAT " >= " PTR_FORMAT,
             p2i(addr), stack_extent);
      stack_extent = (uintptr_t) get_stack_commited_bottom(
                                                           os::Linux::initial_thread_stack_bottom(),
                                                           (size_t)addr - stack_extent);
    }

    if (stack_extent < (uintptr_t)addr) {
      ::munmap((void*)stack_extent, (uintptr_t)(addr - stack_extent));
    }
  }

  return os::commit_memory(addr, size, !ExecMem);
}

// If this is a growable mapping, remove the guard pages entirely by
// munmap()ping them.  If not, just call uncommit_memory(). This only
// affects the main/primordial thread, but guard against future OS changes.
// It's safe to always unmap guard pages for primordial thread because we
// always place it right after end of the mapped region.

bool os::remove_stack_guard_pages(char* addr, size_t size) {
  uintptr_t stack_extent, stack_base;

  if (os::is_primordial_thread()) {
    return ::munmap(addr, size) == 0;
  }

  return os::uncommit_memory(addr, size);
}

// 'requested_addr' is only treated as a hint, the return value may or
// may not start from the requested address. Unlike Linux mmap(), this
// function returns null to indicate failure.
static char* anon_mmap(char* requested_addr, size_t bytes) {
  // MAP_FIXED is intentionally left out, to leave existing mappings intact.
  const int flags = MAP_PRIVATE | MAP_NORESERVE | MAP_ANONYMOUS;

  // Map reserved/uncommitted pages PROT_NONE so we fail early if we
  // touch an uncommitted page. Otherwise, the read/write might
  // succeed if we have enough swap space to back the physical page.
  char* addr = (char*)::mmap(requested_addr, bytes, PROT_NONE, flags, -1, 0);

  return addr == MAP_FAILED ? nullptr : addr;
}

// Allocate (using mmap, NO_RESERVE, with small pages) at either a given request address
//   (req_addr != nullptr) or with a given alignment.
//  - bytes shall be a multiple of alignment.
//  - req_addr can be null. If not null, it must be a multiple of alignment.
//  - alignment sets the alignment at which memory shall be allocated.
//     It must be a multiple of allocation granularity.
// Returns address of memory or null. If req_addr was not null, will only return
//  req_addr or null.
static char* anon_mmap_aligned(char* req_addr, size_t bytes, size_t alignment) {
  size_t extra_size = bytes;
  if (req_addr == nullptr && alignment > 0) {
    extra_size += alignment;
  }

  char* start = anon_mmap(req_addr, extra_size);
  if (start != nullptr) {
    if (req_addr != nullptr) {
      if (start != req_addr) {
        ::munmap(start, extra_size);
        start = nullptr;
      }
    } else {
      char* const start_aligned = align_up(start, alignment);
      char* const end_aligned = start_aligned + bytes;
      char* const end = start + extra_size;
      if (start_aligned > start) {
        ::munmap(start, start_aligned - start);
      }
      if (end_aligned < end) {
        ::munmap(end_aligned, end - end_aligned);
      }
      start = start_aligned;
    }
  }
  return start;
}

static int anon_munmap(char * addr, size_t size) {
  return ::munmap(addr, size) == 0;
}

char* os::pd_reserve_memory(size_t bytes, bool exec) {
  return anon_mmap(nullptr, bytes);
}

bool os::pd_release_memory(char* addr, size_t size) {
  return anon_munmap(addr, size);
}

#ifdef CAN_SHOW_REGISTERS_ON_ASSERT
extern char* g_assert_poison; // assertion poison page address
#endif

static bool linux_mprotect(char* addr, size_t size, int prot) {
  // Linux wants the mprotect address argument to be page aligned.
  char* bottom = (char*)align_down((intptr_t)addr, os::vm_page_size());

  // According to SUSv3, mprotect() should only be used with mappings
  // established by mmap(), and mmap() always maps whole pages. Unaligned
  // 'addr' likely indicates problem in the VM (e.g. trying to change
  // protection of malloc'ed or statically allocated memory). Check the
  // caller if you hit this assert.
  assert(addr == bottom, "sanity check");

  size = align_up(pointer_delta(addr, bottom, 1) + size, os::vm_page_size());
  // Don't log anything if we're executing in the poison page signal handling
  // context. It can lead to reentrant use of other parts of the VM code.
#ifdef CAN_SHOW_REGISTERS_ON_ASSERT
  if (addr != g_assert_poison)
#endif
  Events::log(nullptr, "Protecting memory [" INTPTR_FORMAT "," INTPTR_FORMAT "] with protection modes %x", p2i(bottom), p2i(bottom+size), prot);
  return ::mprotect(bottom, size, prot) == 0;
}

// Set protections specified
bool os::protect_memory(char* addr, size_t bytes, ProtType prot,
                        bool is_committed) {
  unsigned int p = 0;
  switch (prot) {
  case MEM_PROT_NONE: p = PROT_NONE; break;
  case MEM_PROT_READ: p = PROT_READ; break;
  case MEM_PROT_RW:   p = PROT_READ|PROT_WRITE; break;
  case MEM_PROT_RWX:  p = PROT_READ|PROT_WRITE|PROT_EXEC; break;
  default:
    ShouldNotReachHere();
  }
  // is_committed is unused.
  return linux_mprotect(addr, bytes, p);
}

bool os::guard_memory(char* addr, size_t size) {
  return linux_mprotect(addr, size, PROT_NONE);
}

bool os::unguard_memory(char* addr, size_t size) {
  return linux_mprotect(addr, size, PROT_READ|PROT_WRITE);
}

bool os::Linux::transparent_huge_pages_sanity_check(bool warn,
                                                    size_t page_size) {
  bool result = false;
  void *p = mmap(nullptr, page_size * 2, PROT_READ|PROT_WRITE,
                 MAP_ANONYMOUS|MAP_PRIVATE,
                 -1, 0);
  if (p != MAP_FAILED) {
    void *aligned_p = align_up(p, page_size);

    result = madvise(aligned_p, page_size, MADV_HUGEPAGE) == 0;

    munmap(p, page_size * 2);
  }

  if (warn && !result) {
    warning("TransparentHugePages is not supported by the operating system.");
  }

  return result;
}

int os::Linux::hugetlbfs_page_size_flag(size_t page_size) {
  if (page_size != HugePages::default_static_hugepage_size()) {
    return (exact_log2(page_size) << MAP_HUGE_SHIFT);
  }
  return 0;
}

bool os::Linux::hugetlbfs_sanity_check(bool warn, size_t page_size) {
  // Include the page size flag to ensure we sanity check the correct page size.
  int flags = MAP_ANONYMOUS | MAP_PRIVATE | MAP_HUGETLB | hugetlbfs_page_size_flag(page_size);
  void *p = mmap(nullptr, page_size, PROT_READ|PROT_WRITE, flags, -1, 0);

  if (p != MAP_FAILED) {
    // Mapping succeeded, sanity check passed.
    munmap(p, page_size);
    return true;
  } else {
      log_info(pagesize)("Large page size (" SIZE_FORMAT "%s) failed sanity check, "
                         "checking if smaller large page sizes are usable",
                         byte_size_in_exact_unit(page_size),
                         exact_unit_for_byte_size(page_size));
      for (size_t page_size_ = _page_sizes.next_smaller(page_size);
          page_size_ != os::vm_page_size();
          page_size_ = _page_sizes.next_smaller(page_size_)) {
        flags = MAP_ANONYMOUS | MAP_PRIVATE | MAP_HUGETLB | hugetlbfs_page_size_flag(page_size_);
        p = mmap(nullptr, page_size_, PROT_READ|PROT_WRITE, flags, -1, 0);
        if (p != MAP_FAILED) {
          // Mapping succeeded, sanity check passed.
          munmap(p, page_size_);
          log_info(pagesize)("Large page size (" SIZE_FORMAT "%s) passed sanity check",
                             byte_size_in_exact_unit(page_size_),
                             exact_unit_for_byte_size(page_size_));
          return true;
        }
      }
  }

  if (warn) {
    warning("HugeTLBFS is not configured or not supported by the operating system.");
  }

  return false;
}

bool os::Linux::shm_hugetlbfs_sanity_check(bool warn, size_t page_size) {
  // Try to create a large shared memory segment.
  int shmid = shmget(IPC_PRIVATE, page_size, SHM_HUGETLB|IPC_CREAT|SHM_R|SHM_W);
  if (shmid == -1) {
    // Possible reasons for shmget failure:
    // 1. shmmax is too small for the request.
    //    > check shmmax value: cat /proc/sys/kernel/shmmax
    //    > increase shmmax value: echo "new_value" > /proc/sys/kernel/shmmax
    // 2. not enough large page memory.
    //    > check available large pages: cat /proc/meminfo
    //    > increase amount of large pages:
    //          sysctl -w vm.nr_hugepages=new_value
    //    > For more information regarding large pages please refer to:
    //      https://www.kernel.org/doc/Documentation/vm/hugetlbpage.txt
    if (warn) {
      warning("Large pages using UseSHM are not configured on this system.");
    }
    return false;
  }
  // Managed to create a segment, now delete it.
  shmctl(shmid, IPC_RMID, nullptr);
  return true;
}

// From the coredump_filter documentation:
//
// - (bit 0) anonymous private memory
// - (bit 1) anonymous shared memory
// - (bit 2) file-backed private memory
// - (bit 3) file-backed shared memory
// - (bit 4) ELF header pages in file-backed private memory areas (it is
//           effective only if the bit 2 is cleared)
// - (bit 5) hugetlb private memory
// - (bit 6) hugetlb shared memory
// - (bit 7) dax private memory
// - (bit 8) dax shared memory
//
static void set_coredump_filter(CoredumpFilterBit bit) {
  FILE *f;
  long cdm;

  if ((f = os::fopen("/proc/self/coredump_filter", "r+")) == nullptr) {
    return;
  }

  if (fscanf(f, "%lx", &cdm) != 1) {
    fclose(f);
    return;
  }

  long saved_cdm = cdm;
  rewind(f);
  cdm |= bit;

  if (cdm != saved_cdm) {
    fprintf(f, "%#lx", cdm);
  }

  fclose(f);
}

// Large page support

static size_t _large_page_size = 0;

void warn_no_large_pages_configured() {
  if (!FLAG_IS_DEFAULT(UseLargePages)) {
    log_warning(pagesize)("UseLargePages disabled, no large pages configured and available on the system.");
  }
}

bool os::Linux::setup_large_page_type(size_t page_size) {
  if (FLAG_IS_DEFAULT(UseHugeTLBFS) &&
      FLAG_IS_DEFAULT(UseSHM) &&
      FLAG_IS_DEFAULT(UseTransparentHugePages)) {

    // The type of large pages has not been specified by the user.

    // Try UseHugeTLBFS and then UseSHM.
    UseHugeTLBFS = UseSHM = true;

    // Don't try UseTransparentHugePages since there are known
    // performance issues with it turned on. This might change in the future.
    UseTransparentHugePages = false;
  }

  if (UseTransparentHugePages) {
    bool warn_on_failure = !FLAG_IS_DEFAULT(UseTransparentHugePages);
    if (transparent_huge_pages_sanity_check(warn_on_failure, page_size)) {
      UseHugeTLBFS = false;
      UseSHM = false;
      return true;
    }
    UseTransparentHugePages = false;
  }

  if (UseHugeTLBFS) {
    bool warn_on_failure = !FLAG_IS_DEFAULT(UseHugeTLBFS);
    if (hugetlbfs_sanity_check(warn_on_failure, page_size)) {
      UseSHM = false;
      return true;
    }
    UseHugeTLBFS = false;
  }

  if (UseSHM) {
    bool warn_on_failure = !FLAG_IS_DEFAULT(UseSHM);
    if (shm_hugetlbfs_sanity_check(warn_on_failure, page_size)) {
      return true;
    }
    UseSHM = false;
  }

  warn_no_large_pages_configured();
  return false;
}

struct LargePageInitializationLoggerMark {
  ~LargePageInitializationLoggerMark() {
    LogTarget(Info, pagesize) lt;
    if (lt.is_enabled()) {
      LogStream ls(lt);
      if (UseLargePages) {
        ls.print_cr("UseLargePages=1, UseTransparentHugePages=%d, UseHugeTLBFS=%d, UseSHM=%d",
                    UseTransparentHugePages, UseHugeTLBFS, UseSHM);
        ls.print("Large page support enabled. Usable page sizes: ");
        os::page_sizes().print_on(&ls);
        ls.print_cr(". Default large page size: " EXACTFMT ".", EXACTFMTARGS(os::large_page_size()));
      } else {
        ls.print("Large page support disabled.");
      }
    }
  }
};

void os::large_page_init() {
  LargePageInitializationLoggerMark logger;

  // Query OS information first.
  HugePages::initialize();

  // If THPs are unconditionally enabled (THP mode "always"), khugepaged may attempt to
  // coalesce small pages in thread stacks to huge pages. That costs a lot of memory and
  // is usually unwanted for thread stacks. Therefore we attempt to prevent THP formation in
  // thread stacks unless the user explicitly allowed THP formation by manually disabling
  // -XX:-THPStackMitigation.
  if (HugePages::thp_mode() == THPMode::always) {
    if (THPStackMitigation) {
      log_info(pagesize)("JVM will attempt to prevent THPs in thread stacks.");
    } else {
      log_info(pagesize)("JVM will *not* prevent THPs in thread stacks. This may cause high RSS.");
    }
  } else {
    FLAG_SET_ERGO(THPStackMitigation, false); // Mitigation not needed
  }

  // 1) Handle the case where we do not want to use huge pages
  if (!UseLargePages &&
      !UseTransparentHugePages &&
      !UseHugeTLBFS &&
      !UseSHM) {
    // Not using large pages.
    return;
  }

  if (!FLAG_IS_DEFAULT(UseLargePages) && !UseLargePages) {
    // The user explicitly turned off large pages.
    // Ignore the rest of the large pages flags.
    UseTransparentHugePages = false;
    UseHugeTLBFS = false;
    UseSHM = false;
    return;
  }

  // 2) check if large pages are configured
  if ( ( UseTransparentHugePages && HugePages::supports_thp() == false) ||
       (!UseTransparentHugePages && HugePages::supports_static_hugepages() == false) ) {
    // No large pages configured, return.
    warn_no_large_pages_configured();
    UseLargePages = false;
    UseTransparentHugePages = false;
    UseHugeTLBFS = false;
    UseSHM = false;
    return;
  }

  if (UseTransparentHugePages) {
    // In THP mode:
    // - os::large_page_size() is the *THP page size*
    // - os::pagesizes() has two members, the THP page size and the system page size
    assert(HugePages::supports_thp() && HugePages::thp_pagesize() > 0, "Missing OS info");
    _large_page_size = HugePages::thp_pagesize();
    _page_sizes.add(_large_page_size);
    _page_sizes.add(os::vm_page_size());

  } else {

    // In static hugepage mode:
    // - os::large_page_size() is the default static hugepage size (/proc/meminfo "Hugepagesize")
    // - os::pagesizes() contains all hugepage sizes the kernel supports, regardless whether there
    //   are pages configured in the pool or not (from /sys/kernel/hugepages/hugepage-xxxx ...)
    os::PageSizes all_large_pages = HugePages::static_info().pagesizes();
    const size_t default_large_page_size = HugePages::default_static_hugepage_size();

    // 3) Consistency check and post-processing

    // Check LargePageSizeInBytes matches an available page size and if so set _large_page_size
    // using LargePageSizeInBytes as the maximum allowed large page size. If LargePageSizeInBytes
    // doesn't match an available page size set _large_page_size to default_large_page_size
    // and use it as the maximum.
   if (FLAG_IS_DEFAULT(LargePageSizeInBytes) ||
        LargePageSizeInBytes == 0 ||
        LargePageSizeInBytes == default_large_page_size) {
      _large_page_size = default_large_page_size;
      log_info(pagesize)("Using the default large page size: " SIZE_FORMAT "%s",
                         byte_size_in_exact_unit(_large_page_size),
                         exact_unit_for_byte_size(_large_page_size));
    } else {
      if (all_large_pages.contains(LargePageSizeInBytes)) {
        _large_page_size = LargePageSizeInBytes;
        log_info(pagesize)("Overriding default large page size (" SIZE_FORMAT "%s) "
                           "using LargePageSizeInBytes: " SIZE_FORMAT "%s",
                           byte_size_in_exact_unit(default_large_page_size),
                           exact_unit_for_byte_size(default_large_page_size),
                           byte_size_in_exact_unit(_large_page_size),
                           exact_unit_for_byte_size(_large_page_size));
      } else {
        _large_page_size = default_large_page_size;
        log_info(pagesize)("LargePageSizeInBytes is not a valid large page size (" SIZE_FORMAT "%s) "
                           "using the default large page size: " SIZE_FORMAT "%s",
                           byte_size_in_exact_unit(LargePageSizeInBytes),
                           exact_unit_for_byte_size(LargePageSizeInBytes),
                           byte_size_in_exact_unit(_large_page_size),
                           exact_unit_for_byte_size(_large_page_size));
      }
    }

    // Populate _page_sizes with large page sizes less than or equal to
    // _large_page_size.
    for (size_t page_size = _large_page_size; page_size != 0;
           page_size = all_large_pages.next_smaller(page_size)) {
      _page_sizes.add(page_size);
    }
  }

  // Now determine the type of large pages to use:
  UseLargePages = os::Linux::setup_large_page_type(_large_page_size);

  set_coredump_filter(LARGEPAGES_BIT);
}

#ifndef SHM_HUGETLB
  #define SHM_HUGETLB 04000
#endif

#define shm_warning_format(format, ...)              \
  do {                                               \
    if (UseLargePages &&                             \
        (!FLAG_IS_DEFAULT(UseLargePages) ||          \
         !FLAG_IS_DEFAULT(UseSHM) ||                 \
         !FLAG_IS_DEFAULT(LargePageSizeInBytes))) {  \
      warning(format, __VA_ARGS__);                  \
    }                                                \
  } while (0)

#define shm_warning(str) shm_warning_format("%s", str)

#define shm_warning_with_errno(str)                \
  do {                                             \
    int err = errno;                               \
    shm_warning_format(str " (error = %d)", err);  \
  } while (0)

static char* shmat_with_alignment(int shmid, size_t bytes, size_t alignment) {
  assert(is_aligned(bytes, alignment), "Must be divisible by the alignment");

  if (!is_aligned(alignment, SHMLBA)) {
    assert(false, "Code below assumes that alignment is at least SHMLBA aligned");
    return nullptr;
  }

  // To ensure that we get 'alignment' aligned memory from shmat,
  // we pre-reserve aligned virtual memory and then attach to that.

  char* pre_reserved_addr = anon_mmap_aligned(nullptr /* req_addr */, bytes, alignment);
  if (pre_reserved_addr == nullptr) {
    // Couldn't pre-reserve aligned memory.
    shm_warning("Failed to pre-reserve aligned memory for shmat.");
    return nullptr;
  }

  // SHM_REMAP is needed to allow shmat to map over an existing mapping.
  char* addr = (char*)shmat(shmid, pre_reserved_addr, SHM_REMAP);

  if ((intptr_t)addr == -1) {
    int err = errno;
    shm_warning_with_errno("Failed to attach shared memory.");

    assert(err != EACCES, "Unexpected error");
    assert(err != EIDRM,  "Unexpected error");
    assert(err != EINVAL, "Unexpected error");

    // Since we don't know if the kernel unmapped the pre-reserved memory area
    // we can't unmap it, since that would potentially unmap memory that was
    // mapped from other threads.
    return nullptr;
  }

  return addr;
}

static char* shmat_at_address(int shmid, char* req_addr) {
  if (!is_aligned(req_addr, SHMLBA)) {
    assert(false, "Requested address needs to be SHMLBA aligned");
    return nullptr;
  }

  char* addr = (char*)shmat(shmid, req_addr, 0);

  if ((intptr_t)addr == -1) {
    shm_warning_with_errno("Failed to attach shared memory.");
    return nullptr;
  }

  return addr;
}

static char* shmat_large_pages(int shmid, size_t bytes, size_t alignment, char* req_addr) {
  // If a req_addr has been provided, we assume that the caller has already aligned the address.
  if (req_addr != nullptr) {
    assert(is_aligned(req_addr, os::large_page_size()), "Must be divisible by the large page size");
    assert(is_aligned(req_addr, alignment), "Must be divisible by given alignment");
    return shmat_at_address(shmid, req_addr);
  }

  // Since shmid has been setup with SHM_HUGETLB, shmat will automatically
  // return large page size aligned memory addresses when req_addr == nullptr.
  // However, if the alignment is larger than the large page size, we have
  // to manually ensure that the memory returned is 'alignment' aligned.
  if (alignment > os::large_page_size()) {
    assert(is_aligned(alignment, os::large_page_size()), "Must be divisible by the large page size");
    return shmat_with_alignment(shmid, bytes, alignment);
  } else {
    return shmat_at_address(shmid, nullptr);
  }
}

char* os::Linux::reserve_memory_special_shm(size_t bytes, size_t alignment,
                                            char* req_addr, bool exec) {
  // "exec" is passed in but not used.  Creating the shared image for
  // the code cache doesn't have an SHM_X executable permission to check.
  assert(UseLargePages && UseSHM, "only for SHM large pages");
  assert(is_aligned(req_addr, os::large_page_size()), "Unaligned address");
  assert(is_aligned(req_addr, alignment), "Unaligned address");

  if (!is_aligned(bytes, os::large_page_size())) {
    return nullptr; // Fallback to small pages.
  }

  // Create a large shared memory region to attach to based on size.
  // Currently, size is the total size of the heap.
  int shmid = shmget(IPC_PRIVATE, bytes, SHM_HUGETLB|IPC_CREAT|SHM_R|SHM_W);
  if (shmid == -1) {
    // Possible reasons for shmget failure:
    // 1. shmmax is too small for the request.
    //    > check shmmax value: cat /proc/sys/kernel/shmmax
    //    > increase shmmax value: echo "new_value" > /proc/sys/kernel/shmmax
    // 2. not enough large page memory.
    //    > check available large pages: cat /proc/meminfo
    //    > increase amount of large pages:
    //          sysctl -w vm.nr_hugepages=new_value
    //    > For more information regarding large pages please refer to:
    //      https://www.kernel.org/doc/Documentation/vm/hugetlbpage.txt
    //      Note 1: different Linux may use different name for this property,
    //            e.g. on Redhat AS-3 it is "hugetlb_pool".
    //      Note 2: it's possible there's enough physical memory available but
    //            they are so fragmented after a long run that they can't
    //            coalesce into large pages. Try to reserve large pages when
    //            the system is still "fresh".
    shm_warning_with_errno("Failed to reserve shared memory.");
    return nullptr;
  }

  // Attach to the region.
  char* addr = shmat_large_pages(shmid, bytes, alignment, req_addr);

  // Remove shmid. If shmat() is successful, the actual shared memory segment
  // will be deleted when it's detached by shmdt() or when the process
  // terminates. If shmat() is not successful this will remove the shared
  // segment immediately.
  shmctl(shmid, IPC_RMID, nullptr);

  return addr;
}

static void log_on_commit_special_failure(char* req_addr, size_t bytes,
                                           size_t page_size, int error) {
  assert(error == ENOMEM, "Only expect to fail if no memory is available");

  log_info(pagesize)("Failed to reserve and commit memory with given page size. req_addr: " PTR_FORMAT
                     " size: " SIZE_FORMAT "%s, page size: " SIZE_FORMAT "%s, (errno = %d)",
                     p2i(req_addr), byte_size_in_exact_unit(bytes), exact_unit_for_byte_size(bytes),
                     byte_size_in_exact_unit(page_size), exact_unit_for_byte_size(page_size), error);
}

bool os::Linux::commit_memory_special(size_t bytes,
                                      size_t page_size,
                                      char* req_addr,
                                      bool exec) {
  assert(UseLargePages && UseHugeTLBFS, "Should only get here when HugeTLBFS large pages are used");
  assert(is_aligned(bytes, page_size), "Unaligned size");
  assert(is_aligned(req_addr, page_size), "Unaligned address");
  assert(req_addr != nullptr, "Must have a requested address for special mappings");

  int prot = exec ? PROT_READ|PROT_WRITE|PROT_EXEC : PROT_READ|PROT_WRITE;
  int flags = MAP_PRIVATE|MAP_ANONYMOUS|MAP_FIXED;

  // For large pages additional flags are required.
  if (page_size > os::vm_page_size()) {
    flags |= MAP_HUGETLB | hugetlbfs_page_size_flag(page_size);
  }
  char* addr = (char*)::mmap(req_addr, bytes, prot, flags, -1, 0);

  if (addr == MAP_FAILED) {
    log_on_commit_special_failure(req_addr, bytes, page_size, errno);
    return false;
  }

  log_debug(pagesize)("Commit special mapping: " PTR_FORMAT ", size=" SIZE_FORMAT "%s, page size="
                      SIZE_FORMAT "%s",
                      p2i(addr), byte_size_in_exact_unit(bytes),
                      exact_unit_for_byte_size(bytes),
                      byte_size_in_exact_unit(page_size),
                      exact_unit_for_byte_size(page_size));
  assert(is_aligned(addr, page_size), "Must be");
  return true;
}

char* os::Linux::reserve_memory_special_huge_tlbfs(size_t bytes,
                                                   size_t alignment,
                                                   size_t page_size,
                                                   char* req_addr,
                                                   bool exec) {
  assert(UseLargePages && UseHugeTLBFS, "only for Huge TLBFS large pages");
  assert(is_aligned(req_addr, alignment), "Must be");
  assert(is_aligned(req_addr, page_size), "Must be");
  assert(is_aligned(alignment, os::vm_allocation_granularity()), "Must be");
  assert(_page_sizes.contains(page_size), "Must be a valid page size");
  assert(page_size > os::vm_page_size(), "Must be a large page size");
  assert(bytes >= page_size, "Shouldn't allocate large pages for small sizes");

  // We only end up here when at least 1 large page can be used.
  // If the size is not a multiple of the large page size, we
  // will mix the type of pages used, but in a descending order.
  // Start off by reserving a range of the given size that is
  // properly aligned. At this point no pages are committed. If
  // a requested address is given it will be used and it must be
  // aligned to both the large page size and the given alignment.
  // The larger of the two will be used.
  size_t required_alignment = MAX(page_size, alignment);
  char* const aligned_start = anon_mmap_aligned(req_addr, bytes, required_alignment);
  if (aligned_start == nullptr) {
    return nullptr;
  }

  // First commit using large pages.
  size_t large_bytes = align_down(bytes, page_size);
  bool large_committed = commit_memory_special(large_bytes, page_size, aligned_start, exec);

  if (large_committed && bytes == large_bytes) {
    // The size was large page aligned so no additional work is
    // needed even if the commit failed.
    return aligned_start;
  }

  // The requested size requires some small pages as well.
  char* small_start = aligned_start + large_bytes;
  size_t small_size = bytes - large_bytes;
  if (!large_committed) {
    // Failed to commit large pages, so we need to unmap the
    // reminder of the orinal reservation.
    ::munmap(small_start, small_size);
    return nullptr;
  }

  // Commit the remaining bytes using small pages.
  bool small_committed = commit_memory_special(small_size, os::vm_page_size(), small_start, exec);
  if (!small_committed) {
    // Failed to commit the remaining size, need to unmap
    // the large pages part of the reservation.
    ::munmap(aligned_start, large_bytes);
    return nullptr;
  }
  return aligned_start;
}

char* os::pd_reserve_memory_special(size_t bytes, size_t alignment, size_t page_size,
                                    char* req_addr, bool exec) {
  assert(UseLargePages, "only for large pages");

  char* addr;
  if (UseSHM) {
    // No support for using specific page sizes with SHM.
    addr = os::Linux::reserve_memory_special_shm(bytes, alignment, req_addr, exec);
  } else {
    assert(UseHugeTLBFS, "must be");
    addr = os::Linux::reserve_memory_special_huge_tlbfs(bytes, alignment, page_size, req_addr, exec);
  }

  if (addr != nullptr) {
    if (UseNUMAInterleaving) {
      numa_make_global(addr, bytes);
    }
  }

  return addr;
}

bool os::Linux::release_memory_special_shm(char* base, size_t bytes) {
  // detaching the SHM segment will also delete it, see reserve_memory_special_shm()
  return shmdt(base) == 0;
}

bool os::Linux::release_memory_special_huge_tlbfs(char* base, size_t bytes) {
  return pd_release_memory(base, bytes);
}

bool os::pd_release_memory_special(char* base, size_t bytes) {
  assert(UseLargePages, "only for large pages");
  bool res;

  if (UseSHM) {
    res = os::Linux::release_memory_special_shm(base, bytes);
  } else {
    assert(UseHugeTLBFS, "must be");
    res = os::Linux::release_memory_special_huge_tlbfs(base, bytes);
  }
  return res;
}

size_t os::large_page_size() {
  return _large_page_size;
}

// With SysV SHM the entire memory region must be allocated as shared
// memory.
// HugeTLBFS allows application to commit large page memory on demand.
// However, when committing memory with HugeTLBFS fails, the region
// that was supposed to be committed will lose the old reservation
// and allow other threads to steal that memory region. Because of this
// behavior we can't commit HugeTLBFS memory.
bool os::can_commit_large_page_memory() {
  return UseTransparentHugePages;
}

bool os::can_execute_large_page_memory() {
  return UseTransparentHugePages || UseHugeTLBFS;
}

char* os::pd_attempt_map_memory_to_file_at(char* requested_addr, size_t bytes, int file_desc) {
  assert(file_desc >= 0, "file_desc is not valid");
  char* result = pd_attempt_reserve_memory_at(requested_addr, bytes, !ExecMem);
  if (result != nullptr) {
    if (replace_existing_mapping_with_file_mapping(result, bytes, file_desc) == nullptr) {
      vm_exit_during_initialization(err_msg("Error in mapping Java heap at the given filesystem directory"));
    }
  }
  return result;
}

// Reserve memory at an arbitrary address, only if that area is
// available (and not reserved for something else).

char* os::pd_attempt_reserve_memory_at(char* requested_addr, size_t bytes, bool exec) {
  // Assert only that the size is a multiple of the page size, since
  // that's all that mmap requires, and since that's all we really know
  // about at this low abstraction level.  If we need higher alignment,
  // we can either pass an alignment to this method or verify alignment
  // in one of the methods further up the call chain.  See bug 5044738.
  assert(bytes % os::vm_page_size() == 0, "reserving unexpected size block");

  // Linux mmap allows caller to pass an address as hint; give it a try first,
  // if kernel honors the hint then we can return immediately.
  char * addr = anon_mmap(requested_addr, bytes);
  if (addr == requested_addr) {
    return requested_addr;
  }

  if (addr != nullptr) {
    // mmap() is successful but it fails to reserve at the requested address
    anon_munmap(addr, bytes);
  }

  return nullptr;
}

// Used to convert frequent JVM_Yield() to nops
bool os::dont_yield() {
  return DontYieldALot;
}

// Linux CFS scheduler (since 2.6.23) does not guarantee sched_yield(2) will
// actually give up the CPU. Since skip buddy (v2.6.28):
//
// * Sets the yielding task as skip buddy for current CPU's run queue.
// * Picks next from run queue, if empty, picks a skip buddy (can be the yielding task).
// * Clears skip buddies for this run queue (yielding task no longer a skip buddy).
//
// An alternative is calling os::naked_short_nanosleep with a small number to avoid
// getting re-scheduled immediately.
//
void os::naked_yield() {
  sched_yield();
}

////////////////////////////////////////////////////////////////////////////////
// thread priority support

// Note: Normal Linux applications are run with SCHED_OTHER policy. SCHED_OTHER
// only supports dynamic priority, static priority must be zero. For real-time
// applications, Linux supports SCHED_RR which allows static priority (1-99).
// However, for large multi-threaded applications, SCHED_RR is not only slower
// than SCHED_OTHER, but also very unstable (my volano tests hang hard 4 out
// of 5 runs - Sep 2005).
//
// The following code actually changes the niceness of kernel-thread/LWP. It
// has an assumption that setpriority() only modifies one kernel-thread/LWP,
// not the entire user process, and user level threads are 1:1 mapped to kernel
// threads. It has always been the case, but could change in the future. For
// this reason, the code should not be used as default (ThreadPriorityPolicy=0).
// It is only used when ThreadPriorityPolicy=1 and may require system level permission
// (e.g., root privilege or CAP_SYS_NICE capability).

int os::java_to_os_priority[CriticalPriority + 1] = {
  19,              // 0 Entry should never be used

   4,              // 1 MinPriority
   3,              // 2
   2,              // 3

   1,              // 4
   0,              // 5 NormPriority
  -1,              // 6

  -2,              // 7
  -3,              // 8
  -4,              // 9 NearMaxPriority

  -5,              // 10 MaxPriority

  -5               // 11 CriticalPriority
};

static int prio_init() {
  if (ThreadPriorityPolicy == 1) {
    if (geteuid() != 0) {
      if (!FLAG_IS_DEFAULT(ThreadPriorityPolicy) && !FLAG_IS_JIMAGE_RESOURCE(ThreadPriorityPolicy)) {
        warning("-XX:ThreadPriorityPolicy=1 may require system level permission, " \
                "e.g., being the root user. If the necessary permission is not " \
                "possessed, changes to priority will be silently ignored.");
      }
    }
  }
  if (UseCriticalJavaThreadPriority) {
    os::java_to_os_priority[MaxPriority] = os::java_to_os_priority[CriticalPriority];
  }
  return 0;
}

OSReturn os::set_native_priority(Thread* thread, int newpri) {
  if (!UseThreadPriorities || ThreadPriorityPolicy == 0) return OS_OK;

  int ret = setpriority(PRIO_PROCESS, thread->osthread()->thread_id(), newpri);
  return (ret == 0) ? OS_OK : OS_ERR;
}

OSReturn os::get_native_priority(const Thread* const thread,
                                 int *priority_ptr) {
  if (!UseThreadPriorities || ThreadPriorityPolicy == 0) {
    *priority_ptr = java_to_os_priority[NormPriority];
    return OS_OK;
  }

  errno = 0;
  *priority_ptr = getpriority(PRIO_PROCESS, thread->osthread()->thread_id());
  return (*priority_ptr != -1 || errno == 0 ? OS_OK : OS_ERR);
}

// This is the fastest way to get thread cpu time on Linux.
// Returns cpu time (user+sys) for any thread, not only for current.
// POSIX compliant clocks are implemented in the kernels 2.6.16+.
// It might work on 2.6.10+ with a special kernel/glibc patch.
// For reference, please, see IEEE Std 1003.1-2004:
//   http://www.unix.org/single_unix_specification

jlong os::Linux::fast_thread_cpu_time(clockid_t clockid) {
  struct timespec tp;
  int status = clock_gettime(clockid, &tp);
  assert(status == 0, "clock_gettime error: %s", os::strerror(errno));
  return (tp.tv_sec * NANOSECS_PER_SEC) + tp.tv_nsec;
}

// Determine if the vmid is the parent pid for a child in a PID namespace.
// Return the namespace pid if so, otherwise -1.
int os::Linux::get_namespace_pid(int vmid) {
  char fname[24];
  int retpid = -1;

  snprintf(fname, sizeof(fname), "/proc/%d/status", vmid);
  FILE *fp = os::fopen(fname, "r");

  if (fp) {
    int pid, nspid;
    int ret;
    while (!feof(fp) && !ferror(fp)) {
      ret = fscanf(fp, "NSpid: %d %d", &pid, &nspid);
      if (ret == 1) {
        break;
      }
      if (ret == 2) {
        retpid = nspid;
        break;
      }
      for (;;) {
        int ch = fgetc(fp);
        if (ch == EOF || ch == (int)'\n') break;
      }
    }
    fclose(fp);
  }
  return retpid;
}

extern void report_error(char* file_name, int line_no, char* title,
                         char* format, ...);

// Some linux distributions (notably: Alpine Linux) include the
// grsecurity in the kernel. Of particular interest from a JVM perspective
// is PaX (https://pax.grsecurity.net/), which adds some security features
// related to page attributes. Specifically, the MPROTECT PaX functionality
// (https://pax.grsecurity.net/docs/mprotect.txt) prevents dynamic
// code generation by disallowing a (previously) writable page to be
// marked as executable. This is, of course, exactly what HotSpot does
// for both JIT compiled method, as well as for stubs, adapters, etc.
//
// Instead of crashing "lazily" when trying to make a page executable,
// this code probes for the presence of PaX and reports the failure
// eagerly.
static void check_pax(void) {
  // Zero doesn't generate code dynamically, so no need to perform the PaX check
#ifndef ZERO
  size_t size = os::vm_page_size();

  void* p = ::mmap(nullptr, size, PROT_READ|PROT_WRITE, MAP_PRIVATE|MAP_ANONYMOUS, -1, 0);
  if (p == MAP_FAILED) {
    log_debug(os)("os_linux.cpp: check_pax: mmap failed (%s)" , os::strerror(errno));
    vm_exit_out_of_memory(size, OOM_MMAP_ERROR, "failed to allocate memory for PaX check.");
  }

  int res = ::mprotect(p, size, PROT_READ|PROT_WRITE|PROT_EXEC);
  if (res == -1) {
    log_debug(os)("os_linux.cpp: check_pax: mprotect failed (%s)" , os::strerror(errno));
    vm_exit_during_initialization(
      "Failed to mark memory page as executable - check if grsecurity/PaX is enabled");
  }

  ::munmap(p, size);
#endif
}

// this is called _before_ most of the global arguments have been parsed
void os::init(void) {
  char dummy;   // used to get a guess on initial stack address

  clock_tics_per_sec = sysconf(_SC_CLK_TCK);
  int sys_pg_size = sysconf(_SC_PAGESIZE);
  if (sys_pg_size < 0) {
    fatal("os_linux.cpp: os::init: sysconf failed (%s)",
          os::strerror(errno));
  }
  size_t page_size = (size_t) sys_pg_size;
  OSInfo::set_vm_page_size(page_size);
  OSInfo::set_vm_allocation_granularity(page_size);
  if (os::vm_page_size() == 0) {
    fatal("os_linux.cpp: os::init: OSInfo::set_vm_page_size failed");
  }
  _page_sizes.add(os::vm_page_size());

  Linux::initialize_system_info();

#ifdef __GLIBC__
  g_mallinfo = CAST_TO_FN_PTR(mallinfo_func_t, dlsym(RTLD_DEFAULT, "mallinfo"));
  g_mallinfo2 = CAST_TO_FN_PTR(mallinfo2_func_t, dlsym(RTLD_DEFAULT, "mallinfo2"));
  g_malloc_info = CAST_TO_FN_PTR(malloc_info_func_t, dlsym(RTLD_DEFAULT, "malloc_info"));
#endif // __GLIBC__

  os::Linux::CPUPerfTicks pticks;
  bool res = os::Linux::get_tick_information(&pticks, -1);

  if (res && pticks.has_steal_ticks) {
    has_initial_tick_info = true;
    initial_total_ticks = pticks.total;
    initial_steal_ticks = pticks.steal;
  }

  // _main_thread points to the thread that created/loaded the JVM.
  Linux::_main_thread = pthread_self();

  // retrieve entry point for pthread_setname_np
  Linux::_pthread_setname_np =
    (int(*)(pthread_t, const char*))dlsym(RTLD_DEFAULT, "pthread_setname_np");

  check_pax();

  os::Posix::init();
}

// To install functions for atexit system call
extern "C" {
  static void perfMemory_exit_helper() {
    perfMemory_exit();
  }
}

void os::pd_init_container_support() {
  OSContainer::init();
}

void os::Linux::numa_init() {

  // Java can be invoked as
  // 1. Without numactl and heap will be allocated/configured on all nodes as
  //    per the system policy.
  // 2. With numactl --interleave:
  //      Use numa_get_interleave_mask(v2) API to get nodes bitmask. The same
  //      API for membind case bitmask is reset.
  //      Interleave is only hint and Kernel can fallback to other nodes if
  //      no memory is available on the target nodes.
  // 3. With numactl --membind:
  //      Use numa_get_membind(v2) API to get nodes bitmask. The same API for
  //      interleave case returns bitmask of all nodes.
  // numa_all_nodes_ptr holds bitmask of all nodes.
  // numa_get_interleave_mask(v2) and numa_get_membind(v2) APIs returns correct
  // bitmask when externally configured to run on all or fewer nodes.

  if (!Linux::libnuma_init()) {
    FLAG_SET_ERGO(UseNUMA, false);
    FLAG_SET_ERGO(UseNUMAInterleaving, false); // Also depends on libnuma.
  } else {
    if ((Linux::numa_max_node() < 1) || Linux::is_bound_to_single_node()) {
      // If there's only one node (they start from 0) or if the process
      // is bound explicitly to a single node using membind, disable NUMA
      UseNUMA = false;
    } else {
      LogTarget(Info,os) log;
      LogStream ls(log);

      Linux::set_configured_numa_policy(Linux::identify_numa_policy());

      struct bitmask* bmp = Linux::_numa_membind_bitmask;
      const char* numa_mode = "membind";

      if (Linux::is_running_in_interleave_mode()) {
        bmp = Linux::_numa_interleave_bitmask;
        numa_mode = "interleave";
      }

      ls.print("UseNUMA is enabled and invoked in '%s' mode."
               " Heap will be configured using NUMA memory nodes:", numa_mode);

      for (int node = 0; node <= Linux::numa_max_node(); node++) {
        if (Linux::_numa_bitmask_isbitset(bmp, node)) {
          ls.print(" %d", node);
        }
      }
    }
  }

  // When NUMA requested, not-NUMA-aware allocations default to interleaving.
  if (UseNUMA && !UseNUMAInterleaving) {
    FLAG_SET_ERGO_IF_DEFAULT(UseNUMAInterleaving, true);
  }

  if (UseParallelGC && UseNUMA && UseLargePages && !can_commit_large_page_memory()) {
    // With SHM and HugeTLBFS large pages we cannot uncommit a page, so there's no way
    // we can make the adaptive lgrp chunk resizing work. If the user specified both
    // UseNUMA and UseLargePages (or UseSHM/UseHugeTLBFS) on the command line - warn
    // and disable adaptive resizing.
    if (UseAdaptiveSizePolicy || UseAdaptiveNUMAChunkSizing) {
      warning("UseNUMA is not fully compatible with SHM/HugeTLBFS large pages, "
              "disabling adaptive resizing (-XX:-UseAdaptiveSizePolicy -XX:-UseAdaptiveNUMAChunkSizing)");
      UseAdaptiveSizePolicy = false;
      UseAdaptiveNUMAChunkSizing = false;
    }
  }
}

#if defined(IA32) && !defined(ZERO)
/*
 * Work-around (execute code at a high address) for broken NX emulation using CS limit,
 * Red Hat patch "Exec-Shield" (IA32 only).
 *
 * Map and execute at a high VA to prevent CS lazy updates race with SMP MM
 * invalidation.Further code generation by the JVM will no longer cause CS limit
 * updates.
 *
 * Affects IA32: RHEL 5 & 6, Ubuntu 10.04 (LTS), 10.10, 11.04, 11.10, 12.04.
 * @see JDK-8023956
 */
static void workaround_expand_exec_shield_cs_limit() {
  assert(os::Linux::initial_thread_stack_bottom() != nullptr, "sanity");
  size_t page_size = os::vm_page_size();

  /*
   * JDK-8197429
   *
   * Expand the stack mapping to the end of the initial stack before
   * attempting to install the codebuf.  This is needed because newer
   * Linux kernels impose a distance of a megabyte between stack
   * memory and other memory regions.  If we try to install the
   * codebuf before expanding the stack the installation will appear
   * to succeed but we'll get a segfault later if we expand the stack
   * in Java code.
   *
   */
  if (os::is_primordial_thread()) {
    address limit = os::Linux::initial_thread_stack_bottom();
    if (! DisablePrimordialThreadGuardPages) {
      limit += StackOverflow::stack_red_zone_size() +
               StackOverflow::stack_yellow_zone_size();
    }
    os::Linux::expand_stack_to(limit);
  }

  /*
   * Take the highest VA the OS will give us and exec
   *
   * Although using -(pagesz) as mmap hint works on newer kernel as you would
   * think, older variants affected by this work-around don't (search forward only).
   *
   * On the affected distributions, we understand the memory layout to be:
   *
   *   TASK_LIMIT= 3G, main stack base close to TASK_LIMT.
   *
   * A few pages south main stack will do it.
   *
   * If we are embedded in an app other than launcher (initial != main stack),
   * we don't have much control or understanding of the address space, just let it slide.
   */
  char* hint = (char*)(os::Linux::initial_thread_stack_bottom() -
                       (StackOverflow::stack_guard_zone_size() + page_size));
  char* codebuf = os::attempt_reserve_memory_at(hint, page_size);

  if (codebuf == nullptr) {
    // JDK-8197429: There may be a stack gap of one megabyte between
    // the limit of the stack and the nearest memory region: this is a
    // Linux kernel workaround for CVE-2017-1000364.  If we failed to
    // map our codebuf, try again at an address one megabyte lower.
    hint -= 1 * M;
    codebuf = os::attempt_reserve_memory_at(hint, page_size);
  }

  if ((codebuf == nullptr) || (!os::commit_memory(codebuf, page_size, true))) {
    return; // No matter, we tried, best effort.
  }

  MemTracker::record_virtual_memory_type((address)codebuf, mtInternal);

  log_info(os)("[CS limit NX emulation work-around, exec code at: %p]", codebuf);

  // Some code to exec: the 'ret' instruction
  codebuf[0] = 0xC3;

  // Call the code in the codebuf
  __asm__ volatile("call *%0" : : "r"(codebuf));

  // keep the page mapped so CS limit isn't reduced.
}
#endif // defined(IA32) && !defined(ZERO)

// this is called _after_ the global arguments have been parsed
jint os::init_2(void) {

  // This could be set after os::Posix::init() but all platforms
  // have to set it the same so we have to mirror Solaris.
  DEBUG_ONLY(os::set_mutex_init_done();)

  os::Posix::init_2();

  Linux::fast_thread_clock_init();

  if (PosixSignals::init() == JNI_ERR) {
    return JNI_ERR;
  }

  // Check and sets minimum stack sizes against command line options
  if (set_minimum_stack_sizes() == JNI_ERR) {
    return JNI_ERR;
  }

#if defined(IA32) && !defined(ZERO)
  // Need to ensure we've determined the process's initial stack to
  // perform the workaround
  Linux::capture_initial_stack(JavaThread::stack_size_at_create());
  workaround_expand_exec_shield_cs_limit();
#else
  suppress_primordial_thread_resolution = Arguments::created_by_java_launcher();
  if (!suppress_primordial_thread_resolution) {
    Linux::capture_initial_stack(JavaThread::stack_size_at_create());
  }
#endif

  Linux::libpthread_init();
  Linux::sched_getcpu_init();
  log_info(os)("HotSpot is running with %s, %s",
               Linux::libc_version(), Linux::libpthread_version());

#ifdef __GLIBC__
  // Check if we need to adjust the stack size for glibc guard pages.
  init_adjust_stacksize_for_guard_pages();
#endif

  if (UseNUMA || UseNUMAInterleaving) {
    Linux::numa_init();
  }

  if (MaxFDLimit) {
    // set the number of file descriptors to max. print out error
    // if getrlimit/setrlimit fails but continue regardless.
    struct rlimit nbr_files;
    int status = getrlimit(RLIMIT_NOFILE, &nbr_files);
    if (status != 0) {
      log_info(os)("os::init_2 getrlimit failed: %s", os::strerror(errno));
    } else {
      nbr_files.rlim_cur = nbr_files.rlim_max;
      status = setrlimit(RLIMIT_NOFILE, &nbr_files);
      if (status != 0) {
        log_info(os)("os::init_2 setrlimit failed: %s", os::strerror(errno));
      }
    }
  }

  // at-exit methods are called in the reverse order of their registration.
  // atexit functions are called on return from main or as a result of a
  // call to exit(3C). There can be only 32 of these functions registered
  // and atexit() does not set errno.

  if (PerfAllowAtExitRegistration) {
    // only register atexit functions if PerfAllowAtExitRegistration is set.
    // atexit functions can be delayed until process exit time, which
    // can be problematic for embedded VM situations. Embedded VMs should
    // call DestroyJavaVM() to assure that VM resources are released.

    // note: perfMemory_exit_helper atexit function may be removed in
    // the future if the appropriate cleanup code can be added to the
    // VM_Exit VMOperation's doit method.
    if (atexit(perfMemory_exit_helper) != 0) {
      warning("os::init_2 atexit(perfMemory_exit_helper) failed");
    }
  }

  // initialize thread priority policy
  prio_init();

  if (!FLAG_IS_DEFAULT(AllocateHeapAt)) {
    set_coredump_filter(DAX_SHARED_BIT);
  }

  if (DumpPrivateMappingsInCore) {
    set_coredump_filter(FILE_BACKED_PVT_BIT);
  }

  if (DumpSharedMappingsInCore) {
    set_coredump_filter(FILE_BACKED_SHARED_BIT);
  }

  if (DumpPerfMapAtExit && FLAG_IS_DEFAULT(UseCodeCacheFlushing)) {
    // Disable code cache flushing to ensure the map file written at
    // exit contains all nmethods generated during execution.
    FLAG_SET_DEFAULT(UseCodeCacheFlushing, false);
  }

<<<<<<< HEAD
#ifdef HAVE_GLIBC_MALLOC_HOOKS
  // SapMachine 2021-09-01: malloc-trace
  if (EnableMallocTrace) {
    sap::MallocTracer::enable();
  }
#else
  if (!FLAG_IS_DEFAULT(EnableMallocTrace)) {
#ifdef __GLIBC__
    warning("EnableMallocTrace ignored (Glibc too new. Needs glibc version <= 2.31.)");
#else
    warning("Not a glibc system. EnableMallocTrace ignored.");
#endif
  }
#endif // __GLIBC__
=======
  // Override the timer slack value if needed. The adjustment for the main
  // thread will establish the setting for child threads, which would be
  // most threads in JDK/JVM.
  if (TimerSlack >= 0) {
    if (prctl(PR_SET_TIMERSLACK, TimerSlack) < 0) {
      vm_exit_during_initialization("Setting timer slack failed: %s", os::strerror(errno));
    }
  }
>>>>>>> 49bef915

  return JNI_OK;
}

// older glibc versions don't have this macro (which expands to
// an optimized bit-counting function) so we have to roll our own
#ifndef CPU_COUNT

static int _cpu_count(const cpu_set_t* cpus) {
  int count = 0;
  // only look up to the number of configured processors
  for (int i = 0; i < os::processor_count(); i++) {
    if (CPU_ISSET(i, cpus)) {
      count++;
    }
  }
  return count;
}

#define CPU_COUNT(cpus) _cpu_count(cpus)

#endif // CPU_COUNT

// Get the current number of available processors for this process.
// This value can change at any time during a process's lifetime.
// sched_getaffinity gives an accurate answer as it accounts for cpusets.
// If it appears there may be more than 1024 processors then we do a
// dynamic check - see 6515172 for details.
// If anything goes wrong we fallback to returning the number of online
// processors - which can be greater than the number available to the process.
static int get_active_processor_count() {
  // Note: keep this function, with its CPU_xx macros, *outside* the os namespace (see JDK-8289477).
  cpu_set_t cpus;  // can represent at most 1024 (CPU_SETSIZE) processors
  cpu_set_t* cpus_p = &cpus;
  int cpus_size = sizeof(cpu_set_t);

  int configured_cpus = os::processor_count();  // upper bound on available cpus
  int cpu_count = 0;

// old build platforms may not support dynamic cpu sets
#ifdef CPU_ALLOC

  // To enable easy testing of the dynamic path on different platforms we
  // introduce a diagnostic flag: UseCpuAllocPath
  if (configured_cpus >= CPU_SETSIZE || UseCpuAllocPath) {
    // kernel may use a mask bigger than cpu_set_t
    log_trace(os)("active_processor_count: using dynamic path %s"
                  "- configured processors: %d",
                  UseCpuAllocPath ? "(forced) " : "",
                  configured_cpus);
    cpus_p = CPU_ALLOC(configured_cpus);
    if (cpus_p != nullptr) {
      cpus_size = CPU_ALLOC_SIZE(configured_cpus);
      // zero it just to be safe
      CPU_ZERO_S(cpus_size, cpus_p);
    }
    else {
       // failed to allocate so fallback to online cpus
       int online_cpus = ::sysconf(_SC_NPROCESSORS_ONLN);
       log_trace(os)("active_processor_count: "
                     "CPU_ALLOC failed (%s) - using "
                     "online processor count: %d",
                     os::strerror(errno), online_cpus);
       return online_cpus;
    }
  }
  else {
    log_trace(os)("active_processor_count: using static path - configured processors: %d",
                  configured_cpus);
  }
#else // CPU_ALLOC
// these stubs won't be executed
#define CPU_COUNT_S(size, cpus) -1
#define CPU_FREE(cpus)

  log_trace(os)("active_processor_count: only static path available - configured processors: %d",
                configured_cpus);
#endif // CPU_ALLOC

  // pid 0 means the current thread - which we have to assume represents the process
  if (sched_getaffinity(0, cpus_size, cpus_p) == 0) {
    if (cpus_p != &cpus) { // can only be true when CPU_ALLOC used
      cpu_count = CPU_COUNT_S(cpus_size, cpus_p);
    }
    else {
      cpu_count = CPU_COUNT(cpus_p);
    }
    log_trace(os)("active_processor_count: sched_getaffinity processor count: %d", cpu_count);
  }
  else {
    cpu_count = ::sysconf(_SC_NPROCESSORS_ONLN);
    warning("sched_getaffinity failed (%s)- using online processor count (%d) "
            "which may exceed available processors", os::strerror(errno), cpu_count);
  }

  if (cpus_p != &cpus) { // can only be true when CPU_ALLOC used
    CPU_FREE(cpus_p);
  }

  assert(cpu_count > 0 && cpu_count <= os::processor_count(), "sanity check");
  return cpu_count;
}

int os::Linux::active_processor_count() {
  return get_active_processor_count();
}

// Determine the active processor count from one of
// three different sources:
//
// 1. User option -XX:ActiveProcessorCount
// 2. kernel os calls (sched_getaffinity or sysconf(_SC_NPROCESSORS_ONLN)
// 3. extracted from cgroup cpu subsystem (shares and quotas)
//
// Option 1, if specified, will always override.
// If the cgroup subsystem is active and configured, we
// will return the min of the cgroup and option 2 results.
// This is required since tools, such as numactl, that
// alter cpu affinity do not update cgroup subsystem
// cpuset configuration files.
int os::active_processor_count() {
  // User has overridden the number of active processors
  if (ActiveProcessorCount > 0) {
    log_trace(os)("active_processor_count: "
                  "active processor count set by user : %d",
                  ActiveProcessorCount);
    return ActiveProcessorCount;
  }

  int active_cpus;
  if (OSContainer::is_containerized()) {
    active_cpus = OSContainer::active_processor_count();
    log_trace(os)("active_processor_count: determined by OSContainer: %d",
                   active_cpus);
  } else {
    active_cpus = os::Linux::active_processor_count();
  }

  return active_cpus;
}

static bool should_warn_invalid_processor_id() {
  if (os::processor_count() == 1) {
    // Don't warn if we only have one processor
    return false;
  }

  static volatile int warn_once = 1;

  if (Atomic::load(&warn_once) == 0 ||
      Atomic::xchg(&warn_once, 0) == 0) {
    // Don't warn more than once
    return false;
  }

  return true;
}

uint os::processor_id() {
  const int id = Linux::sched_getcpu();

  if (id < processor_count()) {
    return (uint)id;
  }

  // Some environments (e.g. openvz containers and the rr debugger) incorrectly
  // report a processor id that is higher than the number of processors available.
  // This is problematic, for example, when implementing CPU-local data structures,
  // where the processor id is used to index into an array of length processor_count().
  // If this happens we return 0 here. This is is safe since we always have at least
  // one processor, but it's not optimal for performance if we're actually executing
  // in an environment with more than one processor.
  if (should_warn_invalid_processor_id()) {
    log_warning(os)("Invalid processor id reported by the operating system "
                    "(got processor id %d, valid processor id range is 0-%d)",
                    id, processor_count() - 1);
    log_warning(os)("Falling back to assuming processor id is 0. "
                    "This could have a negative impact on performance.");
  }

  return 0;
}

void os::set_native_thread_name(const char *name) {
  if (Linux::_pthread_setname_np) {
    char buf [16]; // according to glibc manpage, 16 chars incl. '/0'
    snprintf(buf, sizeof(buf), "%s", name);
    buf[sizeof(buf) - 1] = '\0';
    const int rc = Linux::_pthread_setname_np(pthread_self(), buf);
    // ERANGE should not happen; all other errors should just be ignored.
    assert(rc != ERANGE, "pthread_setname_np failed");
  }
}

////////////////////////////////////////////////////////////////////////////////
// debug support

bool os::find(address addr, outputStream* st) {
  Dl_info dlinfo;
  memset(&dlinfo, 0, sizeof(dlinfo));
  if (dladdr(addr, &dlinfo) != 0) {
    st->print(PTR_FORMAT ": ", p2i(addr));
    if (dlinfo.dli_sname != nullptr && dlinfo.dli_saddr != nullptr) {
      st->print("%s+" PTR_FORMAT, dlinfo.dli_sname,
                p2i(addr) - p2i(dlinfo.dli_saddr));
    } else if (dlinfo.dli_fbase != nullptr) {
      st->print("<offset " PTR_FORMAT ">", p2i(addr) - p2i(dlinfo.dli_fbase));
    } else {
      st->print("<absolute address>");
    }
    if (dlinfo.dli_fname != nullptr) {
      st->print(" in %s", dlinfo.dli_fname);
    }
    if (dlinfo.dli_fbase != nullptr) {
      st->print(" at " PTR_FORMAT, p2i(dlinfo.dli_fbase));
    }
    st->cr();

    if (Verbose) {
      // decode some bytes around the PC
      address begin = clamp_address_in_page(addr-40, addr, os::vm_page_size());
      address end   = clamp_address_in_page(addr+40, addr, os::vm_page_size());
      address       lowest = (address) dlinfo.dli_sname;
      if (!lowest)  lowest = (address) dlinfo.dli_fbase;
      if (begin < lowest)  begin = lowest;
      Dl_info dlinfo2;
      if (dladdr(end, &dlinfo2) != 0 && dlinfo2.dli_saddr != dlinfo.dli_saddr
          && end > dlinfo2.dli_saddr && dlinfo2.dli_saddr > begin) {
        end = (address) dlinfo2.dli_saddr;
      }
      Disassembler::decode(begin, end, st);
    }
    return true;
  }
  return false;
}

////////////////////////////////////////////////////////////////////////////////
// misc

// This does not do anything on Linux. This is basically a hook for being
// able to use structured exception handling (thread-local exception filters)
// on, e.g., Win32.
void
os::os_exception_wrapper(java_call_t f, JavaValue* value, const methodHandle& method,
                         JavaCallArguments* args, JavaThread* thread) {
  f(value, method, args, thread);
}

// This code originates from JDK's sysOpen and open64_w
// from src/solaris/hpi/src/system_md.c

int os::open(const char *path, int oflag, int mode) {
  if (strlen(path) > MAX_PATH - 1) {
    errno = ENAMETOOLONG;
    return -1;
  }

  // All file descriptors that are opened in the Java process and not
  // specifically destined for a subprocess should have the close-on-exec
  // flag set.  If we don't set it, then careless 3rd party native code
  // might fork and exec without closing all appropriate file descriptors
  // (e.g. as we do in closeDescriptors in UNIXProcess.c), and this in
  // turn might:
  //
  // - cause end-of-file to fail to be detected on some file
  //   descriptors, resulting in mysterious hangs, or
  //
  // - might cause an fopen in the subprocess to fail on a system
  //   suffering from bug 1085341.
  //
  // (Yes, the default setting of the close-on-exec flag is a Unix
  // design flaw)
  //
  // See:
  // 1085341: 32-bit stdio routines should support file descriptors >255
  // 4843136: (process) pipe file descriptor from Runtime.exec not being closed
  // 6339493: (process) Runtime.exec does not close all file descriptors on Solaris 9
  //
  // Modern Linux kernels (after 2.6.23 2007) support O_CLOEXEC with open().
  // O_CLOEXEC is preferable to using FD_CLOEXEC on an open file descriptor
  // because it saves a system call and removes a small window where the flag
  // is unset.  On ancient Linux kernels the O_CLOEXEC flag will be ignored
  // and we fall back to using FD_CLOEXEC (see below).
#ifdef O_CLOEXEC
  oflag |= O_CLOEXEC;
#endif

  int fd = ::open64(path, oflag, mode);
  if (fd == -1) return -1;

  //If the open succeeded, the file might still be a directory
  {
    struct stat64 buf64;
    int ret = ::fstat64(fd, &buf64);
    int st_mode = buf64.st_mode;

    if (ret != -1) {
      if ((st_mode & S_IFMT) == S_IFDIR) {
        errno = EISDIR;
        ::close(fd);
        return -1;
      }
    } else {
      ::close(fd);
      return -1;
    }
  }

#ifdef FD_CLOEXEC
  // Validate that the use of the O_CLOEXEC flag on open above worked.
  // With recent kernels, we will perform this check exactly once.
  static sig_atomic_t O_CLOEXEC_is_known_to_work = 0;
  if (!O_CLOEXEC_is_known_to_work) {
    int flags = ::fcntl(fd, F_GETFD);
    if (flags != -1) {
      if ((flags & FD_CLOEXEC) != 0)
        O_CLOEXEC_is_known_to_work = 1;
      else
        ::fcntl(fd, F_SETFD, flags | FD_CLOEXEC);
    }
  }
#endif

  return fd;
}


// create binary file, rewriting existing file if required
int os::create_binary_file(const char* path, bool rewrite_existing) {
  int oflags = O_WRONLY | O_CREAT;
  oflags |= rewrite_existing ? O_TRUNC : O_EXCL;
  return ::open64(path, oflags, S_IREAD | S_IWRITE);
}

// return current position of file pointer
jlong os::current_file_offset(int fd) {
  return (jlong)::lseek64(fd, (off64_t)0, SEEK_CUR);
}

// move file pointer to the specified offset
jlong os::seek_to_file_offset(int fd, jlong offset) {
  return (jlong)::lseek64(fd, (off64_t)offset, SEEK_SET);
}

// Map a block of memory.
char* os::pd_map_memory(int fd, const char* file_name, size_t file_offset,
                        char *addr, size_t bytes, bool read_only,
                        bool allow_exec) {
  int prot;
  int flags = MAP_PRIVATE;

  if (read_only) {
    prot = PROT_READ;
  } else {
    prot = PROT_READ | PROT_WRITE;
  }

  if (allow_exec) {
    prot |= PROT_EXEC;
  }

  if (addr != nullptr) {
    flags |= MAP_FIXED;
  }

  char* mapped_address = (char*)mmap(addr, (size_t)bytes, prot, flags,
                                     fd, file_offset);
  if (mapped_address == MAP_FAILED) {
    return nullptr;
  }
  return mapped_address;
}


// Remap a block of memory.
char* os::pd_remap_memory(int fd, const char* file_name, size_t file_offset,
                          char *addr, size_t bytes, bool read_only,
                          bool allow_exec) {
  // same as map_memory() on this OS
  return os::map_memory(fd, file_name, file_offset, addr, bytes, read_only,
                        allow_exec);
}


// Unmap a block of memory.
bool os::pd_unmap_memory(char* addr, size_t bytes) {
  return munmap(addr, bytes) == 0;
}

static jlong slow_thread_cpu_time(Thread *thread, bool user_sys_cpu_time);

static jlong fast_cpu_time(Thread *thread) {
    clockid_t clockid;
    int rc = os::Linux::pthread_getcpuclockid(thread->osthread()->pthread_id(),
                                              &clockid);
    if (rc == 0) {
      return os::Linux::fast_thread_cpu_time(clockid);
    } else {
      // It's possible to encounter a terminated native thread that failed
      // to detach itself from the VM - which should result in ESRCH.
      assert_status(rc == ESRCH, rc, "pthread_getcpuclockid failed");
      return -1;
    }
}

// current_thread_cpu_time(bool) and thread_cpu_time(Thread*, bool)
// are used by JVM M&M and JVMTI to get user+sys or user CPU time
// of a thread.
//
// current_thread_cpu_time() and thread_cpu_time(Thread*) returns
// the fast estimate available on the platform.

jlong os::current_thread_cpu_time() {
  if (os::Linux::supports_fast_thread_cpu_time()) {
    return os::Linux::fast_thread_cpu_time(CLOCK_THREAD_CPUTIME_ID);
  } else {
    // return user + sys since the cost is the same
    return slow_thread_cpu_time(Thread::current(), true /* user + sys */);
  }
}

jlong os::thread_cpu_time(Thread* thread) {
  // consistent with what current_thread_cpu_time() returns
  if (os::Linux::supports_fast_thread_cpu_time()) {
    return fast_cpu_time(thread);
  } else {
    return slow_thread_cpu_time(thread, true /* user + sys */);
  }
}

jlong os::current_thread_cpu_time(bool user_sys_cpu_time) {
  if (user_sys_cpu_time && os::Linux::supports_fast_thread_cpu_time()) {
    return os::Linux::fast_thread_cpu_time(CLOCK_THREAD_CPUTIME_ID);
  } else {
    return slow_thread_cpu_time(Thread::current(), user_sys_cpu_time);
  }
}

jlong os::thread_cpu_time(Thread *thread, bool user_sys_cpu_time) {
  if (user_sys_cpu_time && os::Linux::supports_fast_thread_cpu_time()) {
    return fast_cpu_time(thread);
  } else {
    return slow_thread_cpu_time(thread, user_sys_cpu_time);
  }
}

//  -1 on error.
static jlong slow_thread_cpu_time(Thread *thread, bool user_sys_cpu_time) {
  pid_t  tid = thread->osthread()->thread_id();
  char *s;
  char stat[2048];
  int statlen;
  char proc_name[64];
  int count;
  long sys_time, user_time;
  char cdummy;
  int idummy;
  long ldummy;
  FILE *fp;

  snprintf(proc_name, 64, "/proc/self/task/%d/stat", tid);
  fp = os::fopen(proc_name, "r");
  if (fp == nullptr) return -1;
  statlen = fread(stat, 1, 2047, fp);
  stat[statlen] = '\0';
  fclose(fp);

  // Skip pid and the command string. Note that we could be dealing with
  // weird command names, e.g. user could decide to rename java launcher
  // to "java 1.4.2 :)", then the stat file would look like
  //                1234 (java 1.4.2 :)) R ... ...
  // We don't really need to know the command string, just find the last
  // occurrence of ")" and then start parsing from there. See bug 4726580.
  s = strrchr(stat, ')');
  if (s == nullptr) return -1;

  // Skip blank chars
  do { s++; } while (s && isspace(*s));

  count = sscanf(s,"%c %d %d %d %d %d %lu %lu %lu %lu %lu %lu %lu",
                 &cdummy, &idummy, &idummy, &idummy, &idummy, &idummy,
                 &ldummy, &ldummy, &ldummy, &ldummy, &ldummy,
                 &user_time, &sys_time);
  if (count != 13) return -1;
  if (user_sys_cpu_time) {
    return ((jlong)sys_time + (jlong)user_time) * (1000000000 / clock_tics_per_sec);
  } else {
    return (jlong)user_time * (1000000000 / clock_tics_per_sec);
  }
}

void os::current_thread_cpu_time_info(jvmtiTimerInfo *info_ptr) {
  info_ptr->max_value = ALL_64_BITS;       // will not wrap in less than 64 bits
  info_ptr->may_skip_backward = false;     // elapsed time not wall time
  info_ptr->may_skip_forward = false;      // elapsed time not wall time
  info_ptr->kind = JVMTI_TIMER_TOTAL_CPU;  // user+system time is returned
}

void os::thread_cpu_time_info(jvmtiTimerInfo *info_ptr) {
  info_ptr->max_value = ALL_64_BITS;       // will not wrap in less than 64 bits
  info_ptr->may_skip_backward = false;     // elapsed time not wall time
  info_ptr->may_skip_forward = false;      // elapsed time not wall time
  info_ptr->kind = JVMTI_TIMER_TOTAL_CPU;  // user+system time is returned
}

bool os::is_thread_cpu_time_supported() {
  return true;
}

// System loadavg support.  Returns -1 if load average cannot be obtained.
// Linux doesn't yet have a (official) notion of processor sets,
// so just return the system wide load average.
int os::loadavg(double loadavg[], int nelem) {
  return ::getloadavg(loadavg, nelem);
}

// Get the default path to the core file
// Returns the length of the string
int os::get_core_path(char* buffer, size_t bufferSize) {
  /*
   * Max length of /proc/sys/kernel/core_pattern is 128 characters.
   * See https://www.kernel.org/doc/Documentation/sysctl/kernel.txt
   */
  const int core_pattern_len = 129;
  char core_pattern[core_pattern_len] = {0};

  int core_pattern_file = ::open("/proc/sys/kernel/core_pattern", O_RDONLY);
  if (core_pattern_file == -1) {
    return -1;
  }

  ssize_t ret = ::read(core_pattern_file, core_pattern, core_pattern_len);
  ::close(core_pattern_file);
  if (ret <= 0 || ret >= core_pattern_len || core_pattern[0] == '\n') {
    return -1;
  }
  if (core_pattern[ret-1] == '\n') {
    core_pattern[ret-1] = '\0';
  } else {
    core_pattern[ret] = '\0';
  }

  // Replace the %p in the core pattern with the process id. NOTE: we do this
  // only if the pattern doesn't start with "|", and we support only one %p in
  // the pattern.
  char *pid_pos = strstr(core_pattern, "%p");
  const char* tail = (pid_pos != nullptr) ? (pid_pos + 2) : "";  // skip over the "%p"
  int written;

  if (core_pattern[0] == '/') {
    if (pid_pos != nullptr) {
      *pid_pos = '\0';
      written = jio_snprintf(buffer, bufferSize, "%s%d%s", core_pattern,
                             current_process_id(), tail);
    } else {
      written = jio_snprintf(buffer, bufferSize, "%s", core_pattern);
    }
  } else {
    char cwd[PATH_MAX];

    const char* p = get_current_directory(cwd, PATH_MAX);
    if (p == nullptr) {
      return -1;
    }

    if (core_pattern[0] == '|') {
      written = jio_snprintf(buffer, bufferSize,
                             "\"%s\" (or dumping to %s/core.%d)",
                             &core_pattern[1], p, current_process_id());
    } else if (pid_pos != nullptr) {
      *pid_pos = '\0';
      written = jio_snprintf(buffer, bufferSize, "%s/%s%d%s", p, core_pattern,
                             current_process_id(), tail);
    } else {
      written = jio_snprintf(buffer, bufferSize, "%s/%s", p, core_pattern);
    }
  }

  if (written < 0) {
    return -1;
  }

  if (((size_t)written < bufferSize) && (pid_pos == nullptr) && (core_pattern[0] != '|')) {
    int core_uses_pid_file = ::open("/proc/sys/kernel/core_uses_pid", O_RDONLY);

    if (core_uses_pid_file != -1) {
      char core_uses_pid = 0;
      ssize_t ret = ::read(core_uses_pid_file, &core_uses_pid, 1);
      ::close(core_uses_pid_file);

      if (core_uses_pid == '1') {
        jio_snprintf(buffer + written, bufferSize - written,
                                          ".%d", current_process_id());
      }
    }
  }

  return strlen(buffer);
}

bool os::start_debugging(char *buf, int buflen) {
  int len = (int)strlen(buf);
  char *p = &buf[len];

  jio_snprintf(p, buflen-len,
               "\n\n"
               "Do you want to debug the problem?\n\n"
               "To debug, run 'gdb /proc/%d/exe %d'; then switch to thread " UINTX_FORMAT " (" INTPTR_FORMAT ")\n"
               "Enter 'yes' to launch gdb automatically (PATH must include gdb)\n"
               "Otherwise, press RETURN to abort...",
               os::current_process_id(), os::current_process_id(),
               os::current_thread_id(), os::current_thread_id());

  bool yes = os::message_box("Unexpected Error", buf);

  if (yes) {
    // yes, user asked VM to launch debugger
    jio_snprintf(buf, sizeof(char)*buflen, "gdb /proc/%d/exe %d",
                 os::current_process_id(), os::current_process_id());

    os::fork_and_exec(buf);
    yes = false;
  }
  return yes;
}


// Java/Compiler thread:
//
//   Low memory addresses
// P0 +------------------------+
//    |                        |\  Java thread created by VM does not have glibc
//    |    glibc guard page    | - guard page, attached Java thread usually has
//    |                        |/  1 glibc guard page.
// P1 +------------------------+ Thread::stack_base() - Thread::stack_size()
//    |                        |\
//    |  HotSpot Guard Pages   | - red, yellow and reserved pages
//    |                        |/
//    +------------------------+ StackOverflow::stack_reserved_zone_base()
//    |                        |\
//    |      Normal Stack      | -
//    |                        |/
// P2 +------------------------+ Thread::stack_base()
//
// Non-Java thread:
//
//   Low memory addresses
// P0 +------------------------+
//    |                        |\
//    |  glibc guard page      | - usually 1 page
//    |                        |/
// P1 +------------------------+ Thread::stack_base() - Thread::stack_size()
//    |                        |\
//    |      Normal Stack      | -
//    |                        |/
// P2 +------------------------+ Thread::stack_base()
//
// ** P1 (aka bottom) and size (P2 = P1 - size) are the address and stack size
//    returned from pthread_attr_getstack().
// ** If adjustStackSizeForGuardPages() is true the guard pages have been taken
//    out of the stack size given in pthread_attr. We work around this for
//    threads created by the VM. We adjust bottom to be P1 and size accordingly.
//
#ifndef ZERO
static void current_stack_region(address * bottom, size_t * size) {
  if (os::is_primordial_thread()) {
    // primordial thread needs special handling because pthread_getattr_np()
    // may return bogus value.
    *bottom = os::Linux::initial_thread_stack_bottom();
    *size   = os::Linux::initial_thread_stack_size();
  } else {
    pthread_attr_t attr;

    int rslt = pthread_getattr_np(pthread_self(), &attr);

    // JVM needs to know exact stack location, abort if it fails
    if (rslt != 0) {
      if (rslt == ENOMEM) {
        vm_exit_out_of_memory(0, OOM_MMAP_ERROR, "pthread_getattr_np");
      } else {
        fatal("pthread_getattr_np failed with error = %d", rslt);
      }
    }

    if (pthread_attr_getstack(&attr, (void **)bottom, size) != 0) {
      fatal("Cannot locate current stack attributes!");
    }

    if (os::Linux::adjustStackSizeForGuardPages()) {
      size_t guard_size = 0;
      rslt = pthread_attr_getguardsize(&attr, &guard_size);
      if (rslt != 0) {
        fatal("pthread_attr_getguardsize failed with error = %d", rslt);
      }
      *bottom += guard_size;
      *size   -= guard_size;
    }

    pthread_attr_destroy(&attr);

  }
  assert(os::current_stack_pointer() >= *bottom &&
         os::current_stack_pointer() < *bottom + *size, "just checking");
}

address os::current_stack_base() {
  address bottom;
  size_t size;
  current_stack_region(&bottom, &size);
  return (bottom + size);
}

size_t os::current_stack_size() {
  // This stack size includes the usable stack and HotSpot guard pages
  // (for the threads that have Hotspot guard pages).
  address bottom;
  size_t size;
  current_stack_region(&bottom, &size);
  return size;
}
#endif

static inline struct timespec get_mtime(const char* filename) {
  struct stat st;
  int ret = os::stat(filename, &st);
  assert(ret == 0, "failed to stat() file '%s': %s", filename, os::strerror(errno));
  return st.st_mtim;
}

int os::compare_file_modified_times(const char* file1, const char* file2) {
  struct timespec filetime1 = get_mtime(file1);
  struct timespec filetime2 = get_mtime(file2);
  int diff = filetime1.tv_sec - filetime2.tv_sec;
  if (diff == 0) {
    return filetime1.tv_nsec - filetime2.tv_nsec;
  }
  return diff;
}

bool os::supports_map_sync() {
  return true;
}

void os::print_memory_mappings(char* addr, size_t bytes, outputStream* st) {
  // Note: all ranges are "[..)"
  unsigned long long start = (unsigned long long)addr;
  unsigned long long end = start + bytes;
  FILE* f = os::fopen("/proc/self/maps", "r");
  int num_found = 0;
  if (f != nullptr) {
    st->print_cr("Range [%llx-%llx) contains: ", start, end);
    char line[512];
    while(fgets(line, sizeof(line), f) == line) {
      unsigned long long segment_start = 0;
      unsigned long long segment_end = 0;
      if (::sscanf(line, "%llx-%llx", &segment_start, &segment_end) == 2) {
        // Lets print out every range which touches ours.
        if (segment_start < end && segment_end > start) {
          num_found ++;
          st->print("%s", line); // line includes \n
        }
      }
    }
    ::fclose(f);
    if (num_found == 0) {
      st->print_cr("nothing.");
    }
    st->cr();
  }
}

#ifdef __GLIBC__
void os::Linux::get_mallinfo(glibc_mallinfo* out, bool* might_have_wrapped) {
  if (g_mallinfo2) {
    new_mallinfo mi = g_mallinfo2();
    out->arena = mi.arena;
    out->ordblks = mi.ordblks;
    out->smblks = mi.smblks;
    out->hblks = mi.hblks;
    out->hblkhd = mi.hblkhd;
    out->usmblks = mi.usmblks;
    out->fsmblks = mi.fsmblks;
    out->uordblks = mi.uordblks;
    out->fordblks = mi.fordblks;
    out->keepcost =  mi.keepcost;
    *might_have_wrapped = false;
  } else if (g_mallinfo) {
    old_mallinfo mi = g_mallinfo();
    // glibc reports unsigned 32-bit sizes in int form. First make unsigned, then extend.
    out->arena = (size_t)(unsigned)mi.arena;
    out->ordblks = (size_t)(unsigned)mi.ordblks;
    out->smblks = (size_t)(unsigned)mi.smblks;
    out->hblks = (size_t)(unsigned)mi.hblks;
    out->hblkhd = (size_t)(unsigned)mi.hblkhd;
    out->usmblks = (size_t)(unsigned)mi.usmblks;
    out->fsmblks = (size_t)(unsigned)mi.fsmblks;
    out->uordblks = (size_t)(unsigned)mi.uordblks;
    out->fordblks = (size_t)(unsigned)mi.fordblks;
    out->keepcost = (size_t)(unsigned)mi.keepcost;
    *might_have_wrapped = NOT_LP64(false) LP64_ONLY(true);
  } else {
    // We should have either mallinfo or mallinfo2
    ShouldNotReachHere();
  }
}

int os::Linux::malloc_info(FILE* stream) {
  if (g_malloc_info == nullptr) {
    return -2;
  }
  return g_malloc_info(0, stream);
}
#endif // __GLIBC__

bool os::trim_native_heap(os::size_change_t* rss_change) {
#ifdef __GLIBC__
  os::Linux::meminfo_t info1;
  os::Linux::meminfo_t info2;

  bool have_info1 = rss_change != nullptr &&
                    os::Linux::query_process_memory_info(&info1);
  ::malloc_trim(0);
  bool have_info2 = rss_change != nullptr && have_info1 &&
                    os::Linux::query_process_memory_info(&info2);
  ssize_t delta = (ssize_t) -1;
  if (rss_change != nullptr) {
    if (have_info1 && have_info2 &&
        info1.vmrss != -1 && info2.vmrss != -1 &&
        info1.vmswap != -1 && info2.vmswap != -1) {
      // Note: query_process_memory_info returns values in K
      rss_change->before = (info1.vmrss + info1.vmswap) * K;
      rss_change->after = (info2.vmrss + info2.vmswap) * K;
    } else {
      rss_change->after = rss_change->before = SIZE_MAX;
    }
  }

  return true;
#else
  return false; // musl
#endif
}<|MERGE_RESOLUTION|>--- conflicted
+++ resolved
@@ -4797,7 +4797,15 @@
     FLAG_SET_DEFAULT(UseCodeCacheFlushing, false);
   }
 
-<<<<<<< HEAD
+  // Override the timer slack value if needed. The adjustment for the main
+  // thread will establish the setting for child threads, which would be
+  // most threads in JDK/JVM.
+  if (TimerSlack >= 0) {
+    if (prctl(PR_SET_TIMERSLACK, TimerSlack) < 0) {
+      vm_exit_during_initialization("Setting timer slack failed: %s", os::strerror(errno));
+    }
+  }
+
 #ifdef HAVE_GLIBC_MALLOC_HOOKS
   // SapMachine 2021-09-01: malloc-trace
   if (EnableMallocTrace) {
@@ -4812,16 +4820,6 @@
 #endif
   }
 #endif // __GLIBC__
-=======
-  // Override the timer slack value if needed. The adjustment for the main
-  // thread will establish the setting for child threads, which would be
-  // most threads in JDK/JVM.
-  if (TimerSlack >= 0) {
-    if (prctl(PR_SET_TIMERSLACK, TimerSlack) < 0) {
-      vm_exit_during_initialization("Setting timer slack failed: %s", os::strerror(errno));
-    }
-  }
->>>>>>> 49bef915
 
   return JNI_OK;
 }
